# Compiled source #
###################
*.pyc
*.o
*.so

# Logs and Output #
###################
*.log
*.txt
*.bak
*.root
<<<<<<< HEAD
interp_out*
raw_interp_out*
=======
*out_*
>>>>>>> 7144f11a

# Temporary editor files #
##########################
*~
# clion (jetbrains C++ ide)
.idea
# Emacs autosave files
.#*
*#
cmake-build-debug

# Packages #
############
# it's better to unpack these files and commit the raw source
# git has its own built in compression methods
*.7z
*.dmg
*.gz
*.iso
*.jar
*.rar
*.tar
*.zip

# OS generated files #
######################
.DS_Store
.DS_Store?
._*
.Spotlight-V100
.Trashes
ehthumbs.db
Thumbs.db

# Latex #
#########
*.aux
*.out

# Exclusion #
#############
!CMakeLists.txt

# Build directories #
#####################
build*/*
manual/build/*
examples/features/scoring/*build

examples/features/interfaces/*build<|MERGE_RESOLUTION|>--- conflicted
+++ resolved
@@ -10,12 +10,9 @@
 *.txt
 *.bak
 *.root
-<<<<<<< HEAD
 interp_out*
 raw_interp_out*
-=======
 *out_*
->>>>>>> 7144f11a
 
 # Temporary editor files #
 ##########################
