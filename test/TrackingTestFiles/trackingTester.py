import pymadx.Ptc
import pymadx.Beam
import pymadx.Builder
import pymadx.Tfs
import pybdsim.Beam
import pybdsim.Builder
import pybdsim.Data
import os as _os
import matplotlib.pyplot as _plt
import robdsim
import numpy as _np

class Test:
    def __init__(self,type_,foldername=None,particle="e-",energy=1.0,distribution='flat',nparticles=10,length=1.0,**kwargs): 
        """
        Tracking test class

        type = 'drift' | 'quadrupole' | 'sextupole'
        distribution = 'flat' | 'gaussian'
        """
        self.type_        = type_
        self.filename     = self.type_
        self.foldername   = foldername
        self.ptcfilename  = 'inrays.madx'
        if self.foldername != None:
            self.usingfolder = True
            self.filepath = self.foldername+'/'+self.filename
            self.ptcfilepath =  self.foldername+'/'+self.ptcfilename
            _os.system("mkdir -p " + self.foldername)
        else:
            self.usingfolder = False
            self.filepath = self.filename
            self.ptcfilepath = self.ptcfilename
        self.particle     = particle
        self.energy       = energy
        self.distribution = distribution
        self.distrkwargs  = {}
        self.nparticles   = nparticles
        self.length       = length
        self.kwargs       = kwargs
        self.figureNr     = 1729 # arbitrary number where figure start from
        
    def CleanMakeRun(self):
        self.Clean()
        self.Make()
        self.Execute()
        self.Compare()
    
    def Clean(self):        
        _os.system("rm -rf "+self.filepath+"*")
        _os.system("rm -rf "+self.foldername+"/output*")
        _os.system("rm -rf "+self.foldername+"/Maxwellian_bend_for_ptc.txt trackone inrays.madx")
        _os.system("rm -rf "+self.foldername+"/test*")
        _os.system("rm -rf "+self.foldername+"/*.log")
        _os.system("rm -rf "+self.foldername+"/*.dat")        
        _os.system("rm -rf "+self.foldername+"/trackone")
        _os.system("rm -rf "+self.foldername+"/inrays.madx")

        # clean and close figures, seems not to work
        #for i in [0,3]:
        #    _plt.close(self.figureNr+i)
        
    def ChangeDistribution(self,distribution='flat',nparticles=10,**kwargs):
        """
        'flat'
        kwargs: mux=0.0, widthx=1e-05, mupx=0.0, widthpx=1e-05, muy=0.0, 
                widthy=0.001, mupy=0.0, widthpy=0.001
        'gauss'
        kwargs: gemx=1e-10, betax=0.1, alfx=0.0, gemy=1e-10, betay=0.1, 
                alfy=0.0, sigmat=1e-12, sigmapt=1e-12
        """
        self.distribution = distribution
        self.distrkwargs  = kwargs
        self.nparticles   = nparticles
        
    def Make(self):
        #type_='drift', foldername=None, particle='e-', energy=1.0,**kwargs) : 
        print 'Test> Element type:         ',self.type_
        print 'Test> Destination filepath: ',self.filepath
        print 'Test> kwargs: ',
        for k in self.kwargs : 
            print k+'='+str(self.kwargs[k]),

        if self.distribution == 'flat':
            ptc = pymadx.Ptc.FlatGenerator(**self.distrkwargs)
        elif self.distribution == 'gauss':
            ptc = pymadx.Ptc.GaussGenerator(**self.distrkwargs)
        
        ptc.Generate(self.nparticles,self.ptcfilepath)
        
        bb  = pybdsim.Beam(self.particle,self.energy,'ptc')
        xb  = pymadx.Beam(self.particle,self.energy,'ptc')
        
        bb.SetDistribFileName(self.ptcfilename) 
        xb.SetDistribFileName(self.ptcfilename) 
        
        bm  = pybdsim.Builder.Machine()
        xm  = pymadx.Builder.Machine()
        
        bm.AddBeam(bb)
        xm.AddBeam(xb)
    
        if self.type_ == 'drift' :
            name = 'd1'
            bm.AddDrift(name,length=self.length,**self.kwargs)
            xm.AddDrift(name,length=self.length,**self.kwargs)
        elif self.type_ == 'sbend':
            name = 'sb1'
            bm.AddDipole(name,length=self.length,**self.kwargs)
            xm.AddDipole(name,length=self.length,**self.kwargs)
        elif self.type_ == 'quadrupole' :
            name = 'q1'
            bm.AddQuadrupole(name,length=self.length,**self.kwargs)
            xm.AddQuadrupole(name,length=self.length,**self.kwargs)
        elif self.type_ == 'sextupole' :
            name = 's1'
            bm.AddSextupole(name,length=self.length,**self.kwargs)
            xm.AddSextupole(name,length=self.length,**self.kwargs)        

        bm.AddMarker("theend") # Need a post element marker to sample at, only for bdsim
        
        bm.AddSampler('theend')
        xm.AddSampler('all')

        bm.WriteLattice(self.filepath)
        xm.WriteLattice(self.filepath)
            
    def Execute(self):
        if self.usingfolder:
            _os.chdir(self.foldername)
        
        _os.system("madx < "+self.filename+".madx > madx.log")
        _os.system("bdsim --file="+self.filename+".gmad --batch --outfile='test' > bdsim.log")
        _os.system("bdsim --file="+self.filename+".gmad --batch --output=root --outfile='test' > bdsim.log")
        
        if self.usingfolder:
            _os.chdir("../")

    def Compare(self, addPrimaries=True):

        if self.usingfolder:
            _os.chdir(self.foldername)

<<<<<<< HEAD
        prim   = pybdsim.Data.Load("test.primaries.txt")
        primx  = prim.X()
        primy  = prim.Y()
        primxp = prim.Xp()
        primyp = prim.Yp()

=======
        bdsimprim = pybdsim.Data.Load("test.primaries.txt")
        Bx0 = bdsimprim.X()
        By0 = bdsimprim.Y()
        Bxp0 = bdsimprim.Xp()
        Byp0 = bdsimprim.Yp()
        
>>>>>>> 26b9aa1b
        bdsim = pybdsim.Data.Load("test.txt")
        Bx = bdsim.X()
        By = bdsim.Y()
        Bxp = bdsim.Xp()
        Byp = bdsim.Yp()
        self.B = {'bx':Bx,'by':By}

        madx = pymadx.Tfs("trackone")
        madx = madx.GetSegment(madx.nsegments) #get the last 'segment' / sampler
        Mx = madx.GetColumn('X')*1e6 # convert from m to um
        My = madx.GetColumn('Y')*1e6 
        Mxp = madx.GetColumn('PX')
        Myp = madx.GetColumn('PY')
        self.M = {'mx':Mx,'my':My}

        print _np.shape(Mx)
        print _np.shape(Bx)
        fresx  = (Mx - Bx)
        fresy  = (My - By)
        fresx  = _np.nan_to_num(fresx) / Mx #protect against nans for 0 diff
        fresy  = _np.nan_to_num(fresy) / My
        fresxp = (Mxp - Bxp)
        fresyp = (Myp - Byp)
        fresxp = _np.nan_to_num(fresxp) / Mxp
        fresyp = _np.nan_to_num(fresyp) / Myp
        
        # 2d plots
        
        _plt.figure(self.figureNr)
        _plt.clf()
        _plt.plot(Mx,My,'b.',label='PTC')
        _plt.plot(Bx,By,'g.',label='BDSIM')
        if addPrimaries:
            _plt.plot(Bx0,By0,'r.',label='BDSIM prim')
        _plt.legend()
        _plt.xlabel(r"x ($\mu$m)")
        _plt.ylabel(r"y ($\mu$m)")
        _plt.title(self.type_)
        _plt.savefig(self.type_+'_xy.pdf')
        _plt.savefig(self.type_+'_xy.png')

        _plt.figure(self.figureNr+1)
        _plt.clf()
        _plt.plot(Mxp,Myp,'b.',label='PTC')
        _plt.plot(Bxp,Byp,'g.',label='BDSIM')
        if addPrimaries:
            _plt.plot(Bxp0,Byp0,'r.',label='BDSIM prim')
        _plt.legend()
        _plt.xlabel(r"x' ($\mu$m)")
        _plt.ylabel(r"y' ($\mu$m)")
        _plt.title(self.type_)
        _plt.savefig(self.type_+'_xpyp.pdf')
        _plt.savefig(self.type_+'_xpyp.png')

        _plt.figure(self.figureNr+2)
        _plt.clf()
        _plt.plot(Mx,Mxp,'b.',label='PTC')
        _plt.plot(Bx,Bxp,'g.',label='BDSIM')
        if addPrimaries:
            _plt.plot(Bx0,Bxp0,'r.',label='BDSIM prim')
        _plt.legend()
        _plt.xlabel(r"x ($\mu$m)")
        _plt.ylabel(r"x' (rad)")
        _plt.title(self.type_)
        _plt.savefig(self.type_+'_xxp.pdf')
        _plt.savefig(self.type_+'_xxp.png')

        _plt.figure(self.figureNr+3)
        _plt.clf()
        _plt.plot(My,Myp,'b.',label='PTC')
        _plt.plot(By,Byp,'g.',label='BDSIM')
        if addPrimaries:
            _plt.plot(By0,Byp,'r.',label='BDSIM prim')
        _plt.legend()
        _plt.xlabel(r"y ($\mu$m)")
        _plt.ylabel(r"y' (rad)")
        _plt.title(self.type_)
        _plt.savefig(self.type_+'_yyp.pdf')
        _plt.savefig(self.type_+'_yyp.png')

<<<<<<< HEAD
        #residuals
        f = _plt.figure(self.figureNr+4)
        _plt.clf()
        axX = f.add_subplot(221)
        axX.hist(Mx,weights=fresx,bins=100)
        axX.set_xlabel(r'X ($\mu$m)')
        axX.set_ylabel('Residual')
        axX.text(0.05,0.85,'X',transform=axX.transAxes)
=======
        # 1d plots

        _plt.figure(self.figureNr+4)
        _plt.clf()
        _plt.hist(Mx,color='b',label='PTC',histtype='step')
        _plt.hist(Bx,color='g',label='BDSIM',histtype='step')
        if addPrimaries:
            _plt.hist(Bx0,color='r',label='BDSIM prim',histtype='step')
        _plt.legend()
        _plt.xlabel(r"x ($\mu$m)")
        _plt.title(self.type_)
        _plt.savefig(self.type_+'_x.pdf')
        _plt.savefig(self.type_+'_x.png')

        _plt.figure(self.figureNr+5)
        _plt.clf()
        _plt.hist(My,color='b',label='PTC',histtype='step')
        _plt.hist(By,color='g',label='BDSIM',histtype='step')
        if addPrimaries:
            _plt.hist(By0,color='r',label='BDSIM prim',histtype='step')
        _plt.legend()
        _plt.xlabel(r"y ($\mu$m)")
        _plt.title(self.type_)
        _plt.savefig(self.type_+'_y.pdf')
        _plt.savefig(self.type_+'_y.png')

        _plt.figure(self.figureNr+6)
        _plt.clf()
        _plt.hist(Mxp,color='b',label='PTC',histtype='step')
        _plt.hist(Bxp,color='g',label='BDSIM',histtype='step')
        if addPrimaries:
            _plt.hist(Bxp0,color='r',label='BDSIM prim',histtype='step')
        _plt.legend()
        _plt.xlabel(r"x' (rad)")
        _plt.title(self.type_)
        _plt.savefig(self.type_+'_xp.pdf')
        _plt.savefig(self.type_+'_xp.png')

        _plt.figure(self.figureNr+7)
        _plt.clf()
        _plt.hist(Myp,color='b',label='PTC',histtype='step')
        _plt.hist(Byp,color='g',label='BDSIM',histtype='step')
        if addPrimaries:
            _plt.hist(Byp0,color='r',label='BDSIM prim',histtype='step')
        _plt.legend()
        _plt.xlabel(r"y' (rad)")
        _plt.title(self.type_)
        _plt.savefig(self.type_+'_yp.pdf')
        _plt.savefig(self.type_+'_yp.png')
        #emittance
>>>>>>> 26b9aa1b
        
        axY = f.add_subplot(222)
        axY.hist(My,weights=fresy,bins=100)
        axY.set_xlabel(r'Y ($\mu$m)')
        axY.set_ylabel('Residual')
        axY.text(0.05,0.85,'Y',transform=axX.transAxes)

        axXp = f.add_subplot(223)
        axXp.hist(Mxp,weights=fresxp,bins=100)
        axXp.set_xlabel('Xp (rad)')
        axXp.set_ylabel('Residual')
        axXp.text(0.05,0.85,'Xp',transform=axX.transAxes)

        axYp = f.add_subplot(224)
        axYp.hist(Myp,weights=fresyp,bins=100)
        axYp.set_xlabel('Yp (rad)')
        axYp.set_ylabel('Residual')
        axYp.text(0.05,0.85,'Yp',transform=axX.transAxes)
        
        #emittance
        r = robdsim.robdsimOutput("test_0.root")
        r.CalculateOpticalFunctions("optics.dat")
        d = pybdsim.Data.Load("optics.dat")
        print 'Horizontal emittance bdsim (before,after) ',d.Emitt_x()
        print 'Vertical emittance bdsim (before,after) ',d.Emitt_y()

        if self.usingfolder:
            _os.chdir("../")<|MERGE_RESOLUTION|>--- conflicted
+++ resolved
@@ -56,9 +56,9 @@
         _os.system("rm -rf "+self.foldername+"/trackone")
         _os.system("rm -rf "+self.foldername+"/inrays.madx")
 
-        # clean and close figures, seems not to work
-        #for i in [0,3]:
-        #    _plt.close(self.figureNr+i)
+        # clean and close figures (8 figures in total)
+        for i in range(9):
+            _plt.close(self.figureNr+i)
         
     def ChangeDistribution(self,distribution='flat',nparticles=10,**kwargs):
         """
@@ -141,27 +141,17 @@
         if self.usingfolder:
             _os.chdir(self.foldername)
 
-<<<<<<< HEAD
-        prim   = pybdsim.Data.Load("test.primaries.txt")
-        primx  = prim.X()
-        primy  = prim.Y()
-        primxp = prim.Xp()
-        primyp = prim.Yp()
-
-=======
         bdsimprim = pybdsim.Data.Load("test.primaries.txt")
         Bx0 = bdsimprim.X()
         By0 = bdsimprim.Y()
         Bxp0 = bdsimprim.Xp()
         Byp0 = bdsimprim.Yp()
         
->>>>>>> 26b9aa1b
         bdsim = pybdsim.Data.Load("test.txt")
         Bx = bdsim.X()
         By = bdsim.Y()
         Bxp = bdsim.Xp()
         Byp = bdsim.Yp()
-        self.B = {'bx':Bx,'by':By}
 
         madx = pymadx.Tfs("trackone")
         madx = madx.GetSegment(madx.nsegments) #get the last 'segment' / sampler
@@ -169,21 +159,18 @@
         My = madx.GetColumn('Y')*1e6 
         Mxp = madx.GetColumn('PX')
         Myp = madx.GetColumn('PY')
-        self.M = {'mx':Mx,'my':My}
-
-        print _np.shape(Mx)
-        print _np.shape(Bx)
-        fresx  = (Mx - Bx)
-        fresy  = (My - By)
-        fresx  = _np.nan_to_num(fresx) / Mx #protect against nans for 0 diff
-        fresy  = _np.nan_to_num(fresy) / My
-        fresxp = (Mxp - Bxp)
-        fresyp = (Myp - Byp)
-        fresxp = _np.nan_to_num(fresxp) / Mxp
-        fresyp = _np.nan_to_num(fresyp) / Myp
+
+        fresx  = _np.nan_to_num(Mx - Bx)
+        fresy  = _np.nan_to_num(My - By)
+        fresx  = _np.nan_to_num(fresx / Mx) #protect against nans for 0 diff
+        fresy  = _np.nan_to_num(fresy / My)
+        fresxp = _np.nan_to_num(Mxp - Bxp)
+        fresyp = _np.nan_to_num(Myp - Byp)
+        fresxp = _np.nan_to_num(fresxp / Mxp)
+        fresyp = _np.nan_to_num(fresyp / Myp)
         
         # 2d plots
-        
+        #X vs Y
         _plt.figure(self.figureNr)
         _plt.clf()
         _plt.plot(Mx,My,'b.',label='PTC')
@@ -197,6 +184,7 @@
         _plt.savefig(self.type_+'_xy.pdf')
         _plt.savefig(self.type_+'_xy.png')
 
+        #XP vs YP
         _plt.figure(self.figureNr+1)
         _plt.clf()
         _plt.plot(Mxp,Myp,'b.',label='PTC')
@@ -210,6 +198,7 @@
         _plt.savefig(self.type_+'_xpyp.pdf')
         _plt.savefig(self.type_+'_xpyp.png')
 
+        #X vs XP
         _plt.figure(self.figureNr+2)
         _plt.clf()
         _plt.plot(Mx,Mxp,'b.',label='PTC')
@@ -223,6 +212,7 @@
         _plt.savefig(self.type_+'_xxp.pdf')
         _plt.savefig(self.type_+'_xxp.png')
 
+        #Y vs YP
         _plt.figure(self.figureNr+3)
         _plt.clf()
         _plt.plot(My,Myp,'b.',label='PTC')
@@ -236,85 +226,86 @@
         _plt.savefig(self.type_+'_yyp.pdf')
         _plt.savefig(self.type_+'_yyp.png')
 
-<<<<<<< HEAD
-        #residuals
-        f = _plt.figure(self.figureNr+4)
-        _plt.clf()
+        # 1d plots
+        # x comparison
+        _plt.figure(self.figureNr+4)
+        _plt.clf()
+        _plt.hist(Mx,color='b',label='PTC',histtype='step')
+        _plt.hist(Bx,color='g',label='BDSIM',histtype='step')
+        if addPrimaries:
+            _plt.hist(Bx0,color='r',label='BDSIM prim',histtype='step')
+        _plt.legend()
+        _plt.xlabel(r"x ($\mu$m)")
+        _plt.title(self.type_)
+        _plt.savefig(self.type_+'_x.pdf')
+        _plt.savefig(self.type_+'_x.png')
+
+        # y comparison
+        _plt.figure(self.figureNr+5)
+        _plt.clf()
+        _plt.hist(My,color='b',label='PTC',histtype='step')
+        _plt.hist(By,color='g',label='BDSIM',histtype='step')
+        if addPrimaries:
+            _plt.hist(By0,color='r',label='BDSIM prim',histtype='step')
+        _plt.legend()
+        _plt.xlabel(r"y ($\mu$m)")
+        _plt.title(self.type_)
+        _plt.savefig(self.type_+'_y.pdf')
+        _plt.savefig(self.type_+'_y.png')
+
+        # xp comparison
+        _plt.figure(self.figureNr+6)
+        _plt.clf()
+        _plt.hist(Mxp,color='b',label='PTC',histtype='step')
+        _plt.hist(Bxp,color='g',label='BDSIM',histtype='step')
+        if addPrimaries:
+            _plt.hist(Bxp0,color='r',label='BDSIM prim',histtype='step')
+        _plt.legend()
+        _plt.xlabel(r"x' (rad)")
+        _plt.title(self.type_)
+        _plt.savefig(self.type_+'_xp.pdf')
+        _plt.savefig(self.type_+'_xp.png')
+
+        # yp comparison
+        _plt.figure(self.figureNr+7)
+        _plt.clf()
+        _plt.hist(Myp,color='b',label='PTC',histtype='step')
+        _plt.hist(Byp,color='g',label='BDSIM',histtype='step')
+        if addPrimaries:
+            _plt.hist(Byp0,color='r',label='BDSIM prim',histtype='step')
+        _plt.legend()
+        _plt.xlabel(r"y' (rad)")
+        _plt.title(self.type_)
+        _plt.savefig(self.type_+'_yp.pdf')
+        _plt.savefig(self.type_+'_yp.png')
+
+        # residuals in one plot
+        f = _plt.figure(self.figureNr+8)
+        _plt.clf()
+        
         axX = f.add_subplot(221)
-        axX.hist(Mx,weights=fresx,bins=100)
+        axX.hist(Mx,weights=fresx,bins=100,ec='b')
         axX.set_xlabel(r'X ($\mu$m)')
         axX.set_ylabel('Residual')
-        axX.text(0.05,0.85,'X',transform=axX.transAxes)
-=======
-        # 1d plots
-
-        _plt.figure(self.figureNr+4)
-        _plt.clf()
-        _plt.hist(Mx,color='b',label='PTC',histtype='step')
-        _plt.hist(Bx,color='g',label='BDSIM',histtype='step')
-        if addPrimaries:
-            _plt.hist(Bx0,color='r',label='BDSIM prim',histtype='step')
-        _plt.legend()
-        _plt.xlabel(r"x ($\mu$m)")
-        _plt.title(self.type_)
-        _plt.savefig(self.type_+'_x.pdf')
-        _plt.savefig(self.type_+'_x.png')
-
-        _plt.figure(self.figureNr+5)
-        _plt.clf()
-        _plt.hist(My,color='b',label='PTC',histtype='step')
-        _plt.hist(By,color='g',label='BDSIM',histtype='step')
-        if addPrimaries:
-            _plt.hist(By0,color='r',label='BDSIM prim',histtype='step')
-        _plt.legend()
-        _plt.xlabel(r"y ($\mu$m)")
-        _plt.title(self.type_)
-        _plt.savefig(self.type_+'_y.pdf')
-        _plt.savefig(self.type_+'_y.png')
-
-        _plt.figure(self.figureNr+6)
-        _plt.clf()
-        _plt.hist(Mxp,color='b',label='PTC',histtype='step')
-        _plt.hist(Bxp,color='g',label='BDSIM',histtype='step')
-        if addPrimaries:
-            _plt.hist(Bxp0,color='r',label='BDSIM prim',histtype='step')
-        _plt.legend()
-        _plt.xlabel(r"x' (rad)")
-        _plt.title(self.type_)
-        _plt.savefig(self.type_+'_xp.pdf')
-        _plt.savefig(self.type_+'_xp.png')
-
-        _plt.figure(self.figureNr+7)
-        _plt.clf()
-        _plt.hist(Myp,color='b',label='PTC',histtype='step')
-        _plt.hist(Byp,color='g',label='BDSIM',histtype='step')
-        if addPrimaries:
-            _plt.hist(Byp0,color='r',label='BDSIM prim',histtype='step')
-        _plt.legend()
-        _plt.xlabel(r"y' (rad)")
-        _plt.title(self.type_)
-        _plt.savefig(self.type_+'_yp.pdf')
-        _plt.savefig(self.type_+'_yp.png')
-        #emittance
->>>>>>> 26b9aa1b
         
         axY = f.add_subplot(222)
-        axY.hist(My,weights=fresy,bins=100)
+        axY.hist(My,weights=fresy,bins=100,ec='b')
         axY.set_xlabel(r'Y ($\mu$m)')
         axY.set_ylabel('Residual')
-        axY.text(0.05,0.85,'Y',transform=axX.transAxes)
-
+        
         axXp = f.add_subplot(223)
-        axXp.hist(Mxp,weights=fresxp,bins=100)
-        axXp.set_xlabel('Xp (rad)')
+        axXp.hist(Mxp*1e3,weights=fresxp,bins=100,ec='b')
+        axXp.set_xlabel('Xp (mrad)')
         axXp.set_ylabel('Residual')
-        axXp.text(0.05,0.85,'Xp',transform=axX.transAxes)
 
         axYp = f.add_subplot(224)
-        axYp.hist(Myp,weights=fresyp,bins=100)
-        axYp.set_xlabel('Yp (rad)')
+        axYp.hist(Myp*1e3,weights=fresyp,bins=100,ec='b')
+        axYp.set_xlabel('Yp (mrad)')
         axYp.set_ylabel('Residual')
-        axYp.text(0.05,0.85,'Yp',transform=axX.transAxes)
+
+        _plt.subplots_adjust(left=0.15,right=0.95,top=0.95,wspace=0.39,hspace=0.25)
+        _plt.savefig(self.type_+'_residuals.pdf')
+        _plt.savefig(self.type_+'_residuals.png')
         
         #emittance
         r = robdsim.robdsimOutput("test_0.root")
