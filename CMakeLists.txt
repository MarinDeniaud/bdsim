cmake_minimum_required(VERSION 2.6.4)

project(BDSIM) 

# project version
set( BDSIM_MAJOR_VERSION 0 )
set( BDSIM_MINOR_VERSION 6 )
set( BDSIM_PATCH_LEVEL 0 )
set( BDSIM_VERSION ${BDSIM_MAJOR_VERSION}.${BDSIM_MINOR_VERSION}.${BDSIM_PATCH_LEVEL})

message(STATUS "Configuring BDSIM ${BDSIM_VERSION}")

# add source dir as a place for CMake modules (e.g. FindGSL.cmake)
set(CMAKE_MODULE_PATH ${CMAKE_MODULE_PATH} ${CMAKE_CURRENT_SOURCE_DIR}/cmake/Modules)

# With this true we automatically include current src/binary directory
set(CMAKE_INCLUDE_CURRENT_DIR TRUE)

# Default build type (defines different sets of flags)
if(NOT CMAKE_BUILD_TYPE)
    set(CMAKE_BUILD_TYPE RelWithDebInfo CACHE STRING
       "Choose the type of build, options are: None Debug Release RelWithDebInfo MinSizeRel DebugProf DebugCoverage."
       FORCE)
endif()

if(${CMAKE_BUILD_TYPE} STREQUAL "Debug")
<<<<<<< HEAD
    add_definitions("-g -O0 -DDEBUG")
=======
    add_definitions("-g -O0 -DBDSDEBUG")
>>>>>>> 92c10502
elseif(${CMAKE_BUILD_TYPE} STREQUAL "DebugCoverage")
    if(NOT CMAKE_COMPILER_IS_GNUCXX)
         message(WARNING "DebugCoverage only works with gcc compiler")
    endif()
<<<<<<< HEAD
    add_definitions("-g -O0 -DDEBUG")
=======
    add_definitions("-g -O0 -DBDSDEBUG")
>>>>>>> 92c10502
    add_definitions("--coverage")
elseif(${CMAKE_BUILD_TYPE} STREQUAL "None")
    # if specifically None optimise
    set(CMAKE_CXX_FLAGS "-O3 -ffast-math -DNDEBUG")
endif()

message(STATUS "Build Type ${CMAKE_BUILD_TYPE}")

set(CMAKE_C_ORIG_FLAGS "${CMAKE_C_FLAGS}")
set(CMAKE_CXX_ORIG_FLAGS "${CMAKE_CXX_FLAGS}")
if($ENV{VERBOSE})
	message(STATUS "CMAKE_C_ORIG_FLAGS ${CMAKE_C_ORIG_FLAGS}")
	message(STATUS "CMAKE_CXX_ORIG_FLAGS ${CMAKE_CXX_ORIG_FLAGS}")
endif()

# Check for Scientific Linux
if(UNIX)
    if("${CMAKE_SYSTEM}" MATCHES "el5")
        set(RHL5 TRUE)
    elseif("${CMAKE_SYSTEM}" MATCHES "el6")
        set(RHL6 TRUE)
    endif()
    if(RHL5 OR RHL6)
        set(RHL TRUE)
    endif()
    if("$ENV{HOSTNAME}" MATCHES "lxplus" OR "$ENV{HOSTNAME}" MATCHES "lxfssl")
        set(LXPLUS TRUE)
    else()
        set(LXPLUS FALSE)
    endif()
    if($ENV{VERBOSE})
         message(STATUS "UNIX System Version: ${CMAKE_SYSTEM}")
         message(STATUS "ON HOST: $ENV{HOSTNAME}")
         message(STATUS "ON LXPLUS... - ${LXPLUS}")
    endif()
endif()

# We use afs version of Geant4/CLHEP if we are on lxplus by default:
if(EXISTS "/afs/cern.ch" AND LXPLUS)
    option(USE_AFS "Use Geant4/CLHEP libraries from AFS" ON)
    if($ENV{VERBOSE})
         message(STATUS "Use Libraries from LXPLUS")
    endif()
else()
    option(USE_AFS "Use Geant4/CLHEP libraries from AFS" OFF)
endif()

# CLHEP
if (USE_AFS AND NOT CLHEP_LIBRARY_DIR)
   if (APPLE)
      set(CLHEP_INCLUDE_DIR /afs/cern.ch/sw/lcg/external/clhep/2.1.0.1/x86_64-mac106-gcc42-opt/include)
      set(CLHEP_LIBRARY_DIR /afs/cern.ch/sw/lcg/external/clhep/2.1.0.1/x86_64-mac106-gcc42-opt/lib)
   elseif (RHL5)
      set(CLHEP_INCLUDE_DIR /afs/cern.ch/sw/lcg/external/clhep/2.1.3.1/x86_64-slc5-gcc43-opt/include)
      set(CLHEP_LIBRARY_DIR /afs/cern.ch/sw/lcg/external/clhep/2.1.3.1/x86_64-slc5-gcc43-opt/lib)
   elseif (RHL6)
      set(CLHEP_INCLUDE_DIR /afs/cern.ch/sw/lcg/external/clhep/2.1.3.1/x86_64-slc6-gcc46-opt/include)
      set(CLHEP_LIBRARY_DIR /afs/cern.ch/sw/lcg/external/clhep/2.1.3.1/x86_64-slc6-gcc46-opt/lib)
   endif()
endif()

set(CLHEP_VERSION 9)
find_package(CLHEP REQUIRED)
include_directories(${CLHEP_INCLUDE_DIR})

# ROOT
if ($ENV{ROOTSYS})
   message(STATUS "Use ROOTSYS from environment: $ENV{ROOTSYS}")
elseif(USE_AFS)
   # add ROOT afs library to PATH (only in cmake)
   if (APPLE)
   	set(ROOTSYS "/afs/cern.ch/sw/lcg/app/releases/ROOT/5.34.14/x86_64-mac108-gcc42-opt/root")
    elseif (RHL5)
        set(ROOTSYS "/afs/cern.ch/sw/lcg/app/releases/ROOT/5.34.07/x86_64-slc5-gcc43-opt/root")
    elseif (RHL6)
        set(ROOTSYS "/afs/cern.ch/sw/lcg/app/releases/ROOT/5.34.18/x86_64-slc6-gcc46-opt/root")
    endif()
    if($ENV{VERBOSE})
        message(STATUS "ROOTSYS: ${ROOTSYS}")
    endif()
endif()

if(USE_ROOT)
    find_package(ROOT REQUIRED)
else()
    # if not specifically assigned or false, still try to find ROOT
    find_package(ROOT)
endif()
if(ROOT_FOUND)
    option(USE_ROOT "Include ROOT support."  ON )
else()
    option(USE_ROOT "Include ROOT support."  OFF )
endif()
if(USE_ROOT)
    add_definitions("-DUSE_ROOT")
    include_directories(${ROOT_INCLUDE_DIR})
    message(STATUS "ROOT support ON")
endif()

# add xercesc include path (possibly not needed with Geant4 CMake config):
if(USE_AFS)
   if(APPLE)
      set(XercesC_INCLUDE_DIR /afs/cern.ch/sw/lcg/external/XercesC/3.1.0/x86_64-mac106-gcc42-opt/include)
      set(XercesC_LIBRARY_DIR /afs/cern.ch/sw/lcg/external/XercesC/3.1.0/x86_64-mac106-gcc42-opt/lib)
   elseif(RHL5)
      set(XercesC_INCLUDE_DIR /afs/cern.ch/sw/lcg/external/XercesC/3.1.1p2/x86_64-slc5-gcc43-opt/include)
      set(XercesC_LIBRARY_DIR /afs/cern.ch/sw/lcg/external/XercesC/3.1.1p2/x86_64-slc5-gcc43-opt/lib)
   elseif(RHL6)
      set(XercesC_INCLUDE_DIR /afs/cern.ch/sw/lcg/external/XercesC/3.1.1p2/x86_64-slc6-gcc46-opt/include)
      set(XercesC_LIBRARY_DIR /afs/cern.ch/sw/lcg/external/XercesC/3.1.1p2/x86_64-slc6-gcc46-opt/lib)
   endif()
endif()

find_package(XercesC)

# GDML (on by default)
if(XercesC_FOUND)
    option( USE_GDML "Include GDML support."  ON )
else()
    option( USE_GDML "Include GDML support."  OFF )
endif()
if(USE_GDML)
    add_definitions("-DUSE_GDML")
    include_directories(${XercesC_INCLUDE_DIR})
    message(STATUS "GDML support ON")
endif()

# LCDD (on by default if xml libraries are found)

#include XML directory
find_path(XML2_INCLUDE_DIR NAMES libxml2)
set(XML_INCLUDE_DIR ${XML2_INCLUDE_DIR}/libxml2)
if($ENV{VERBOSE})
    message(STATUS "XML_INCLUDE_DIR: ${XML_INCLUDE_DIR}")
endif()
find_library(XML_LIBRARIES NAMES xml2 PATH_SUFFIXES xml2)
if(XML_LIBRARIES)
    MESSAGE(STATUS "Looking for XML2... - found")
else()
    MESSAGE(STATUS "Looking for XML2... - Not found")
endif(XML_LIBRARIES)
if($ENV{VERBOSE})
    message(STATUS "XML_LIBRARIES: ${XML_LIBRARIES}")
endif()

if(XML_LIBRARIES)
    option( USE_LCDD "Include LCDD support."  ON )
else()
    option( USE_LCDD "Include LCDD support."  OFF )
endif()
if(USE_LCDD)
    add_definitions("-DUSE_LCDD")
    include_directories(${XML_INCLUDE_DIR})
    message(STATUS "LCDD support ON")
endif()

# Try first with Geant4 built-in Config (versions 9.5 and higher should have it):
if ($ENV{VERBOSE})
   set(Geant4_CONFIG_DEBUG TRUE)
endif()

# Search for Geant4 CONFIG mode, if prefix given search that path only.
if (NOT ${Geant4_PREFIX} STREQUAL "")
   if($ENV{VERBOSE})
      message(STATUS "Geant4 prefix: ${Geant4_PREFIX}")
   endif()
   find_package(Geant4 QUIET COMPONENTS ui_all vis_all CONFIG PATHS ${Geant4_PREFIX} NO_DEFAULT_PATH)
else()
   if($ENV{VERBOSE})
      message(STATUS "No Geant4 prefix, searching default paths")
   endif()
   find_package(Geant4 QUIET COMPONENTS ui_all vis_all CONFIG)
endif()

if (NOT Geant4_FOUND AND USE_AFS)
   # Use AFS directory
   if(APPLE)
      message(STATUS "WARNING NO MACOS GEANT4 LIBRARIES AVAILABLE ON AFS")
   elseif(RHL5)
      set(Geant4_INCLUDE_DIRS /afs/cern.ch/sw/lcg/external/geant4/9.6.p03/share/include)
      set(Geant4_LIBRARY_DIR /afs/cern.ch/sw/lcg/external/geant4/9.6.p03/x86_64-slc5-gcc43-opt/lib64)
      set(Geant4_DIR /afs/cern.ch/sw/lcg/external/geant4/9.6.p03/x86_64-slc5-gcc43-opt/lib64/Geant4-9.6.3)
      set(Geant4_VERSION 9.6.3)
   elseif(RHL6)
      set(Geant4_INCLUDE_DIRS /afs/cern.ch/sw/lcg/external/geant4/9.6.p03/share/include)
      set(Geant4_LIBRARY_DIR /afs/cern.ch/sw/lcg/external/geant4/9.6.p03/x86_64-slc6-gcc46-opt/lib64)
      set(Geant4_DIR /afs/cern.ch/sw/lcg/external/geant4/9.6.p03/x86_64-slc6-gcc46-opt/lib64/Geant4-9.6.3)
      set(Geant4_VERSION 9.6.3)
   endif()
   find_package(Geant4 QUIET COMPONENTS ui_all vis_all PATHS ${Geant4_DIR} NO_DEFAULT_PATH)
endif()

if (Geant4_FOUND)
      message(STATUS "Geant4 Use File: ${Geant4_USE_FILE}")
      include(${Geant4_USE_FILE})
      message(STATUS "Geant4 Definitions: ${Geant4_DEFINITIONS}")

      if($ENV{VERBOSE})
        message(STATUS "Geant4_INCLUDE_DIRS: ${Geant4_INCLUDE_DIRS}")
        message(STATUS "Geant4_LIBRARY_DIR: ${Geant4_LIBRARY_DIR}")
        message(STATUS "Geant4_LIBRARIES: ${Geant4_LIBRARIES}")
      endif()
endif()

if (NOT Geant4_FOUND)
   # Module mode, should have found Geant4 already for 9.5 and newer
   # own module for versions of Geant4 (9.4 and older), last option:
   # ui_all and vis_all options not implemented in own FindGeant4.cmake

   # MODULE keyword not defined in versions earlier than 2.8.11
   if (${CMAKE_MAJOR_VERSION} GREATER 1 AND ${CMAKE_MINOR_VERSION}
   GREATER 7 AND ${CMAKE_PATCH_VERSION} GREATER 10)
      find_package(Geant4 MODULE REQUIRED ui_all vis_all)
   else()
      find_package(Geant4 REQUIRED ui_all vis_all)
   endif()

   # Local UseGeant4.cmake
   set(Geant4_USE_FILE UseGeant4.cmake)
   include(${Geant4_USE_FILE})
   include_directories(${Geant4_INCLUDE_DIRS})

   # set visualisation flags (to be fixed to automagic .. easier in Geant4 9.6)
   # This should probably go soon
   option(VIS_RAYTRACER "RayTracer visualisation" OFF)
   option(VIS_RAYTRACERX "RayTracerX visualisation" OFF)
   option(VIS_OPENGLQT "OpenGLQT visualisation" OFF)
   option(VIS_OPENGLX "OpenGLX visualisation" OFF)
   option(VIS_OPENINVENTOR "Open Inventor Visualisation" OFF)

   set(VIS_FLAGS "-DG4VIS_USE")
   if(VIS_RAYTRACER)
	set(VIS_FLAGS "-DG4VIS_USE_RAYTRACER ${VIS_FLAGS}")
   endif()
   if(VIS_RAYTRACERX)
	set(VIS_FLAGS "-DG4VIS_USE_RAYTRACERX ${VIS_FLAGS}")
   endif()
   if(VIS_OPENGLQT)
	set(VIS_FLAGS "-DG4VIS_USE_OPENGLQT ${VIS_FLAGS}")
   endif()
   if(VIS_OPENGLX)
	set(VIS_FLAGS "-DG4VIS_USE_OPENGLX ${VIS_FLAGS}")
   endif()
   if(VIS_OPENINVENTOR)
	set(VIS_FLAGS "-DG4VIS_USE_OPENINVENTOR ${VIS_FLAGS}")
   endif()

   message(STATUS "Visualisation Flags: ${VIS_FLAGS}")
endif()

if (Geant4_VERSION AND NOT "${Geant4_VERSION}" MATCHES "UNKNOWN")
  string(SUBSTRING ${Geant4_VERSION} 0 1 G4_MAJOR_VERSION)
  if(${G4_MAJOR_VERSION} STREQUAL "1")
    string(SUBSTRING ${Geant4_VERSION} 0 2 G4_MAJOR_VERSION)
    string(SUBSTRING ${Geant4_VERSION} 3 1 G4_MINOR_VERSION) 
    string(SUBSTRING ${Geant4_VERSION} 5 1 G4_PATCH_LEVEL)
  else()
    string(SUBSTRING ${Geant4_VERSION} 2 1 G4_MINOR_VERSION) 
    string(SUBSTRING ${Geant4_VERSION} 4 1 G4_PATCH_LEVEL)
  endif()

  message(STATUS "G4_VERSION: ${Geant4_VERSION}")
  if($ENV{VERBOSE})
    message(STATUS "G4_MAJOR_VERSION: ${G4_MAJOR_VERSION}")
    message(STATUS "G4_MINOR_VERSION: ${G4_MINOR_VERSION}")
    message(STATUS "G4_PATCH_LEVEL: ${G4_PATCH_LEVEL}")
  endif()
else()
  set(G4_VERSION 9.9.9)
  set(G4_MAJOR_VERSION 9)
  set(G4_MINOR_VERSION 9)
  set(G4_PATCH_LEVEL 9)
endif()

link_directories(${CMAKE_CURRENT_SOURCE_DIR}/parser/)
include_directories(${CMAKE_CURRENT_SOURCE_DIR})

# set compiler flags
set(WFLAGS "-Wall -Wextra -pedantic -Wno-long-long -Wpointer-arith -Woverloaded-virtual")
set(CMAKE_FLAGS "${CMAKE_FLAGS} ${CLHEP_DEFINITIONS}  ${WFLAGS}")
set(BDSIM_FLAGS "${CMAKE_FLAGS} ${VIS_FLAGS} -DCLHEP_VERSION=${CLHEP_VERSION} -DG4VERSION=${G4_MAJOR_VERSION} -DG4MINORVERSION=${G4_MINOR_VERSION} ${BDSIM_FLAGS}")

set(CMAKE_C_FLAGS "${CMAKE_C_ORIG_FLAGS} ${BDSIM_FLAGS}")
set(CMAKE_CXX_FLAGS "${CMAKE_CXX_ORIG_FLAGS} ${BDSIM_FLAGS}")

if($ENV{VERBOSE})
	message(STATUS "BDSIM_FLAGS ${BDSIM_FLAGS}")
	message(STATUS "CMAKE_C_FLAGS ${CMAKE_C_FLAGS}")
	message(STATUS "CMAKE_CXX_FLAGS ${CMAKE_CXX_FLAGS}")
endif()

#-----------------------------------------------------------------------
# macro BDSIM_COLLATE_APPLICATION_SOURCES(source_dest_var)
#
macro(BDSIM_COLLATE_APPLICATION_SOURCES source_dest_var)
  file(GLOB 
    ${source_dest_var} 
    ${CMAKE_CURRENT_SOURCE_DIR}/bdsim.cc
    ${CMAKE_CURRENT_SOURCE_DIR}/src/BDS*.cc
    ${CMAKE_CURRENT_SOURCE_DIR}/src/ggmad.cc
    )
  include_directories(${CMAKE_CURRENT_SOURCE_DIR}/include)
endmacro()

# source files
BDSIM_COLLATE_APPLICATION_SOURCES(bdsim_sources)
if(NOT USE_LCDD)
       list(REMOVE_ITEM bdsim_sources ${CMAKE_CURRENT_SOURCE_DIR}/src/BDSGeometryLCDD.cc)
endif()
if(NOT USE_GDML)
       list(REMOVE_ITEM bdsim_sources ${CMAKE_CURRENT_SOURCE_DIR}/src/BDSGeometryGDML.cc)
endif()			
if($ENV{VERBOSE})
	message(STATUS "bdsim sources ${bdsim_sources}")
endif()
add_library(bdsim ${bdsim_sources})

# This module sets up installation:
include(bdsim_install)

add_subdirectory( parser )

add_executable(bdsimexec bdsim.cc)

set_target_properties(bdsimexec PROPERTIES OUTPUT_NAME "bdsim" VERSION ${BDSIM_VERSION})
target_link_libraries(bdsimexec bdsim gmad)
target_link_libraries(bdsim ${CLHEP_LIBRARIES})
target_link_libraries(bdsim ${XercesC_LIBRARIES})
#link_directories(${Geant4_LIBRARY_DIR})
target_link_libraries(bdsim ${Geant4_LIBRARIES})

if(USE_ROOT)
    target_link_libraries(bdsim ${ROOT_LIBRARIES_GLOB})
    target_link_libraries(bdsim ${ROOT_LIBRARIES})
endif()

if(USE_LCDD)
    target_link_libraries(bdsim ${XML_LIBRARIES})
endif()

if(${CMAKE_BUILD_TYPE} STREQUAL "DebugCoverage")
    target_link_libraries(bdsim gcov)
endif()

get_target_property(binaryname bdsimexec OUTPUT_NAME)
set(binary ${CMAKE_CURRENT_BINARY_DIR}/./${binaryname})

# Install the targets:
set(executables bdsimexec)
set(libraries bdsim)
set_target_properties(${executables} ${libraries} PROPERTIES VERSION ${BDSIM_VERSION})
bdsim_install_targets(${executables} ${libraries})
file(GLOB headers include/*.hh parser/*.h)
bdsim_install_headers(${headers})

# Testing:
enable_testing()
include(CTest)
include(bdsim_test_macros)
add_subdirectory(examples)
add_subdirectory(utils)
add_subdirectory(test)<|MERGE_RESOLUTION|>--- conflicted
+++ resolved
@@ -24,20 +24,12 @@
 endif()
 
 if(${CMAKE_BUILD_TYPE} STREQUAL "Debug")
-<<<<<<< HEAD
-    add_definitions("-g -O0 -DDEBUG")
-=======
     add_definitions("-g -O0 -DBDSDEBUG")
->>>>>>> 92c10502
 elseif(${CMAKE_BUILD_TYPE} STREQUAL "DebugCoverage")
     if(NOT CMAKE_COMPILER_IS_GNUCXX)
          message(WARNING "DebugCoverage only works with gcc compiler")
     endif()
-<<<<<<< HEAD
-    add_definitions("-g -O0 -DDEBUG")
-=======
     add_definitions("-g -O0 -DBDSDEBUG")
->>>>>>> 92c10502
     add_definitions("--coverage")
 elseif(${CMAKE_BUILD_TYPE} STREQUAL "None")
     # if specifically None optimise
@@ -247,9 +239,8 @@
    # own module for versions of Geant4 (9.4 and older), last option:
    # ui_all and vis_all options not implemented in own FindGeant4.cmake
 
-   # MODULE keyword not defined in versions earlier than 2.8.11
-   if (${CMAKE_MAJOR_VERSION} GREATER 1 AND ${CMAKE_MINOR_VERSION}
-   GREATER 7 AND ${CMAKE_PATCH_VERSION} GREATER 10)
+   # MODULE keyword not defined in versions 2.6
+   if (${CMAKE_MAJOR_VERSION} GREATER 1 AND ${CMAKE_MINOR_VERSION} GREATER 7)
       find_package(Geant4 MODULE REQUIRED ui_all vis_all)
    else()
       find_package(Geant4 REQUIRED ui_all vis_all)
@@ -338,6 +329,7 @@
     ${CMAKE_CURRENT_SOURCE_DIR}/bdsim.cc
     ${CMAKE_CURRENT_SOURCE_DIR}/src/BDS*.cc
     ${CMAKE_CURRENT_SOURCE_DIR}/src/ggmad.cc
+    ${CMAKE_CURRENT_SOURCE_DIR}/src/myQuadStepper.cc
     )
   include_directories(${CMAKE_CURRENT_SOURCE_DIR}/include)
 endmacro()
