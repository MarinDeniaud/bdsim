--- conflicted
+++ resolved
@@ -154,47 +154,6 @@
 # add ROOT include directory
 include_directories(${ROOT_INCLUDE_DIR})
 
-<<<<<<< HEAD
-=======
-# Make Dictionaries
-file(MAKE_DIRECTORY ${CMAKE_CURRENT_BINARY_DIR}/root)
-file(GLOB linkHeaders ${CMAKE_CURRENT_SOURCE_DIR}/include/*LinkDef.hh)
-# for loop over link definitions
-foreach(header ${linkHeaders})
-  # remove LinkDef.hh
-  string(FIND ${header} "LinkDef.hh" pos REVERSE)
-  string(FIND ${header} "/" dir REVERSE)
-  MATH(EXPR beginpos "${dir}+1")
-  MATH(EXPR length "${pos}-${beginpos}")
-  string(SUBSTRING ${header} ${beginpos} ${length} className)
-  #message(STATUS "${ROOTCINT_EXECUTABLE} -f ${CMAKE_CURRENT_BINARY_DIR}/root/${className}Dict.cc -c ${CMAKE_CURRENT_SOURCE_DIR}/include/${className}.hh ${header}")
-  if (${ROOT_MAJOR_VERSION} STREQUAL "6")
-    # add preprocessor flag __MAKECINT__ as used in BDSIM. Defined for root5 but not for root6
-    # also rootcint5 does not accept additional options
-    add_custom_command(
-      OUTPUT ${CMAKE_CURRENT_BINARY_DIR}/root/${className}Dict.cc ${CMAKE_CURRENT_BINARY_DIR}/root/${className}Dict.h
-      COMMAND ${ROOTCINT_EXECUTABLE}
-      ARGS -f ${CMAKE_CURRENT_BINARY_DIR}/root/${className}Dict.cc
-      -D__MAKECINT__
-      -c ${CMAKE_CURRENT_SOURCE_DIR}/include/${className}.hh ${header}
-      DEPENDS ${CMAKE_CURRENT_SOURCE_DIR}/include/${className}.hh ${header}
-      )
-  else()
-    # ROOT 5
-    add_custom_command(
-      OUTPUT ${CMAKE_CURRENT_BINARY_DIR}/root/${className}Dict.cc ${CMAKE_CURRENT_BINARY_DIR}/root/${className}Dict.h
-      COMMAND ${ROOTCINT_EXECUTABLE}
-      ARGS -f ${CMAKE_CURRENT_BINARY_DIR}/root/${className}Dict.cc
-      -c ${CMAKE_CURRENT_SOURCE_DIR}/include/${className}.hh ${header}
-      DEPENDS ${CMAKE_CURRENT_SOURCE_DIR}/include/${className}.hh ${header}
-      )
-  endif()
-  # keep list of ROOT dictionaries
-  set(root_dicts ${root_dicts} ${CMAKE_CURRENT_BINARY_DIR}/root/${className}Dict.cc)
-  set(root_dicts_headers ${root_dicts_headers} ${CMAKE_CURRENT_BINARY_DIR}/root/${className}Dict.h)
-endforeach()
-
->>>>>>> 8918bb1f
 # GDML (on by default)
 option( USE_GDML "Include GDML support."  ON )
 if(USE_GDML)
