/* 
Beam Delivery Simulation (BDSIM) Copyright (C) Royal Holloway, 
University of London 2001 - 2020.

This file is part of BDSIM.

BDSIM is free software: you can redistribute it and/or modify 
it under the terms of the GNU General Public License as published 
by the Free Software Foundation version 3 of the License.

BDSIM is distributed in the hope that it will be useful, but 
WITHOUT ANY WARRANTY; without even the implied warranty of
MERCHANTABILITY or FITNESS FOR A PARTICULAR PURPOSE.  See the
GNU General Public License for more details.

You should have received a copy of the GNU General Public License
along with BDSIM.  If not, see <http://www.gnu.org/licenses/>.
*/
/**
 * @file rebdsimOptics.cc
 */

#include <iostream>
#include <string>

#include "DataLoader.hh"
#include "EventAnalysis.hh"
#include "RBDSException.hh"

#include "BDSOutputROOTEventBeam.hh"
#include "BDSOutputROOTEventHeader.hh"
#include "BDSOutputROOTEventOptions.hh"

#include "Beam.hh"
#include "Options.hh"

#include "TFile.h"
#include "TChain.h"

void usage()
{ 
  std::cout << "usage: rebdsimOptics <datafile> <outputfile> <--emittanceOnFly>"                   << std::endl;
  std::cout << " <datafile>   - root file to operate on ie run1.root"                              << std::endl;
  std::cout << " <outputfile> - name of output file ie optics.root. Must be different to datafile" << std::endl;
  std::cout << " --emittanceOnTheFly - calculate emittance per sampler (optional)"                 << std::endl;
  std::cout << "Quotes should be used if * is used in the input file name."                        << std::endl;
}

int main(int argc, char* argv[])
{
  if (argc < 3 || argc > 4)
    {
      std::cout << "Incorrect number of arguments." << std::endl;
      usage();
      exit(1);
    }

  std::string inputFileName   = std::string(argv[1]);
  std::string outputFileName  = std::string(argv[2]);

  if (inputFileName == outputFileName)
    {
	  std::cout << "outputfile same as datafile" << std::endl;
	  usage();
	  exit(1);
    }

  bool emittanceOnFly = false;
  if (argc == 4)
    {
      std::string emittanceOnFlyS = std::string(argv[3]);
      if (emittanceOnFlyS == "--emittanceOnTheFly" || emittanceOnFlyS == "--emittanceOnFly")
	{
	  emittanceOnFly = true;
	  std::cout << "Calculating emittance per sampler" << std::endl;
	}
      else
	{
	  std::cout << "Unknown option \"" << argv[3] << "\"" << std::endl;
	  usage();
	  exit(1);
	}
    }

  DataLoader* dl = nullptr;
  try
    {dl = new DataLoader(inputFileName, false, true);}
<<<<<<< HEAD
  catch (const RBDSException& error)
    {std::cerr << error.what(); exit(1);}
  catch (const std::exception& error)
    {std::cerr << error.what(); exit(1);}
=======
  catch (const std::string& e)
    {std::cerr << e << std::endl; exit(1);}

  // beam required to get the mass of the primary particle in EventAnalysis
  Beam* beam = dl->GetBeam();
  TChain*  beamTree = dl->GetBeamTree();
  BDSOutputROOTEventBeam* outputBeam = beam->beam;
  beamTree->GetEntry(0);
  const std::string& particleName = outputBeam->particle;

>>>>>>> 91fedfe3
  EventAnalysis* evtAnalysis = new EventAnalysis(dl->GetEvent(), dl->GetEventTree(),
						 false, true, false, -1, emittanceOnFly, 0, -1, particleName);
  evtAnalysis->Execute();

  TFile* outputFile = new TFile(outputFileName.c_str(), "RECREATE");

  // add header for file type and version details
  outputFile->cd();
  BDSOutputROOTEventHeader* headerOut = new BDSOutputROOTEventHeader();
  headerOut->Fill(dl->GetFileNames()); // updates time stamp
  headerOut->SetFileType("REBDSIM");
  TTree* headerTree = new TTree("Header", "REBDSIM Header");
  headerTree->Branch("Header.", "BDSOutputROOTEventHeader", headerOut);
  headerTree->Fill();
  headerTree->Write("", TObject::kOverwrite);

  // write merged histograms and optics
  evtAnalysis->Write(outputFile);

  // Don't clone the model tree if only primaries are generated - model not created in BDSIM
  Options* options = dl->GetOptions();
  TChain*  optionsTree = dl->GetOptionsTree();
  BDSOutputROOTEventOptions* ob = options->options;
  optionsTree->GetEntry(0);
  if (!ob->generatePrimariesOnly)
    {
      // clone model tree for nice built in optics plotting
      auto modelTree = dl->GetModelTree();
      auto newTree = modelTree->CloneTree();
      newTree->Write("", TObject::kOverwrite);
    }
  
  outputFile->Close();
  delete outputFile;
  std::cout << "Result written to: " << outputFileName << std::endl;
  delete dl;
  delete evtAnalysis;
  
  return 0;
}<|MERGE_RESOLUTION|>--- conflicted
+++ resolved
@@ -85,14 +85,10 @@
   DataLoader* dl = nullptr;
   try
     {dl = new DataLoader(inputFileName, false, true);}
-<<<<<<< HEAD
   catch (const RBDSException& error)
     {std::cerr << error.what(); exit(1);}
   catch (const std::exception& error)
     {std::cerr << error.what(); exit(1);}
-=======
-  catch (const std::string& e)
-    {std::cerr << e << std::endl; exit(1);}
 
   // beam required to get the mass of the primary particle in EventAnalysis
   Beam* beam = dl->GetBeam();
@@ -101,7 +97,6 @@
   beamTree->GetEntry(0);
   const std::string& particleName = outputBeam->particle;
 
->>>>>>> 91fedfe3
   EventAnalysis* evtAnalysis = new EventAnalysis(dl->GetEvent(), dl->GetEventTree(),
 						 false, true, false, -1, emittanceOnFly, 0, -1, particleName);
   evtAnalysis->Execute();
