--- conflicted
+++ resolved
@@ -96,12 +96,8 @@
     {std::cout << __METHOD_NAME__ << "Entries: " << chain->GetEntries() << " " << std::endl;}
 
   // loop over events
-<<<<<<< HEAD
   const int entries = chain->GetEntries();
   for(int i = 0; i < entries; ++i)
-=======
-  for(int i=0; i<entries; ++i)
->>>>>>> 77d75dd1
     {
       chain->GetEntry(i);
       // event analysis feedback
