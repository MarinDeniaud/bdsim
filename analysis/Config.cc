--- conflicted
+++ resolved
@@ -587,8 +587,7 @@
       std::string errString = "Insufficient number of binning dimensions on line #"
 	+ std::to_string(lineCounter) + "\n"
 	+ std::to_string(nDim) + " dimension histogram, but the following was specified:\n"
-<<<<<<< HEAD
-	+ binning + "\n";
+    + binning + "\nDimension defined by \"low:high\" and comma separated";
       throw RBDSException(errString);
     }
 }
@@ -664,10 +663,6 @@
 	  catch (const std::exception& e)
 	    {throw RBDSException(e.what());}
 	}
-=======
-	+ binning + "\nDimension defined by \"low:high\" and comma separated";
-      throw std::string(errString);
->>>>>>> 79e5b4f0
     }
   return result;
 }
