--- conflicted
+++ resolved
@@ -32,10 +32,6 @@
 #include "TH2D.h"
 #include "TH3D.h"
 
-<<<<<<< HEAD
-#include <stdexcept>
-=======
->>>>>>> 74da3d5d
 #include <string>
 
 ClassImp(PerEntryHistogram)
