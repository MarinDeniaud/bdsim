--- conflicted
+++ resolved
@@ -60,11 +60,9 @@
 
 AnalysisUser::AnalysisUser(std::vector<std::string> filenames){}
 
-AnalysisUser::~AnalysisUser(){}
+//AnalysisUser::~AnalysisUser(){}
 
-<<<<<<< HEAD
-void AnalysisUser::SetBranchAddresses(TTree* optionsTree, TTree* modelTree, TTree* runTree, TTree* eventTree)
-=======
+//void AnalysisUser::SetBranchAddresses(TTree* optionsTree, TTree* modelTree, TTree* runTree, TTree* eventTree)
 
 AnalysisUser::~AnalysisUser()
 {
@@ -84,7 +82,6 @@
 				      TTree* modelTreeIn,
 				      TTree* runTreeIn,
 				      TTree* eventTreeIn)
->>>>>>> d03def2e
 {
   options->SetBranchAddress(optionsTreeIn);
   model->SetBranchAddress(modelTreeIn);
@@ -95,13 +92,12 @@
   runTree->GetEntry(0);
   eventTree->GetEntry(0);
 
-<<<<<<< HEAD
   event->SetBranchAddress(eventTree,&(model->model->samplerNamesUnique));
 }
 
 void AnalysisUser::MakeBranches(TTree* outputTree)
 {
-  outputTree->Branch("S",&s,"S/F");
+  //outputTree->Branch("S",&s,"S/F");
   outputTree->Branch("VertexModel",(void*)&vertexmodel[0],"VertexModel[11]/C");
   outputTree->Branch("VertexX",&vertexx,"VertexX/F");
   outputTree->Branch("VertexY",&vertexy,"VertexY/F");
@@ -112,9 +108,6 @@
   outputTree->Branch("PDGID",&PDG,"PDGID/I");
   outputTree->Branch("ParentID",&parentID,"ParentID/I");
 }
-=======
-  event->SetBranchAddress(eventTreeIn, &(model->model->samplerNamesUnique));
->>>>>>> d03def2e
 
 unsigned int AnalysisUser::GetNumSamplers()
 {
@@ -152,7 +145,7 @@
             //std::cerr << "Warning, trying to access elements of vectors that don't exist" << std::endl;
             continue;
           }
-          s = point.position.S();
+          //s = point.position.S();
           vertexx = point.position.X();
           vertexy = point.position.Y();
           vertexz = point.position.Z();
