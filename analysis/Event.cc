/* 
Beam Delivery Simulation (BDSIM) Copyright (C) Royal Holloway, 
University of London 2001 - 2021.

This file is part of BDSIM.

BDSIM is free software: you can redistribute it and/or modify 
it under the terms of the GNU General Public License as published 
by the Free Software Foundation version 3 of the License.

BDSIM is distributed in the hope that it will be useful, but 
WITHOUT ANY WARRANTY; without even the implied warranty of
MERCHANTABILITY or FITNESS FOR A PARTICULAR PURPOSE.  See the
GNU General Public License for more details.

You should have received a copy of the GNU General Public License
along with BDSIM.  If not, see <http://www.gnu.org/licenses/>.
*/
#include "Event.hh"
#include "RBDSException.hh"
#include "RebdsimTypes.hh"

#include "BDSOutputROOTEventAperture.hh"
#include "BDSOutputROOTEventCollimator.hh"
#include "BDSOutputROOTEventCoords.hh"
#include "BDSOutputROOTEventHistograms.hh"
#include "BDSOutputROOTEventInfo.hh"
#include "BDSOutputROOTEventLoss.hh"
#include "BDSOutputROOTEventLossWorld.hh"
#include "BDSOutputROOTEventTrajectory.hh"
#include "BDSOutputROOTEventSampler.hh"

#include <set>
#include <vector>

#include "TChain.h"

ClassImp(Event)

Event::Event():
  debug(false),
  processSamplers(false),
  dataVersion(0),
  usePrimaries(false)
{
  CommonCtor();
}

Event::Event(bool debugIn,
	     bool processSamplersIn,
	     int  dataVersionIn):
  debug(debugIn),
  processSamplers(processSamplersIn),
  dataVersion(dataVersionIn)
{
  CommonCtor();
}

Event::~Event()
{
  delete Primary;
  delete PrimaryGlobal;
  delete Eloss;
  delete ElossVacuum;
  delete ElossTunnel;
  delete ElossWorld;
  delete ElossWorldExit;
  delete PrimaryFirstHit;
  delete PrimaryLastHit;
  delete TunnelHit;
  delete Trajectory;
  delete Histos;
  delete Summary;
  delete Info;
  delete ApertureImpacts;
  for (auto s : Samplers)
    {delete s;}
  for (auto c : collimators)
    {delete c;}
}

void Event::CommonCtor()
{
#ifdef __ROOTDOUBLE__
  Primary         = new BDSOutputROOTEventSampler<double>();
#else
  Primary         = new BDSOutputROOTEventSampler<float>();
#endif
  PrimaryGlobal      = new BDSOutputROOTEventCoords();
  Eloss              = new BDSOutputROOTEventLoss();
  ElossVacuum        = new BDSOutputROOTEventLoss();
  ElossTunnel        = new BDSOutputROOTEventLoss();
  ElossWorld         = new BDSOutputROOTEventLossWorld();
  ElossWorldContents = new BDSOutputROOTEventLossWorld();
  ElossWorldExit     = new BDSOutputROOTEventLossWorld();
  PrimaryFirstHit    = new BDSOutputROOTEventLoss();
  PrimaryLastHit     = new BDSOutputROOTEventLoss();
  TunnelHit          = new BDSOutputROOTEventLoss();
  Trajectory         = new BDSOutputROOTEventTrajectory();
  Histos             = new BDSOutputROOTEventHistograms();
  Summary            = new BDSOutputROOTEventInfo();
  Info               = new BDSOutputROOTEventInfo();
  ApertureImpacts    = new BDSOutputROOTEventAperture();
}

#ifdef __ROOTDOUBLE__
BDSOutputROOTEventSampler<double>* Event::GetSampler(const std::string& name)
#else
BDSOutputROOTEventSampler<float>* Event::GetSampler(const std::string& name)
#endif
{
  auto found = samplerMap.find(name);
  if (found != samplerMap.end())
    {return found->second;}
  else
    {return nullptr;}
}

#ifdef __ROOTDOUBLE__
BDSOutputROOTEventSampler<double>* Event::GetSampler(int index)
#else
BDSOutputROOTEventSampler<float>* Event::GetSampler(int index)
#endif
{
  if (index >= (int) Samplers.size())
    {return nullptr;}
  else
    {return Samplers[index];}
}

BDSOutputROOTEventCollimator* Event::GetCollimator(const std::string& name)
{
  // help the user out with some variations on the naming that can be created
  // due to our storage format
  std::vector<std::string> variations = {name,
                                         "COLL_" + name,
                                         "COLL_" + name + "_0"};
  for (const auto& var : variations)
    {
      std::cout << (var == collimatorNames[0]) << std::endl;
      auto found = collimatorMap.find(var);
      if (found != collimatorMap.end())
        {return found->second;}
    }
  return nullptr; // wasn't found
}

BDSOutputROOTEventCollimator* Event::GetCollimator(int index)
{
  if (index >= (int) collimators.size())
    {return nullptr;}
  else
    {return collimators[index];}
}

void Event::SetBranchAddress(TTree* t,
			     const RBDS::VectorString* samplerNamesIn,
			     bool                      allBranchesOn,
			     const RBDS::VectorString* branchesToTurnOn,
			     const RBDS::VectorString* collimatorNamesIn)
{
  if(debug)
    {std::cout << "Event::SetBranchAddress" << std::endl;}

  // turn off all branches by default and build up by turning things back on
  // loop speed is dependent on how much we load each event -> only what we need
  t->SetBranchStatus("*", false);

  int nCollimatorsToTurnOn = 0;
  int ithCollimator = 0;
  
  RBDS::VectorString bToTurnOn; // local copy as we modify it
  if (branchesToTurnOn)
    {bToTurnOn = RBDS::VectorString(*branchesToTurnOn);}

  // Few very small things on always for loading
  bToTurnOn.push_back("Primary");
  bToTurnOn.push_back( dataVersion < 4 ? "Info" : "Summary" );
  bToTurnOn.push_back("PrimaryFirstHit");
  bToTurnOn.push_back("PrimaryLastHit");
  
  if (allBranchesOn)
    {
      t->SetBranchStatus("*", true);
      bToTurnOn.push_back("Eloss");
      bToTurnOn.push_back("Histos");
      bToTurnOn.push_back( dataVersion > 4 ? "ElossTunnel" : "TunnelHit" );
      bToTurnOn.push_back("Trajectory");

      if (dataVersion > 3)
	{
	  bToTurnOn.push_back("PrimaryGlobal");
	  bToTurnOn.push_back("ElossVacuum");
	  bToTurnOn.push_back("ElossWorld");
	  bToTurnOn.push_back("ElossWorldContents");
	  bToTurnOn.push_back("ElossWorldExit");
	  // add all collimators but ensure not duplicate from user supplied branch names
	  if (collimatorNamesIn)
	    {
	      bToTurnOn.insert(bToTurnOn.end(), collimatorNamesIn->begin(), collimatorNamesIn->end());
	      bToTurnOn = RemoveDuplicates(bToTurnOn);
	    }
	}
      if (dataVersion > 4)
	{bToTurnOn.push_back("ApertureImpacts");}
    }
  bToTurnOn = RemoveDuplicates(bToTurnOn);

  // pre-count the number of collimators and create them all at once. Do this so the vector
  // is never resized and therefore the contents copied / moved in memory. SetBranchAddress
  // takes & (object*) so pointer to pointer, which would break if the contents of the vector
  // move. Note, some 
  for (const auto& name : bToTurnOn)
    {
      if (name.substr(0,4) == "COLL")
	{nCollimatorsToTurnOn++;}
    }
  collimators.resize(nCollimatorsToTurnOn);
      
  for (const auto& name : bToTurnOn)
    {
      if (name.empty())
        {std::cerr << "empty string given as argument for branch name"; continue;}
      std::string nameStar = name + "*";
      std::string nameDot  = name.back() != '.' ? name + "." : name; // note emptystr.back() is undefined behaviour
      if (debug)
	{std::cout << "Event::SetBranchAddress> Turning on branch \"" << nameStar << "\"" << std::endl;}

      bool condition1 = ((*t).GetListOfBranches()->FindObject(name.c_str()))    != nullptr;
      bool condition2 = ((*t).GetListOfBranches()->FindObject(nameDot.c_str())) != nullptr;
      // if we don't find the branch name (tolerating "." suffix), so pass by (some branches are optional)
      if (! (condition1 || condition2) )
<<<<<<< HEAD
	{throw RBDSException("Unkown branch name \"" + name + "\"");}
=======
	{
	  if (debug)
	    {std::cout << "Unknown branch name \"" + name + "\"" << std::endl;}
	  continue;
	}
>>>>>>> 74da3d5d
      
      t->SetBranchStatus(nameStar.c_str(), true); // turn the branch loading on
      
      // we can't automatically do this as SetBranchAddress must use the pointer
      // of the object type and not the base class (say TObject) so there's no
      // way to easily map these -> ifs
      // special case first, then alphabetical as this is how they'll come from a set (optimisation)
      if (name == "Primary")
	{// special case
	  usePrimaries = true;
	  t->SetBranchAddress("Primary.", &Primary);
	}
      else if (name == "ApertureImpacts")
	{t->SetBranchAddress("ApertureImpacts.",  &ApertureImpacts);}
      else if (name == "Eloss")
	{t->SetBranchAddress("Eloss.",       &Eloss);}
      else if (name == "ElossVacuum")
	{t->SetBranchAddress("ElossVacuum.", &ElossVacuum);}
      else if (name == "ElossTunnel")
	{t->SetBranchAddress("ElossTunnel.", &ElossTunnel);}
      else if (name == "ElossWorld")
	{t->SetBranchAddress("ElossWorld.",  &ElossWorld);}
      else if (name == "ElossWorldContents")
	{t->SetBranchAddress("ElossWorldContents.", &ElossWorldContents);}
      else if (name == "ElossWorldExit")
	{t->SetBranchAddress("ElossWorldExit.",     &ElossWorldExit);}
      else if (name == "Histos")
	{t->SetBranchAddress("Histos.",  &Histos);}
      else if (name == "Info")
	{t->SetBranchAddress("Info.",    &Info);}
      else if (name == "Summary")
	{t->SetBranchAddress("Summary.", &Summary);}
      else if (name == "PrimaryGlobal")
	{t->SetBranchAddress("PrimaryGlobal.",   &PrimaryGlobal);}
      else if (name == "PrimaryFirstHit")
	{t->SetBranchAddress("PrimaryFirstHit.", &PrimaryFirstHit);}
      else if (name == "PrimaryLastHit")
	{t->SetBranchAddress("PrimaryLastHit.",  &PrimaryLastHit);}
      else if (name == "TunnelHit")
	{t->SetBranchAddress("TunnelHit.",       &TunnelHit);}
      else if (name == "Trajectory")
	{t->SetBranchAddress("Trajectory.",      &Trajectory);}
      else if (name.substr(0,4) == "COLL")
	{
	  SetBranchAddressCollimatorSingle(t, name+".", ithCollimator);
	  ithCollimator++;
	}
    }
  
  if (debug)
    {
      std::cout << "Event::SetBranchAddress> Primary.            " << Primary            << std::endl;
      std::cout << "Event::SetBranchAddress> PrimaryGlobal.      " << PrimaryGlobal      << std::endl;
      std::cout << "Event::SetBranchAddress> Eloss.              " << Eloss              << std::endl;
      std::cout << "Event::SetBranchAddress> ElossTunnel.        " << ElossTunnel        << std::endl;
      std::cout << "Event::SetBranchAddress> ElossVacuum.        " << ElossVacuum        << std::endl;
      std::cout << "Event::SetBranchAddress> ElossWorld.         " << ElossWorld         << std::endl;
      std::cout << "Event::SetBranchAddress> ElossWorldContents. " << ElossWorldContents << std::endl;
      std::cout << "Event::SetBranchAddress> ElossWorldExit.     " << ElossWorldExit     << std::endl;
      std::cout << "Event::SetBranchAddress> PrimaryFirstHit.    " << PrimaryFirstHit    << std::endl;
      std::cout << "Event::SetBranchAddress> PrimaryLastHit.     " << PrimaryLastHit     << std::endl;
      std::cout << "Event::SetBranchAddress> TunnelHit.          " << TunnelHit          << std::endl;
      std::cout << "Event::SetBranchAddress> Trajectory.         " << Trajectory         << std::endl;
      std::cout << "Event::SetBranchAddress> Histos.             " << Histos             << std::endl;
      std::cout << "Event::SetBranchAddress> Info.               " << Info               << std::endl;
    }

  if (processSamplers || samplerNamesIn)
    {
      unsigned int nrSamplers = samplerNamesIn->size();
      Samplers.resize(nrSamplers); // reserve and nominally instantiate instances.
      for (unsigned int i=0; i < nrSamplers; ++i)
	{
	  const auto sampName = (*samplerNamesIn)[i];
#ifdef __ROOTDOUBLE__
	  Samplers[i] = new BDSOutputROOTEventSampler<double>(sampName);
#else
	  Samplers[i] = new BDSOutputROOTEventSampler<float>(sampName);
#endif
	  samplerNames.push_back(sampName);  // cache the name in a vector
	  samplerMap[sampName] = Samplers[i];// cache the sampler in a map
	    
	  t->SetBranchAddress(sampName.c_str(), &Samplers[i]);
	  t->SetBranchStatus((sampName+"*").c_str(), true);
	  if(debug)
	    {std::cout << "Event::SetBranchAddress> " << (*samplerNamesIn)[i] << " " << Samplers[i] << std::endl;}
	}
    }
}

RBDS::VectorString Event::RemoveDuplicates(const RBDS::VectorString& namesIn) const
{
  std::set<std::string> namesSet(namesIn.begin(), namesIn.end());
  auto namesUnique = RBDS::VectorString(namesSet.begin(), namesSet.end());
  return namesUnique;
}

void Event::RegisterCollimator(std::string collimatorName)
{
  // be careful of push_back to collimators vector as this might invalidate
  // any &pointers used with SetBranchAddress
  BDSOutputROOTEventCollimator* collimator = new BDSOutputROOTEventCollimator();
  collimatorNames.push_back(collimatorName);
  collimators.push_back(collimator);
  collimatorMap[collimatorName] = collimator;
}

void Event::RegisterSampler(std::string samplerName)
{
#ifdef __ROOTDOUBLE__
  BDSOutputROOTEventSampler<double>* sampler = new BDSOutputROOTEventSampler<double>();
  samplerNames.push_back(samplerName);
  Samplers.push_back(sampler);
  samplerMap[samplerName] = sampler;
#else
  BDSOutputROOTEventSampler<float>* sampler = new BDSOutputROOTEventSampler<float>();
  samplerNames.push_back(samplerName);
  Samplers.push_back(sampler);
  samplerMap[samplerName] = sampler;
#endif
}

void Event::SetBranchAddressCollimators(TTree* t,
					const RBDS::VectorString* collimatorNamesIn)
{
  if (collimatorNamesIn)
    {
      int i = 0;
      for (const auto& name : *collimatorNamesIn)
	{
	  collimators.resize((unsigned int)collimatorNamesIn->size());
	  SetBranchAddressCollimatorSingle(t, name, i);
	  i++;
	}
    }
}

void Event::SetBranchAddressCollimatorSingle(TTree* t,
					     const std::string& name,
					     int i)
{
  // we must not push_back to collimators (vector) as this might expand it
  // and invalidate all addresses to pointers in that vector
  collimators[i] = new BDSOutputROOTEventCollimator();
  collimatorNames.push_back(name);
  collimatorMap[name] = collimators[i];
  
  t->SetBranchAddress(name.c_str(), &collimators[i]);
  if (debug)
    {std::cout << "Event::SetBranchAddress> " << name << " " << collimators[i] << std::endl;}
}

void Event::Fill(Event* other)
{
  Primary->Fill(other->Primary);
  PrimaryGlobal->Fill(other->PrimaryGlobal);
  Eloss->Fill(other->Eloss);
  ElossVacuum->Fill(other->ElossVacuum);
  ElossTunnel->Fill(other->ElossTunnel);
  ElossWorld->Fill(other->ElossWorld);
  ElossWorldContents->Fill(other->ElossWorldContents);
  ElossWorldExit->Fill(other->ElossWorldExit);
  PrimaryFirstHit->Fill(other->PrimaryFirstHit);
  PrimaryLastHit->Fill(other->PrimaryLastHit);
  TunnelHit->Fill(other->TunnelHit);
  Trajectory->Fill(other->Trajectory);
  Histos->FillSimple(other->Histos);
  Summary->Fill(other->Summary);
  Info->Fill(other->Info);
  ApertureImpacts->Fill(other->ApertureImpacts);

  for (unsigned long i = 0; i < Samplers.size(); i++)
    {Samplers[i]->Fill(other->Samplers[i]);}

  for (unsigned long i = 0; i < collimators.size(); i++)
    {collimators[i]->Fill(other->collimators[i]);}
}

void Event::Flush()
{
  Primary->Flush();
  PrimaryGlobal->Flush();
  Eloss->Flush();
  ElossVacuum->Flush();
  ElossTunnel->Flush();
  ElossWorld->Flush();
  ElossWorldContents->Flush();
  ElossWorldExit->Flush();
  PrimaryFirstHit->Flush();
  PrimaryLastHit->Flush();
  TunnelHit->Flush();
  Trajectory->Flush();
  Histos->Flush();
  Summary->Flush();
  Info->Flush();
  ApertureImpacts->Flush();
  FlushCollimators();
  FlushSamplers();
}

void Event::FlushSamplers()
{
  for (auto s : Samplers)
    {s->Flush();}
}

void Event::FlushCollimators()
{
  for (auto c : collimators)
    {c->Flush();}

}<|MERGE_RESOLUTION|>--- conflicted
+++ resolved
@@ -230,15 +230,11 @@
       bool condition2 = ((*t).GetListOfBranches()->FindObject(nameDot.c_str())) != nullptr;
       // if we don't find the branch name (tolerating "." suffix), so pass by (some branches are optional)
       if (! (condition1 || condition2) )
-<<<<<<< HEAD
-	{throw RBDSException("Unkown branch name \"" + name + "\"");}
-=======
 	{
 	  if (debug)
 	    {std::cout << "Unknown branch name \"" + name + "\"" << std::endl;}
 	  continue;
 	}
->>>>>>> 74da3d5d
       
       t->SetBranchStatus(nameStar.c_str(), true); // turn the branch loading on
       
