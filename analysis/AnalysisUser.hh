#ifndef BDSIM_ANALYSISUSER_H
#define BDSIM_ANALYSISUSER_H

#include <memory>
#include <string>
#include <vector>

#include "TROOT.h"
#include "TFile.h"
#include "TTree.h"

#include "Options.hh"
#include "Model.hh"
#include "Run.hh"
#include "Event.hh"

/**
 * @brief User analysis class
 *
 * @author Stewart Boogert
 */

class AnalysisUser {
public:
  AnalysisUser();
  AnalysisUser(std::string filename);
  AnalysisUser(std::vector<std::string> filenames);
  void MakeBranches(std::shared_ptr< TTree > outputTree);
  void SetBranchAddresses(std::shared_ptr< TTree > options, std::shared_ptr< TTree > model, std::shared_ptr< TTree > run, std::shared_ptr< TTree > event);
  unsigned int GetNumSamplers();
  void GetEntry(int iEntry);
  void Analysis();
  virtual ~AnalysisUser();

<<<<<<< HEAD
  //smart pointers?
  std::shared_ptr< TFile > f;
  std::shared_ptr< TTree > optionsTree;
  std::shared_ptr< TTree > modelTree;
  std::shared_ptr< TTree > runTree;
  std::shared_ptr< TTree > eventTree;
  std::shared_ptr< TFile > foutput;
  std::vector< std::shared_ptr<TTree> > outputTree_Samplers;

  std::shared_ptr< Options > options;
  std::shared_ptr< Model   > model;
  std::shared_ptr< Event   > event;
  std::shared_ptr< Run     > run;
=======
  TFile *f           = nullptr;
  TTree *optionsTree = nullptr;
  TTree *modelTree   = nullptr;
  TTree *runTree     = nullptr;
  TTree *eventTree   = nullptr;

  Options *options   = nullptr;
  Model   *model     = nullptr;
  Event   *event     = nullptr;
  Run     *run       = nullptr;
>>>>>>> cfbc0535

  char vertexmodel[10]{'0','0','0','0','0','0','0','0','0','\0'};
  float vertexx{999};
  float vertexy{999};
  float vertexz{999};
  int vertexprocess{999};
  int vertexsubprocess{999};
  int trackID{999};
  int PDG{999};
  int parentID{999};
private:
  ClassDef(AnalysisUser,1);
  unsigned int number_samplers{999};
};


#endif //BDSIM_FILE_H<|MERGE_RESOLUTION|>--- conflicted
+++ resolved
@@ -32,8 +32,6 @@
   void Analysis();
   virtual ~AnalysisUser();
 
-<<<<<<< HEAD
-  //smart pointers?
   std::shared_ptr< TFile > f;
   std::shared_ptr< TTree > optionsTree;
   std::shared_ptr< TTree > modelTree;
@@ -46,18 +44,6 @@
   std::shared_ptr< Model   > model;
   std::shared_ptr< Event   > event;
   std::shared_ptr< Run     > run;
-=======
-  TFile *f           = nullptr;
-  TTree *optionsTree = nullptr;
-  TTree *modelTree   = nullptr;
-  TTree *runTree     = nullptr;
-  TTree *eventTree   = nullptr;
-
-  Options *options   = nullptr;
-  Model   *model     = nullptr;
-  Event   *event     = nullptr;
-  Run     *run       = nullptr;
->>>>>>> cfbc0535
 
   char vertexmodel[10]{'0','0','0','0','0','0','0','0','0','\0'};
   float vertexx{999};
