--- conflicted
+++ resolved
@@ -8,16 +8,11 @@
 sb1: sbend, l=0.5*m, angle=0.1, apertureType="elliptical", aper1=2*cm, aper2=3*cm, beampipeThickness=0.1*cm, outerDiameter=0.80*m;
 rb1: rbend, l=2.5*m, angle= 0.1, outerDiameter=0.5*m;
 endoftheline: marker;
-<<<<<<< HEAD
-hk1: hkicker, l=0.2*m, outerDiameter=0.4*m, angle=0.1*mrad;
-vk1: vkicker, l=0.2*m, outerDiameter=0.3*m, angle=-0.1*mrad;
-=======
 hk1: hkick, l=0.2*m, outerDiameter=0.4*m, angle=0.1*mrad;
-vk1: vkick, l=0.2*m, outerDiameter=0.3*m;
+vk1: vkick, l=0.2*m, outerDiameter=0.3*m, angle=-0.1*mrad;
 mul1 : multipole, l=0.5*m , knl={ 0,0,1 } , ksl={ 0,0,0 }, outerDiameter=0.876*m;
 musp1 : muspoiler,l=0.5*m, aper1=1*cm, outerDiameter=240*cm, B=1.5;
 
->>>>>>> 12d050f5
 rf1 : rfcavity, l=0.5*m, gradient = 10 * MV / m, outerDiameter=0.3*mm, material = "Copper", cavityModel = "Tesla9Cell";
 Tesla9Cell: cavitymodel,
        type="elliptical",
