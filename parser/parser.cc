/* 
Beam Delivery Simulation (BDSIM) Copyright (C) Royal Holloway, 
University of London 2001 - 2020.

This file is part of BDSIM.

BDSIM is free software: you can redistribute it and/or modify 
it under the terms of the GNU General Public License as published 
by the Free Software Foundation version 3 of the License.

BDSIM is distributed in the hope that it will be useful, but 
WITHOUT ANY WARRANTY; without even the implied warranty of
MERCHANTABILITY or FITNESS FOR A PARTICULAR PURPOSE.  See the
GNU General Public License for more details.

You should have received a copy of the GNU General Public License
along with BDSIM.  If not, see <http://www.gnu.org/licenses/>.
*/
#include "parser.h"

#include <cmath>
#include <iostream>

// for getpwuid: http://linux.die.net/man/3/getpwuid
#include <unistd.h>
#include <sys/types.h>
#include <pwd.h>

#include "array.h"
#include "sym_table.h"

namespace {
  // helper method
  // replace algorithm of all substring instances
  // from http://stackoverflow.com/questions/2896600/how-to-replace-all-occurrences-of-a-character-in-string
  void replaceAll(std::string& source, const std::string& from, const std::string& to)
  {
    std::string newString;
    newString.reserve( source.length() );  // avoids a few memory allocations
    
    std::string::size_type lastPos = 0;
    std::string::size_type findPos;
    
    while( std::string::npos != ( findPos = source.find( from, lastPos )))
      {
        newString.append( source, lastPos, findPos - lastPos );
        newString += to;
        lastPos = findPos + from.length();
      }

    // Care for the rest after last occurrence
    newString += source.substr( lastPos );
    
    source.swap( newString );
  }
}

using namespace GMAD;

namespace GMAD {
  extern std::string yyfilename;
}

extern int yyparse();
extern FILE *yyin;

Parser* Parser::instance = nullptr;

Parser* Parser::Instance()
{
  if (!instance) {
    std::cerr << "Parser has not been initialized!" << std::endl;
    exit(1);
  }
  return instance;
}

Parser* Parser::Instance(const std::string& name)
{
  if(instance) {
    std::cerr << "Warning parser was already initialized!" << std::endl;
    delete instance;
  }
  instance = new Parser(name);
  return instance;
}

Parser::~Parser()
{
  beamline_list.erase();
  // delete allocated lines
  for (auto element : allocated_lines)
    {delete element;}
  
  instance = nullptr;
}

Parser::Parser(std::string name)
{
  instance = this;
#ifdef BDSDEBUG
  std::cout << "gmad_parser> opening file" << std::endl;
#endif
  // replace all ~ symbols with home directory to allow for that
  // note $HOME is not necessarily equivalent to ~
  // see http://linux.die.net/man/3/getpwuid
  std::string tilde("~");
  std::string home(getpwuid(getuid())->pw_dir);

  replaceAll(name,tilde,home);
  
  FILE *f = fopen(name.c_str(),"r");

  if(f==nullptr) {
    std::cerr << "gmad_parser> Can't open input file " << name << std::endl;
    exit(1);
  }
  // set global string for parser
  yyfilename = std::string(name);

  Initialise();
  
  std::cout.precision(10); // set output precision to 10 decimals

  ParseFile(f);
}

void Parser::ParseFile(FILE *f)
{
  yyin=f; 

#ifdef BDSDEBUG
  std::cout << "gmad_parser> beginning to parse file" << std::endl;
#endif

  while(!feof(yyin))
    {
      yyparse();
    }
  
  expand_sequences();
#ifdef BDSDEBUG
  std::cout << "gmad_parser> finished to parsing file" << std::endl;
#endif
  // clear temporary stuff
#ifdef BDSDEBUG
  std::cout << "gmad_parser> clearing temporary lists" << std::endl;
#endif
  element_list.clear();
  tmp_list.clear();
  symtab_map.clear();
  for(auto it : var_list)
    {delete it;}

#ifdef BDSDEBUG
  std::cout << "gmad_parser> finished" << std::endl;
#endif

  fclose(f);
}

void Parser::Initialise()
{
  const int reserved = 1;
  // embedded arithmetical functions
  add_func("sqrt",std::sqrt);
  add_func("cos",std::cos);
  add_func("sin",std::sin);
  add_func("exp",std::exp);
  add_func("log",std::log);
  add_func("tan",std::tan);
  add_func("asin",std::asin);
  add_func("acos",std::acos);
  add_func("atan",std::atan);
  add_func("abs",std::abs);
 
  add_var("pi",     4.0*std::atan(1),reserved);
  add_var("twopi",  8.0*std::atan(1),reserved);
  add_var("halfpi", 2.0*std::atan(1),reserved);

  add_var("PeV",1e+6,reserved);
  add_var("TeV",1e+3,reserved);
  add_var("GeV",1.0 ,reserved);
  add_var("MeV",1e-3,reserved);
  add_var("keV",1e-6,reserved);
  add_var("KeV",1e-6,reserved); // for compatibility
  add_var("eV" ,1e-9,reserved);

  add_var("V" ,1.0, reserved);
  add_var("kV",1e+3,reserved);
  add_var("MV",1e+6,reserved);

  add_var("Tesla",1.0,reserved);
  add_var("T",    1.0,reserved);

  add_var("km" ,1e3 ,reserved);
  add_var("m"  ,1.0 ,reserved);
  add_var("cm" ,1e-2,reserved);
  add_var("mm" ,1e-3,reserved);
  add_var("um" ,1e-6,reserved);
  add_var("mum",1e-6,reserved);
  add_var("nm" ,1e-9,reserved);
  add_var("ang",1e-10,reserved);
  add_var("pm" ,1e-12,reserved);

  add_var("s"  ,1.0  ,reserved);
  add_var("ms" ,1.e-3,reserved);
  add_var("us" ,1.e-6,reserved);
  add_var("ns" ,1.e-9,reserved);
  add_var("ps" ,1.e-12,reserved);

  add_var("Hz" ,1.0,  reserved);
  add_var("kHz",1e+3, reserved);
  add_var("MHz",1e+6, reserved);
  add_var("GHz",1e+9, reserved);

  add_var("rad" ,1.0  ,reserved);
  add_var("mrad",1.e-3,reserved);
  add_var("urad",1.e-6,reserved);

  add_var("degrees",std::atan(1)/45,reserved);

  add_var("clight",2.99792458e+8,reserved);

  params.flush();
}

void Parser::quit()
{
  std::cout << "parsing complete..." << std::endl;
  exit(0);
}

void Parser::write_table(std::string* name, ElementType type, bool isLine)
{
  Element e;
  e.set(params,*name,type);
  if (isLine)
    {
      e.lst = new std::list<Element>(tmp_list);
      allocated_lines.push_back(e.lst);
      // clean list
      tmp_list.clear();
      sequences.push_back(*name); // append to all sequence definitions
    }
  
  // insert element with uniqueness requirement
  element_list.push_back(e,true);
}

void Parser::expand_sequences()
{
  for (const auto& name : sequences)
    {
      FastList<Element>* newLine = new FastList<Element>();
      expand_line(*newLine, name);
      expandedSequences[name] = newLine;
    }
}

void Parser::expand_line(const std::string& name, std::string start, std::string end)
{
  expand_line(beamline_list, name, start, end);
}

void Parser::expand_line(FastList<Element>& target,
                         const std::string& name,
                         std::string        start,
                         std::string        end)
{
  const Element& line = find_element(name);
<<<<<<< HEAD
  if(line.type != ElementType::_LINE && line.type != ElementType::_REV_LINE )
    {
      std::cerr << "ERROR \"" << name << "\" is not a line" << std::endl;
      exit(1);
    }
=======
  if(line.type != ElementType::_LINE && line.type != ElementType::_REV_LINE ) {
    std::cerr << "Error with use command: \"" << name << "\" is not a line" << std::endl;
    exit(1);
  }
>>>>>>> 7046ef14

  // delete the previous beamline  
  target.clear();
  
  // expand the desired beamline
  Element e;
  e.type = line.type;
  e.name = name;
  e.l = 0;
  e.lst = nullptr;
  
  target.push_back(e);

#ifdef BDSDEBUG 
  std::cout << "expanding line " << name << ", range = " << start << end << std::endl;
#endif
  if(!line.lst) return; //list empty
    
  // first expand the whole range 
  std::list<Element>::iterator sit = line.lst->begin();
  std::list<Element>::iterator eit = line.lst->end();
  
  // copy the list into the resulting list
  switch(line.type){
  case ElementType::_LINE:
    target.insert(target.end(),sit,eit);
    break;
  case ElementType::_REV_LINE:
    target.insert(target.end(),line.lst->rbegin(),line.lst->rend());
    break;
  default:
    target.insert(target.end(),sit,eit);
  }
  // bool to check if beamline is fully expanded
  bool is_expanded = false;
  
  // parse starting from the second element until the list is expanded
  int iteration = 0;
  while(!is_expanded)
    {
      is_expanded = true;
      // start at second element
      std::list<Element>::iterator it = ++target.begin();
      for(;it!=target.end();++it)
        {
          Element& element = *it; // alias
          const ElementType& type = element.type;
#ifdef BDSDEBUG 
          std::cout << element.name << " , " << type << std::endl;
#endif
          // if list - expand further
          if(type != ElementType::_LINE && type != ElementType::_REV_LINE)
            {continue;}
          is_expanded = false;
          // lookup the line in main list
          std::list<Element>::const_iterator tmpit = element_list.find(element.name);
          std::list<Element>::const_iterator iterEnd = element_list.end();
          if( (tmpit != iterEnd) && ( (*tmpit).lst != nullptr) ) { // sublist found and not empty
            const Element& list = *tmpit; // alias
#ifdef BDSDEBUG
            std::cout << "inserting sequence for " << element.name << " - " << list.name << " ...";
#endif
            if(type == ElementType::_LINE)
              target.insert(it,list.lst->begin(),list.lst->end());
            else if(type == ElementType::_REV_LINE){
              //iterate over list and invert any sublines contained within. SPM
              std::list<Element> tmpList;
              tmpList.insert(tmpList.end(),list.lst->begin(),list.lst->end());
              for(std::list<Element>::iterator itLineInverter = tmpList.begin();
                  itLineInverter != tmpList.end(); ++itLineInverter){
                if((*itLineInverter).type == ElementType::_LINE)
                  (*itLineInverter).type = ElementType::_REV_LINE;
                else if ((*itLineInverter).type == ElementType::_REV_LINE)
                  (*itLineInverter).type = ElementType::_LINE;
              }
              target.insert(it,tmpList.rbegin(),tmpList.rend());
            }
#ifdef BDSDEBUG
            std::cout << "inserted" << std::endl;
#endif
            // delete the list pointer
            target.erase(it--);
          } else if ( tmpit != iterEnd ) { // entry points to a scalar element type -
            //transfer properties from the main list
#ifdef BDSDEBUG 
            std::cout << "keeping element..." << element.name << std::endl;
#endif
            // copy properties
            element = (*tmpit);

#ifdef BDSDEBUG 
            std::cout << "done" << std::endl;
#endif
          } else { // element of undefined type
            std::cerr << "Error : Expanding line \"" << name << "\" : element \"" << element.name << "\" has not been defined! " << std::endl;
            exit(1);
          }
        }
      iteration++;
      if( iteration > MAX_EXPAND_ITERATIONS )
        {
          std::cerr << "Error : Line expansion of '" << name << "' seems to loop, " << std::endl
                    << "possible recursive line definition, quitting" << std::endl;
          exit(1);
        }
    }// while
  
  // leave only the desired range
  //
  // rule - from first occurrence of 'start' till first 'end' coming after 'start'
  
  if( !start.empty()) // determine the start element
    {
      std::list<Element>::const_iterator startIt = target.find(std::string(start));
      
      if(startIt!=target.end())
        {target.erase(target.begin(),startIt);}
    }
  
  if( !end.empty()) // determine the end element
    {
      std::list<Element>::const_iterator endIt = target.find(std::string(end));
      
      if(endIt!=target.end())
        {target.erase(++endIt,target.end());}
    }
  
  // insert the tunnel if present
  
  std::list<Element>::iterator itTunnel = element_list.find("tunnel");
  if(itTunnel!=element_list.end())
    {target.push_back(*itTunnel);}
}

const FastList<Element>& Parser::get_sequence(const std::string& name)
{
  // search for previously queried beamlines
  const auto search = expandedSequences.find(name);
  if (search != expandedSequences.end())
    {return *(search->second);}
  else
    {std::cerr << "parser> no such sequence \"" << name << "\"" << std::endl; exit(1);} 
}

void Parser::set_sampler(std::string name, int count, ElementType type, std::string samplerType, double samplerRadius)
{
  // if count equal to -2 add to all elements regardless of name
  // typically used for output elements like samplers
  // skip first element and add one at the end
  if (count==-2)
    {
      for (auto it=beamline_list.begin(); it!=beamline_list.end(); ++it) {
	// skip LINEs
	if((*it).type == ElementType::_LINE || (*it).type == ElementType::_REV_LINE)
	  {continue;}
	// if type not equal to NONE and elements have to match type 
	if (type != ElementType::_NONE && type != (*it).type) {
	  continue;
	}

	(*it).setSamplerInfo(samplerType,(*it).name,samplerRadius);
      }
    }
  // if count equal to -1 add sampler to all element instances
  else if (count==-1)
    {
      auto itPair = beamline_list.equal_range(name);
      if (itPair.first==itPair.second) {
	std::cerr<<"current beamline doesn't contain element "<< name << std::endl;
	exit(1);
      }
      for (auto it = itPair.first; it!= itPair.second; ++it) {
        // if sampler is attached to a marker, really attach it to the previous element with the name of marker
        auto elementIt = (it->second);
        std::string samplerName = elementIt->name;
        if ((*elementIt).type == ElementType::_MARKER) {
          // need to find real element before
          // but careful not to go beyond first element also!
          while ((*elementIt).isSpecial()) {
            elementIt--;
            // have to break first before continue since in while loop
            if (elementIt==beamline_list.begin()) break;
          }
	  
          if (elementIt==beamline_list.begin()) {
            std::cout << "WARNING: no element before marker " << name << ", no sampler added" << std::endl;
            continue;
          }
        }
        (*elementIt).setSamplerInfo(samplerType,samplerName,samplerRadius);
      }
    }
  else
    {
      auto it = beamline_list.find(name,count);
      if (it==beamline_list.end()) {
	std::cerr<<"current beamline doesn't contain element "<<name<<" with number "<<count<<std::endl;
	exit(1);
      }
      // if sampler is attached to a marker, really attach it to the previous element with the name of marker
      std::string samplerName = (*it).name;
      if ((*it).type == ElementType::_MARKER) {
        // need to find real element before
        // but careful not to go beyond first element also!
        while ((*it).isSpecial()) {
          it--;
          if (it==beamline_list.begin()) {
            std::cout << "WARNING: no element before marker " << name << ", no sampler added" << std::endl;
            return;
          }
        }
      }
      (*it).setSamplerInfo(samplerType,samplerName,samplerRadius);
    }
}

void Parser::add_sampler(const std::string& name, int count, ElementType type)
{
#ifdef BDSDEBUG 
  std::cout<<"inserting sampler "<<name;
  if (count>=0) std::cout<<"["<< count <<"]";
  std::cout<<std::endl;
#endif

  set_sampler(name,count,type,"plane");
}

void Parser::add_csampler(const std::string& name, int count, ElementType type)
{
#ifdef BDSDEBUG 
  std::cout<<"inserting csampler "<<name;
  if (count>=0) std::cout<<"["<<count<<"]";
  std::cout<<std::endl;
#endif

  set_sampler(name,count,type,"cylinder", params.samplerRadius);
}

Element& Parser::find_element(const std::string& element_name)
{
  std::list<Element>::iterator it = element_list.find(element_name);
  std::list<Element>::const_iterator iterEnd = element_list.end();

  if(it == iterEnd) {
    std::cerr << "parser.h> Error: element (type) \"" << element_name << "\" has not been defined." << std::endl;
    exit(1);
  }
  return (*it);
}

const Element& Parser::find_element(const std::string& element_name)const
{
  std::list<Element>::const_iterator it = element_list.find(element_name);
  std::list<Element>::const_iterator iterEnd = element_list.end();

  if(it == iterEnd) {
    std::cerr << "parser.h> Error: unknown element \"" << element_name << "\"." << std::endl; 
    exit(1);
  }
  return (*it);
}

double Parser::property_lookup(const std::string& element_name, const std::string& property_name)const
{
  const Element& element = find_element(element_name);
  return element.property_lookup(property_name);
}

void Parser::add_element_temp(const std::string& name, int number, bool pushfront, ElementType linetype)
{
#ifdef BDSDEBUG
  std::cout << "matched sequence element, " << name;
  if (number > 1) std::cout << " * " << number;
  std::cout << std::endl;
#endif
  // add to temporary element sequence
  Element e;
  e.name = name;
  e.type = linetype;
  e.lst = nullptr;
  if (pushfront) {
    for(int i=0;i<number;i++) {
      tmp_list.push_front(e);
    }
  }
  else {
    for(int i=0;i<number;i++) {
      tmp_list.push_back(e);
    }
  }
}

int Parser::copy_element_to_params(const std::string& elementName)
{
  int type;
#ifdef BDSDEBUG
  std::cout << "newinstance : VARIABLE -- " << elementName << std::endl;
#endif
  const Element& element = find_element(elementName);

  // inherit properties from the base type
  type = static_cast<int>(element.type);
  params.inherit_properties(element);

  return type;
}

void Parser::add_func(std::string name, double (*func)(double))
{
  Symtab *sp=symtab_map.symcreate(name);
  sp->Set(func);
}

void Parser::add_var(std::string name, double value, int is_reserved)
{
  Symtab *sp=symtab_map.symcreate(name);
  sp->Set(value,is_reserved);
}

Symtab * Parser::symcreate(std::string s)
{
  return symtab_map.symcreate(s);
}

Symtab * Parser::symlook(std::string s)
{
  return symtab_map.symlook(s);
}
void Parser::Store(double value)
{
  tmparray.push_front(value);
}

void Parser::Store(std::string name)
{
  tmpstring.push_front(name);
}

void Parser::FillArray(Array* array)
{
  array->Copy(tmparray);
  tmparray.clear();
}

void Parser::FillString(Array* array)
{
  array->Copy(tmpstring);
  tmpstring.clear();
}

void Parser::ClearParams()
{
  params.flush();
}

void Parser::Overwrite(const std::string& objectName)
{
  // find object and set values

  // possible object types are:
  // element, atom, colour, crystal, field, material, physicsbiasing, placement,
  // query, region, tunnel, cavitymodel, samplerplacement, aperture, scorer, scorermesh, blm
  bool extended = false;
  auto element_it = element_list.find(objectName);
  if (element_it != element_list.end())
    {
      ExtendObject(*element_it);
      extended = true;
    }
  else
    {
      auto it = xsecbias_list.find(objectName);
      if (it != xsecbias_list.end() )
	{
	  ExtendObject(*it);
	  extended = true;
	}
    }
  // vectors
  if (extended == false) {
    if (      (extended = FindAndExtend<Atom>       (objectName)) ) {}
    else if ( (extended = FindAndExtend<NewColour>  (objectName)) ) {}
    else if ( (extended = FindAndExtend<Crystal>    (objectName)) ) {}
    else if ( (extended = FindAndExtend<Field>      (objectName)) ) {}
    else if ( (extended = FindAndExtend<Material>   (objectName)) ) {}
    else if ( (extended = FindAndExtend<Placement>  (objectName)) ) {}
    else if ( (extended = FindAndExtend<Query>      (objectName)) ) {}
    else if ( (extended = FindAndExtend<Region>     (objectName)) ) {}
    else if ( (extended = FindAndExtend<Tunnel>     (objectName)) ) {}
    else if ( (extended = FindAndExtend<CavityModel>(objectName)) ) {}
    else if ( (extended = FindAndExtend<SamplerPlacement>(objectName)) ) {}
    else if ( (extended = FindAndExtend<Scorer>     (objectName)) ) {}
    else if ( (extended = FindAndExtend<ScorerMesh> (objectName)) ) {}
    else if ( (extended = FindAndExtend<Aperture>   (objectName)) ) {}
    else if ( (extended = FindAndExtend<BLMPlacement> (objectName)) ) {}
  }

  if (extended==false)
    {
      std::cerr << "parser.h> Error: object \"" << objectName
		<< "\" has not been defined and can't be extended." << std::endl;
      exit(1);
    }

  // clear maps
  extendedNumbers.clear();
  extendedStrings.clear();
  extendedVectors.clear();
}

template <class C>
bool Parser::FindAndExtend(const std::string& objectName)
{
  auto vec = GetList<C>();
  for (auto it = vec.begin(); it!=vec.end(); ++it)
    {
      if ((*it).name == objectName)
	{
	  ExtendObject(*it);
	  return true;
	}
    }
  return false;
}

template<class C>
void Parser::ExtendObject(C& object)
{
  for (auto option : extendedNumbers)
    {object.set_value(option.first, option.second);}
  for (auto option : extendedStrings)
    {object.set_value(option.first, option.second);}
  for (auto option : extendedVectors)
    {object.set_value(option.first, option.second);}
}

void Parser::AddVariable(std::string* name)
{
  var_list.push_back(name);
}

void Parser::PrintBeamline()const
{
  beamline_list.print();
}

void Parser::PrintElements()const
{
  element_list.print();
}

void Parser::PrintOptions()const
{
  options.print();
}

const FastList<Element>& Parser::GetBeamline()const
{
  return beamline_list;
}

//template specialisation
// put explicitly in namespace since g++ complains
namespace GMAD {
  template<>
  Beam& Parser::GetGlobal(){return beam;}
  
  template<>
  Parameters& Parser::GetGlobal(){return params;}

  template<>
  Options& Parser::GetGlobal(){return options;}

  template<>
  Region& Parser::GetGlobal(){return region;}

  template<>
  std::vector<Region>& Parser::GetList<Region>(){return region_list;}

  template<>
  NewColour& Parser::GetGlobal(){return colour;}

  template<>
  std::vector<NewColour>& Parser::GetList<NewColour>(){return colour_list;}
  
  template<>
  Crystal& Parser::GetGlobal(){return crystal;}

  template<>
  std::vector<Crystal>& Parser::GetList<Crystal>(){return crystal_list;}
  
  template<>
  Field& Parser::GetGlobal(){return field;}

  template<>
  std::vector<Field>& Parser::GetList<Field>(){return field_list;}

  template<>
  Query& Parser::GetGlobal(){return query;}
  
  template<>
  std::vector<Query>& Parser::GetList<Query>(){return query_list;}
  
  template<>
  Atom& Parser::GetGlobal(){return atom;}

  template<>
  std::vector<Atom>& Parser::GetList<Atom>(){return atom_list;}

  template<>
  Material& Parser::GetGlobal(){return material;}

  template<>
  std::vector<Material>& Parser::GetList<Material>(){return material_list;}

  template<>
  Tunnel& Parser::GetGlobal(){return tunnel;}

  template<>
  std::vector<Tunnel>& Parser::GetList<Tunnel>(){return tunnel_list;}

  template<>
  CavityModel& Parser::GetGlobal(){return cavitymodel;}

  template<>
  std::vector<CavityModel>& Parser::GetList<CavityModel>(){return cavitymodel_list;}

  template<>
  Scorer& Parser::GetGlobal(){return scorer;}

  template<>
  std::vector<Scorer>& Parser::GetList<Scorer>() {return scorer_list;}

  template<>
  ScorerMesh& Parser::GetGlobal(){return scorermesh;}

  template<>
  std::vector<ScorerMesh>& Parser::GetList<ScorerMesh>() {return scorermesh_list;}
  
  template<>
  Placement& Parser::GetGlobal(){return placement;}

  template<>
  std::vector<Placement>& Parser::GetList<Placement>(){return placement_list;}
  
  template<>
  PhysicsBiasing& Parser::GetGlobal(){return xsecbias;}

  template<>
  FastList<PhysicsBiasing>& Parser::GetList<PhysicsBiasing, FastList<PhysicsBiasing>>(){return xsecbias_list;}

  template<>
  SamplerPlacement& Parser::GetGlobal(){return samplerplacement;}

  template<>
  std::vector<SamplerPlacement>& Parser::GetList<SamplerPlacement>() {return samplerplacement_list;}

  template<>
  BLMPlacement& Parser::GetGlobal() {return blm;}

  template<>
  std::vector<BLMPlacement>& Parser::GetList<BLMPlacement>() {return blm_list;}

  template<>
  Aperture& Parser::GetGlobal() {return aperture;}

  template<>
  std::vector<Aperture>& Parser::GetList<Aperture>() {return aperture_list;}
  
  template<>
  void Parser::ExtendValue(const std::string& property, double value)
  {extendedNumbers[property]=value;}

  template<>
  void Parser::ExtendValue(const std::string& property, std::string value)
  {extendedStrings[property]=value;}

  template<>
  void Parser::ExtendValue(const std::string& property, Array* value)
  {extendedVectors[property]=value;}
}<|MERGE_RESOLUTION|>--- conflicted
+++ resolved
@@ -269,18 +269,10 @@
                          std::string        end)
 {
   const Element& line = find_element(name);
-<<<<<<< HEAD
-  if(line.type != ElementType::_LINE && line.type != ElementType::_REV_LINE )
-    {
-      std::cerr << "ERROR \"" << name << "\" is not a line" << std::endl;
-      exit(1);
-    }
-=======
   if(line.type != ElementType::_LINE && line.type != ElementType::_REV_LINE ) {
     std::cerr << "Error with use command: \"" << name << "\" is not a line" << std::endl;
     exit(1);
   }
->>>>>>> 7046ef14
 
   // delete the previous beamline  
   target.clear();
