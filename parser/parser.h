/*
 *  parser.h
 *
 *    GMAD parser functions
 *    Ilya Agapov 2005-2006
 *    bdsim v.0.3
 */

#ifndef __PARSER_H
#define __PARSER_H

#include "sym_table.h"
#ifndef _WIN32
#include <unistd.h>
#endif
#include <cstdlib>
#include <cstdio>
#include <cstring>
#include <cmath>
#include <iostream>
#include <list>
#include <map>
#include <string>
#include <vector>

#include "element.h"
#include "fastlist.h"
#include "elementtype.h"
#include "gmad.h"
#include "options.h"
#include "parameters.h"
#include "physicsbiasing.h"
#include "tunnel.h"

int yyerror(const char *);

extern FILE* yyin;
extern int yylex();

namespace GMAD {

extern const int ECHO_GRAMMAR;
extern const int PEDANTIC;

const int MAX_EXPAND_ITERATIONS = 50;

std::list<double> _tmparray;  // for reading of arrays
std::list<std::string> _tmpstring;

/// globals
struct Parameters params;
struct Options options;
//struct Element element;
struct Tunnel tunnel;
class PhysicsBiasing xsecbias;
 
// list of all encountered elements
FastList<Element> element_list;

// temporary list
std::list<struct Element> tmp_list;

FastList<Element> beamline_list;
std::list<struct Element>  material_list;
std::list<struct Element>  atom_list;
std::vector<struct Tunnel> tunnel_list;
FastList<PhysicsBiasing> xsecbias_list;

std::string current_line;
std::string current_start;
std::string current_end;

//struct symtab *symtab; 
std::map<std::string, struct symtab*> symtab_map;

extern struct symtab * symlook(std::string s);

// ***********************
// functions declaration *
// ***********************

void quit();
/// method that transfers parameters to element properties
int write_table(const struct Parameters& pars,std::string name, ElementType type, std::list<struct Element> *lst=nullptr);
int expand_line(std::string name, std::string start, std::string end);
/// insert a sampler into beamline_list
void add_sampler(std::string name, int before_count);
/// insert a cylindrical sampler into beamline_list
void add_csampler(std::string name, int before_count, double length, double rad);
/// insert a beam dumper into beamline_list
void add_dump(std::string name, int before_count);
/// insert tunnel
void add_tunnel(Tunnel& tunnel);
/// insert xsecbias
void add_xsecbias(PhysicsBiasing& xsecbias);
double property_lookup(FastList<Element>& el_list, std::string element_name, std::string property_name);
/// add element to temporary element sequence tmp_list
void add_element_temp(std::string name, int number, bool pushfront, ElementType linetype);
/// copy properties from Element into params, returns element type as integer, returs _NONE if not found
int copy_element_to_params(std::string elementName, struct Parameters& params);

// parser functions
int add_func(std::string name, double (*func)(double));
int add_var(std::string name, double value, int is_reserved = 0);

// **************************
// functions implementation *
// **************************

void quit()
{
  printf("parsing complete...\n");
  exit(0);
}

int write_table(const struct Parameters& params,std::string name, ElementType type, std::list<struct Element> *lst)
{
  if(ECHO_GRAMMAR) std::cout << "decl -> VARIABLE " << name << " : " << type << std::endl;
#ifdef BDSDEBUG 
  printf("k1=%.10g, k2=%.10g, k3=%.10g, type=%s, lset = %d\n", params.k1, params.k2, params.k3, typestr(type).c_str(), params.lset);
#endif

  struct Element e;
  e.set(params,name,type,lst);

<<<<<<< HEAD
  // for transform3ds, lasers and for tracker
  e.xdir = params.xdir;
  e.ydir = params.ydir;
  e.zdir = params.zdir;

  e.bias = params.bias;
  
  // BLM
  if(params.blmLocZset)
    e.blmLocZ = params.blmLocZ;
  if(params.blmLocThetaset)
    e.blmLocTheta = params.blmLocTheta;

  // Drift
  if(params.phiAngleInset)
    e.phiAngleIn = params.phiAngleIn;
  if(params.phiAngleOutset)
    e.phiAngleOut = params.phiAngleOut;

  // Drift, Drift
  if(params.beampipeThicknessset)
    e.beampipeThickness = params.beampipeThickness;
  // RF
  e.gradient = params.gradient;
  // Degrader
  e.materialThickness = params.materialThickness;
  // Degrader
  e.numberWedges = params.numberWedges;
  // Degrader
  e.wedgeHeight = params.wedgeHeight;
  // Degrader
  e.degraderHeight = params.degraderHeight;
  // SBend, RBend, (Awake)Screen
  e.angle = params.angle;
  // SBend, RBend, HKick, VKick, Quad
  e.k1 = params.k1;
  // SBend, RBend, HKick, VKick, Solenoid, MuSpoiler
  e.B = params.B;
  // SBend, RBend, HKick, VKick, Quad, Sext, Oct, Mult
  if(params.tiltset) e.tilt = params.tilt;
  // Quad
  e.spec = params.spec;
  // Sext
  if(params.k2set) {
    if (type==ElementType::_SEXTUPOLE) e.k2 = params.k2;
    else {
      std::cout << "Warning: k2 will not be set for element \"" << name << "\" of type " << type << std::endl;
    }
  }
  // Octupole
  if(params.k3set) {
    if (type==ElementType::_OCTUPOLE) e.k3 = params.k3;
    else {
      std::cout << "Warning: k3 will not be set for element \"" << name << "\" of type " << type << std::endl;
    }
  }
  // Decapole
  if(params.k4set) {
    if (type==ElementType::_DECAPOLE) e.k4 = params.k4;
    else {
      std::cout << "Warning: k4 will not be set for element \"" << name << "\" of type " << type << std::endl;
    }
  }
  // Multipole
  if(params.knlset)
    e.knl = params.knl;
  if(params.kslset)
    e.ksl = params.ksl;
  // Solenoid
  e.ks = params.ks;
  // Laser
  e.waveLength = params.waveLength;
  // Element, Tunnel
  e.geometryFile = params.geometry;
  // Element
  e.bmapFile = params.bmap;
  if(params.bmapZOffsetset)
    e.bmapZOffset = params.bmapZOffset;
  // Transform3D
  e.theta = params.theta;
  e.phi = params.phi;
  e.psi = params.psi;
  // (Awake) Screen
  e.tscint = params.tscint;
  e.scintmaterial = params.scintmaterial;
  // Screen
  e.airmaterial = params.airmaterial;
  // AwakeScreen
  e.twindow = params.twindow;
  e.windowmaterial = params.windowmaterial;

  // overwriting of other parameters or specific printing
=======
>>>>>>> ec4c0e91
  switch(type) {

  case ElementType::_MATERIAL:
    material_list.push_back(e);
    return 0;

  case ElementType::_ATOM:
   atom_list.push_back(e);
   return 0;

  default:
    break;
  }
  
  // insert element with uniqueness requirement
  element_list.push_back(e,true);

  return 0;
}

int expand_line(std::string name, std::string start, std::string end)
{
  std::list<struct Element>::const_iterator iterEnd = element_list.end();
  std::list<struct Element>::iterator it;
  
  struct Element e;
  it = element_list.find(name);

  if (it==iterEnd) {
    std::cout << "line '" << name << "' not found" << std::endl;
    return 1;
  }
  if((*it).type != ElementType::_LINE && (*it).type != ElementType::_REV_LINE ) {
    std::cout << "'" << name << "' is not a line" << std::endl;
  }

  // delete the previous beamline
  
  beamline_list.clear();
  
  // expand the desired beamline
  
  e.type = (*it).type;
  e.name = name;
  e.l = 0;
  e.lst = nullptr;
  
  beamline_list.push_back(e);

#ifdef BDSDEBUG 
  std::cout << "expanding line " << name << ", range = " << start << end << std::endl;
#endif
  if(!(*it).lst) return 0; //list empty
    
  // first expand the whole range 
  std::list<struct Element>::iterator sit = (*it).lst->begin();
  std::list<struct Element>::iterator eit = (*it).lst->end();
  
  // copy the list into the resulting list
  switch((*it).type){
  case ElementType::_LINE:
    beamline_list.insert(beamline_list.end(),sit,eit);
    break;
  case ElementType::_REV_LINE:
    beamline_list.insert(beamline_list.end(),(*it).lst->rbegin(),(*it).lst->rend());
    break;
  default:
    beamline_list.insert(beamline_list.end(),sit,eit);
  }
  bool is_expanded = false;
  
  // insert material entries.
  // TODO:::
  
  // parse starting from the second element until the list is expanded
  int iteration = 0;
  while(!is_expanded)
    {
      is_expanded = true;
      for(it = ++beamline_list.begin();it!=beamline_list.end();it++ )
	{
#ifdef BDSDEBUG 
	  std::cout << (*it).name << " , " << (*it).type << std::endl;
#endif
	  if((*it).type == ElementType::_LINE || (*it).type == ElementType::_REV_LINE)  // list - expand further	  
	    {
	      is_expanded = false;
	      // lookup the line in main list
	      std::list<struct Element>::iterator tmpit = element_list.find((*it).name);
	      
	      if( (tmpit != iterEnd) && ( (*tmpit).lst != nullptr) ) { // sublist found and not empty
		
#ifdef BDSDEBUG
		printf("inserting sequence for %s - %s ...",(*it).name.c_str(),(*tmpit).name.c_str());
#endif
		if((*it).type == ElementType::_LINE)
		  beamline_list.insert(it,(*tmpit).lst->begin(),(*tmpit).lst->end());
		else if((*it).type == ElementType::_REV_LINE){
		  //iterate over list and invert any sublines contained within. SPM
		  std::list<struct Element> tmpList;
		  tmpList.insert(tmpList.end(),(*tmpit).lst->begin(),(*tmpit).lst->end());
		  for(std::list<struct Element>::iterator itLineInverter = tmpList.begin();
		      itLineInverter != tmpList.end(); itLineInverter++){
		    if((*itLineInverter).type == ElementType::_LINE)
		      (*itLineInverter).type = ElementType::_REV_LINE;
		    else if ((*itLineInverter).type == ElementType::_REV_LINE)
		      (*itLineInverter).type = ElementType::_LINE;
		  }
		  beamline_list.insert(it,tmpList.rbegin(),tmpList.rend());
		}
#ifdef BDSDEBUG
		printf("inserted\n");
#endif
		
		// delete the list pointer
		beamline_list.erase(it--);
		
	      } else if ( tmpit != iterEnd ) // entry points to a scalar element type -
		//transfer properties from the main list
		{ 
#ifdef BDSDEBUG 
		  printf("keeping element...%s\n",(*it).name.c_str());
#endif
		  // copy properties
		  //		  copy_properties(it,tmpit);
		  // better use default assign operator:
		  (*it) = (*tmpit);
#ifdef BDSDEBUG 
		  printf("done\n");
#endif
		  
		} else  // element of undefined type
		{
		  std::cerr << "Error : Expanding line \"" << name << "\" : element \"" << (*it).name << "\" has not been defined! " << std::endl;
		  exit(1);
		  // beamline_list.erase(it--);
		}
	      
	    } else  // element - keep as it is 
	    {
	      // do nothing
	    }
	  
	}
      iteration++;
      if( iteration > MAX_EXPAND_ITERATIONS )
	{
	  std::cerr << "Error : Line expansion of '" << name << "' seems to loop, " << std::endl
		    << "possible recursive line definition, quitting" << std::endl;
	  exit(1);
	}
    }// while
  
  
  // leave only the desired range
  //
  // rule - from first occurence of 'start' till first 'end' coming after 'start'
  
  
  if( !start.empty()) // determine the start element
    {
      sit = beamline_list.find(std::string(start));
      
      if(sit==beamline_list.end())
	{
	  sit = beamline_list.begin();
	}
      
      if(start == "#s") sit = beamline_list.begin(); 
      
      beamline_list.erase(beamline_list.begin(),sit);
      
    }
  
  if( !end.empty()) // determine the end element
    {
      eit = beamline_list.find(std::string(end));
      
      if(end == "#e") eit = beamline_list.end();
      
      beamline_list.erase(++eit,beamline_list.end());
    }
  
  
  // insert the tunnel if present
  
  it = element_list.find("tunnel");
  if(it!=iterEnd)
    beamline_list.push_back(*it);
  
  return 0;
}

// anonymous namespace for helper function
 namespace {
   /// add element to beamline
   void add_element(struct Element& e, std::string before, int before_count)
   {
     // if before_count equal to -1 add to all element instances
     if (before_count==-1)
       {
	 auto itPair = beamline_list.equal_range(before);
	 if (itPair.first==itPair.second) {
	   std::cerr<<"current beamline doesn't contain element "<< before << std::endl;
	   exit(1);
	 }
	 for (auto it = itPair.first; it!= itPair.second; ++it) 
	   {beamline_list.insert(it->second,e);}
       }
     else
       {
	 auto it = beamline_list.find(before,before_count);
	 if (it==beamline_list.end()) {
	   std::cerr<<"current beamline doesn't contain element "<<before<<" with number "<<before_count<<std::endl;
	   exit(1);
	 }
	 beamline_list.insert(it,e);
       }
   }
 }
 
void add_sampler(std::string name, int before_count)
{
#ifdef BDSDEBUG 
  std::cout<<"inserting sampler before "<<name;
  if (before_count!=-1) std::cout<<"["<<before_count<<"]";
  std::cout<<std::endl;
#endif

  struct Element e;
  e.type = ElementType::_SAMPLER;
  e.name = "Sampler_" + name;
  e.lst = nullptr;

  // add element to beamline
  add_element(e, name, before_count);
}

void add_csampler(std::string name, int before_count, double length, double rad)
{
#ifdef BDSDEBUG 
  std::cout<<"inserting csampler before "<<name;
  if (before_count!=-1) std::cout<<"["<<before_count<<"]";
  std::cout<<std::endl;
#endif

  struct Element e;
  e.type = ElementType::_CSAMPLER;
  e.l = length;
  e.r = rad;
  e.name = "CSampler_" + name;
  e.lst = nullptr;

  // add element to beamline
  add_element(e, name, before_count);
}

void add_dump(std::string name, int before_count)
{
#ifdef BDSDEBUG 
  std::cout<<"inserting dump before "<<name;
  if (before_count!=-1) std::cout<<"["<<before_count<<"]";
  std::cout<<std::endl;
#endif

  struct Element e;
  e.type = ElementType::_DUMP;
  e.name = "Dump_" + name;
  e.lst = nullptr;

  // add element to beamline
  add_element(e, name, before_count);
}

void add_tunnel(Tunnel& tunnel)
{
  // copy from global
  struct Tunnel t(tunnel);
  // reset tunnel
  tunnel.clear();
#ifdef BDSDEBUG 
  t.print();
#endif
  tunnel_list.push_back(t);
}

void add_xsecbias(PhysicsBiasing& xsecbias)
{
  // copy from global
  PhysicsBiasing b(xsecbias);
  // reset xsecbias
  xsecbias.clear();
#ifdef BDSDEBUG 
  b.print();
#endif
  xsecbias_list.push_back(b);
}
 
double property_lookup(FastList<Element>& el_list, std::string element_name, std::string property_name)
{
  std::list<struct Element>::iterator it = el_list.find(element_name);
  std::list<struct Element>::const_iterator iterEnd = el_list.end();

  if(it == iterEnd) {
    std::cerr << "parser.h> Error: unknown element \"" << element_name << "\"." << std::endl; 
    exit(1);
  }

  return (*it).property_lookup(property_name);
}

void add_element_temp(std::string name, int number, bool pushfront, ElementType linetype)
{
#ifdef BDSDEBUG
  std::cout << "matched sequence element, " << name;
  if (number > 1) std::cout << " * " << number;
  std::cout << std::endl;
#endif
  // add to temporary element sequence
  struct Element e;
  e.name = name;
  e.type = linetype;
  e.lst = nullptr;
  if (pushfront) {
    for(int i=0;i<number;i++) {
      tmp_list.push_front(e);
    }
  }
  else {
    for(int i=0;i<number;i++) {
      tmp_list.push_back(e);
    }
  }
}

int copy_element_to_params(std::string elementName, struct Parameters& params)
{
  int type;
#ifdef BDSDEBUG
  std::cout << "newinstance : VARIABLE -- " << elementName << std::endl;
#endif
  std::list<struct Element>::iterator it = element_list.find(elementName);
  std::list<struct Element>::iterator iterEnd = element_list.end();
  if(it == iterEnd)
    {
      std::cout << "type " << elementName << " has not been defined" << std::endl;
      if (PEDANTIC) exit(1);
      type = static_cast<int>(ElementType::_NONE);
    }
  else
    {
      // inherit properties from the base type
      type = static_cast<int>((*it).type);
      params.inherit_properties(*it);
    }
  return type;
}

// ******************************************************
// parser functions
// ******************************************************


int add_func(std::string name, double (*func)(double))
{
  struct symtab *sp=symlook(name);
  sp->funcptr=func;
  return 0;
}

int add_var(std::string name, double value, int is_reserved)
{
  struct symtab *sp=symlook(name);
  sp->value=value;
  sp->is_reserved = is_reserved;
  return 0;
}

} // namespace
#endif<|MERGE_RESOLUTION|>--- conflicted
+++ resolved
@@ -123,101 +123,6 @@
   struct Element e;
   e.set(params,name,type,lst);
 
-<<<<<<< HEAD
-  // for transform3ds, lasers and for tracker
-  e.xdir = params.xdir;
-  e.ydir = params.ydir;
-  e.zdir = params.zdir;
-
-  e.bias = params.bias;
-  
-  // BLM
-  if(params.blmLocZset)
-    e.blmLocZ = params.blmLocZ;
-  if(params.blmLocThetaset)
-    e.blmLocTheta = params.blmLocTheta;
-
-  // Drift
-  if(params.phiAngleInset)
-    e.phiAngleIn = params.phiAngleIn;
-  if(params.phiAngleOutset)
-    e.phiAngleOut = params.phiAngleOut;
-
-  // Drift, Drift
-  if(params.beampipeThicknessset)
-    e.beampipeThickness = params.beampipeThickness;
-  // RF
-  e.gradient = params.gradient;
-  // Degrader
-  e.materialThickness = params.materialThickness;
-  // Degrader
-  e.numberWedges = params.numberWedges;
-  // Degrader
-  e.wedgeHeight = params.wedgeHeight;
-  // Degrader
-  e.degraderHeight = params.degraderHeight;
-  // SBend, RBend, (Awake)Screen
-  e.angle = params.angle;
-  // SBend, RBend, HKick, VKick, Quad
-  e.k1 = params.k1;
-  // SBend, RBend, HKick, VKick, Solenoid, MuSpoiler
-  e.B = params.B;
-  // SBend, RBend, HKick, VKick, Quad, Sext, Oct, Mult
-  if(params.tiltset) e.tilt = params.tilt;
-  // Quad
-  e.spec = params.spec;
-  // Sext
-  if(params.k2set) {
-    if (type==ElementType::_SEXTUPOLE) e.k2 = params.k2;
-    else {
-      std::cout << "Warning: k2 will not be set for element \"" << name << "\" of type " << type << std::endl;
-    }
-  }
-  // Octupole
-  if(params.k3set) {
-    if (type==ElementType::_OCTUPOLE) e.k3 = params.k3;
-    else {
-      std::cout << "Warning: k3 will not be set for element \"" << name << "\" of type " << type << std::endl;
-    }
-  }
-  // Decapole
-  if(params.k4set) {
-    if (type==ElementType::_DECAPOLE) e.k4 = params.k4;
-    else {
-      std::cout << "Warning: k4 will not be set for element \"" << name << "\" of type " << type << std::endl;
-    }
-  }
-  // Multipole
-  if(params.knlset)
-    e.knl = params.knl;
-  if(params.kslset)
-    e.ksl = params.ksl;
-  // Solenoid
-  e.ks = params.ks;
-  // Laser
-  e.waveLength = params.waveLength;
-  // Element, Tunnel
-  e.geometryFile = params.geometry;
-  // Element
-  e.bmapFile = params.bmap;
-  if(params.bmapZOffsetset)
-    e.bmapZOffset = params.bmapZOffset;
-  // Transform3D
-  e.theta = params.theta;
-  e.phi = params.phi;
-  e.psi = params.psi;
-  // (Awake) Screen
-  e.tscint = params.tscint;
-  e.scintmaterial = params.scintmaterial;
-  // Screen
-  e.airmaterial = params.airmaterial;
-  // AwakeScreen
-  e.twindow = params.twindow;
-  e.windowmaterial = params.windowmaterial;
-
-  // overwriting of other parameters or specific printing
-=======
->>>>>>> ec4c0e91
   switch(type) {
 
   case ElementType::_MATERIAL:
