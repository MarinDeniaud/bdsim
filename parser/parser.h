/*
 *  parser.h
 *
 *    GMAD parser functions
 *    Ilya Agapov 2005-2006
 *    bdsim v.0.3
 */

#ifndef __PARSER_H
#define __PARSER_H

#include "sym_table.h"
#ifndef _WIN32
#include <unistd.h>
#endif
#include <cstdlib>
#include <cstdio>
#include <cstring>
#include <cmath>
#include <list>
#include <map>
#include <string>
#include <vector>

#include <iostream>

#include "element.h"
#include "elementlist.h"
#include "enums.h"
#include "gmad.h"
#include "options.h"
#include "parameters.h"

int yyerror(const char *);

extern FILE* yyin;
extern int yylex();


const int MAX_EXPAND_ITERATIONS = 50;
//const int MAX_MULTIPOLE_ORDER = 5;

//const int _undefined = 0;

std::list<double> _tmparray;  // for reading of arrays
std::list<char*> _tmpstring;

struct Parameters params;
struct Options options;
struct Element element;


// list of all encountered elements
ElementList element_list;

// temporary list
std::list<struct Element> tmp_list;

ElementList beamline_list;
std::list<struct Element> material_list;
std::list<struct Element> atom_list;

const char* current_line = "";
const char* current_start = "";
const char* current_end = "";

//struct symtab *symtab; 
std::map<std::string, struct symtab*> symtab_map;

extern struct symtab * symlook(const char *s);

// representation of arrays used in tokens
struct Array {
  std::vector<char*> symbols;
  double *data;
  int size;
};

void set_vector(std::list<double>& dst, struct Array *src)
{
  for(int i=0; i< src->size;i++){
    dst.push_back(src->data[i]);
#ifdef BDSDEBUG 
    std::cout << src->data[i] << " ";
#endif
  }
#ifdef BDSDEBUG 
  std::cout << std::endl;
#endif
}


void set_vector(std::list<char*>& dst, struct Array *src)
{
  for(int i=0; i< src->size;i++){
    dst.push_back(src->symbols[i]);
#ifdef BDSDEBUG 
    std::cout << src->symbols[i] << " ";
#endif
  }
#ifdef BDSDEBUG 
  std::cout << std::endl;
#endif
}

void set_vector(std::list<const char*>& dst, struct Array *src)
{
  for(int i=0; i< src->size;i++){
    dst.push_back(src->symbols[i]);
#ifdef BDSDEBUG 
    std::cout << src->symbols[i] << " ";
#endif
  }
#ifdef BDSDEBUG 
  std::cout << std::endl;
#endif
}

void set_vector(std::list<std::string>& dst, struct Array *src)
{
  for(int i=0; i< src->size;i++){
    dst.push_back((std::string)src->symbols[i]);
#ifdef BDSDEBUG 
    std::cout << (std::string)src->symbols[i] << " ";
#endif
  }
#ifdef BDSDEBUG 
  std::cout << std::endl;
#endif
}


void set_vector(std::list<int>& dst, struct Array *src)
{
  for(int i=0; i< src->size;i++){
    dst.push_back((int)(src->data[i]));
#ifdef BDSDEBUG 
    std::cout << (int)(src->data[i]) << " ";
#endif
  }
#ifdef BDSDEBUG 
  std::cout << std::endl;
#endif
}

/// method that transfers parameters to element properties
int write_table(struct Parameters pars,const char* name, int type, std::list<struct Element> *lst=NULL);
int expand_line(const char *name, const char *start, const char *end);

// *********************
// functions
// *********************

void quit()
{
  printf("parsing complete...\n");
  exit(0);
}

int write_table(struct Parameters params,const char* name, int type, std::list<struct Element> *lst)
{
#ifdef BDSDEBUG 
  printf("k1=%.10g, k2=%.10g, k3=%.10g, type=%d, lset = %d\n", params.k1, params.k2, params.k3, type, params.lset);
#endif
  struct Element e;
  
  e.type = type;
  // common parameters for all elements
  e.name = std::string(name);
  e.lst = NULL;
  e.l = params.l;

<<<<<<< HEAD
  //aperture model
=======
  //new aperture model
>>>>>>> d15af5b3
  e.aper1 = params.aper1;
  e.aper2 = params.aper2;
  e.aper3 = params.aper3;
  e.aper4 = params.aper4;
  e.apertureType = params.apertureType;
  e.beampipeMaterial = params.beampipeMaterial;

  //magnet geometry
  e.outerDiameter = params.outerDiameter;
  e.outerMaterial = params.outerMaterial;
  e.magnetGeometryType = params.magnetGeometryType;
  
  e.xsize = params.xsize;
  e.ysize = params.ysize;
  e.material = params.material;  
  e.tunnelMaterial = params.tunnelMaterial;
  e.tunnelRadius = params.tunnelRadius;
  e.tunnelOffsetX = params.tunnelOffsetX;
  e.precisionRegion = params.precisionRegion;
  // end of common parameters

  // specific parameters
  // JS: perhaps add a printout warning in case it is not used doesn't match the element; how to do this systematically?

  // for transform3ds, lasers and for tracker
  e.xdir = params.xdir;
  e.ydir = params.ydir;
  e.zdir = params.zdir;

  // BLM
  if(params.blmLocZset)
    e.blmLocZ = params.blmLocZ;
  if(params.blmLocThetaset)
    e.blmLocTheta = params.blmLocTheta;

  // Drift
  if(params.phiAngleInset)
    e.phiAngleIn = params.phiAngleIn;
  if(params.phiAngleOutset)
    e.phiAngleOut = params.phiAngleOut;

  // Drift, Drift
  if(params.beampipeThicknessset)
    e.beampipeThickness = params.beampipeThickness;
  // RF
  e.gradient = params.gradient;
  // SBend, RBend, (Awake)Screen
  e.angle = params.angle;
  // SBend, RBend
  e.hgap = params.hgap;
  // SBend, RBend, HKick, VKick, Quad
  e.k1 = params.k1;
  // SBend, RBend, HKick, VKick, Solenoid, MuSpoiler
  e.B = params.B;
  // SBend, RBend, HKick, VKick, Quad, Sext, Oct, Mult
  if(params.tiltset) e.tilt = params.tilt;
  // Quad
  e.spec = params.spec;
  // Sext
  if(params.k2set) {
    if (type==_SEXTUPOLE) e.k2 = params.k2;
    else {
      printf("Warning: k2 will not be set for element %s of type %d\n",name, type);
    }
  }
  // Octupole
  if(params.k3set) {
    if (type==_OCTUPOLE) e.k3 = params.k3;
    else {
      printf("Warning: k3 will not be set for element %s of type %d\n",name, type);
    }
  }
  // Multipole
  if(params.knlset)
    e.knl = params.knl;
  if(params.kslset)
    e.ksl = params.ksl;
  // Solenoid
  e.ks = params.ks;
  // RCOL
  e.flatlength = params.flatlength;
  e.taperlength = params.taperlength;
  // Laser
  e.waveLength = params.waveLength;
  // Element, Tunnel
  e.geometryFile = params.geometry;
  // Element
  e.bmapFile = params.bmap;
  if(params.bmapZOffsetset)
    e.bmapZOffset = params.bmapZOffset;
  // Transform3D
  e.theta = params.theta;
  e.phi = params.phi;
  e.psi = params.psi;
  // (Awake) Screen
  e.tscint = params.tscint;
  e.scintmaterial = params.scintmaterial;
  // Screen
  e.airmaterial = params.airmaterial;
  // AwakeScreen
  e.twindow = params.twindow;
  e.windowmaterial = params.windowmaterial;

  // overwriting of other parameters or specific printing
  switch(type) {

  case _LINE:
  case _REV_LINE:
    e.lst = lst;
    break;

  case _MATERIAL:
    e.A = params.A;
    e.Z = params.Z;
    e.density = params.density;
    e.temper = params.temper;
    e.pressure = params.pressure;
    e.state = params.state;
    e.components = params.components;
    e.componentsWeights = params.componentsWeights;
    e.componentsFractions = params.componentsFractions;
    material_list.push_back(e);
    return 0;

  case _ATOM:
    e.A = params.A;
    e.Z = params.Z;
    e.symbol = params.symbol;
    atom_list.push_back(e);
    return 0;

  case _TUNNEL:
    e.l = -1;
    break;

  case _AWAKESCREEN:
    std::cout << "scintmaterial: " << e.scintmaterial << " " <<  params.scintmaterial << std::endl;
    std::cout << "windowmaterial: " << e.windowmaterial << " " <<  params.windowmaterial << std::endl;
    break;

  default:
    break;
  }

  element_list.push_back(e);

  return 0;
}

int expand_line(const char *charname, const char *start, const char* end)
{
  std::list<struct Element>::const_iterator iterEnd = element_list.end();
  std::list<struct Element>::iterator it;
  
  struct Element e;
  std::string name = std::string(charname);
  it = element_list.find(name);

  if (it==element_list.end()) {
    printf("line '%s' not found\n",charname);
    return 1;
  }
  if((*it).type != _LINE && (*it).type != _REV_LINE ) {
    printf("'%s' is not a line\n",charname);
  }

  // delete the previous beamline
  
  beamline_list.clear();
  
  // expand the desired beamline
  
  e.type = (*it).type;
  e.name = name;
  e.l = 0;
  e.lst = NULL;
  
  beamline_list.push_back(e);
  
  if(VERBOSE) printf("expanding line %s, range = %s/%s\n",charname,start,end);
  
  if(!(*it).lst) return 0; //list empty
  
  
  // first expand the whole range 
  std::list<struct Element>::iterator sit = (*it).lst->begin();
  std::list<struct Element>::iterator eit = (*it).lst->end();
  
  // copy the list into the resulting list
  switch((*it).type){
  case _LINE:
    beamline_list.insert(beamline_list.end(),sit,eit);
    break;
  case _REV_LINE:
    beamline_list.insert(beamline_list.end(),(*it).lst->rbegin(),(*it).lst->rend());
    break;
  default:
    beamline_list.insert(beamline_list.end(),sit,eit);
  }
  bool is_expanded = false;
  
  // insert material entries.
  // TODO:::
  
  
  // parse starting from the second element until the list is expanded
  int iteration = 0;
  while(!is_expanded)
    {
      is_expanded = true;
      for(it = ++beamline_list.begin();it!=beamline_list.end();it++ )
	{
#ifdef BDSDEBUG 
	  printf("%s , %s \n",(*it).name.c_str(),typestr((*it).type));
#endif
	  if((*it).type == _LINE || (*it).type == _REV_LINE)  // list - expand further	  
	    {
	      is_expanded = false;
	      // lookup the line in main list
	      std::list<struct Element>::iterator tmpit = element_list.find((*it).name);
	      
	      if( (tmpit != iterEnd) && ( (*tmpit).lst != NULL) ) { // sublist found and not empty
		
#ifdef BDSDEBUG
		printf("inserting sequence for %s - %s ...",(*it).name.c_str(),(*tmpit).name.c_str());
#endif
		if((*it).type == _LINE)
		  beamline_list.insert(it,(*tmpit).lst->begin(),(*tmpit).lst->end());
		else if((*it).type == _REV_LINE){
		  //iterate over list and invert any sublines contained within. SPM
		  std::list<struct Element> tmpList;
		  tmpList.insert(tmpList.end(),(*tmpit).lst->begin(),(*tmpit).lst->end());
		  for(std::list<struct Element>::iterator 
		      itLineInverter = tmpList.begin();
		      itLineInverter != tmpList.end(); itLineInverter++){
		    if((*itLineInverter).type == _LINE ||
		       (*itLineInverter).type == _REV_LINE)
		      (*itLineInverter).type *= -1;}
		  beamline_list.insert(it,tmpList.rbegin(),tmpList.rend());
		}
#ifdef BDSDEBUG
		printf("inserted\n");
#endif
		
		// delete the list pointer
		beamline_list.erase(it--);
		
	      } else if ( tmpit != iterEnd ) // entry points to a scalar element type -
		//transfer properties from the main list
		{ 
#ifdef BDSDEBUG 
		  printf("keeping element...%s\n",(*it).name.c_str());
#endif
		  // copy properties
		  //		  copy_properties(it,tmpit);
		  // better use default assign operator:
		  (*it) = (*tmpit);
#ifdef BDSDEBUG 
		  printf("done\n");
#endif
		  
		} else  // element of undefined type - neglecting
		{
		  printf("Warning : Expanding line %s : element %s has not been defined , skipping \n",charname,(*it).name.c_str());
		  beamline_list.erase(it--);
		}
	      
	    } else  // element - keep as it is 
	    {
	      // do nothing
	    }
	  
	}
      iteration++;
      if( iteration > MAX_EXPAND_ITERATIONS )
	{
	  printf("Error : Line expansion of '%s' seems to loop, \
                     \n possible recursive line definition,quitting \n",charname);
	  exit(0);
	}
      
    }// while
  
  
  // leave only the desired range
  //
  // rule - from first occurence of 'start' till first 'end' coming after 'start'
  
  
  if( (start!=NULL)) // determine the start element
    {
      sit = beamline_list.find(std::string(start));
      
      if(sit==beamline_list.end())
	{
	  sit = beamline_list.begin();
	}
      
      if(!strcmp(start,"#s")) sit = beamline_list.begin(); 
      
      beamline_list.erase(beamline_list.begin(),sit);
      
    }
  
  if( (end!=NULL)) // determine the end element
    {
      eit = beamline_list.find(std::string(end));
      
      if(!strcmp(end,"#e")) eit = beamline_list.end();
      
      beamline_list.erase(++eit,beamline_list.end());
    }
  
  
  // insert the tunnel if present
  
  it = element_list.find("tunnel");
  if(it!=iterEnd)
    beamline_list.push_back(*it);
  
  return 0;
}

// insert a sampler into beamline_list
void add_sampler(char *name, char *before, int before_count)
{
#ifdef BDSDEBUG 
  std::cout<<"inserting sampler before "<<before<<"["<<before_count<<"]"<<std::endl;
#endif

  struct Element e;
  e.type = _SAMPLER;
  e.name = name;
  e.lst = NULL;

  std::list<struct Element>::iterator it = beamline_list.find(std::string(before),before_count);
  if (it==beamline_list.end()) {
    std::cerr<<"current beamline doesn't contain element "<<before<<" with number "<<before_count<<std::endl;
    exit(1);
  }
  beamline_list.insert(it,e);
}

// insert a cylindrical sampler into beamline_list
void add_csampler(char *name, char *before, int before_count, double length, double rad)
{
#ifdef BDSDEBUG 
  std::cout<<"inserting csampler before "<<before<<"["<<before_count<<"]"<<std::endl;
#endif

  struct Element e;
  e.type = _CSAMPLER;
  e.l = length;
  e.r = rad;
  e.name = name;
  e.lst = NULL;

  std::list<struct Element>::iterator it = beamline_list.find(std::string(before),before_count);
  if (it==beamline_list.end()) {
    std::cerr<<"current beamline doesn't contain element "<<before<<" with number "<<before_count<<std::endl;
    exit(1);
  }
  beamline_list.insert(it,e);
}

// insert a beam dumper into beamline_list
void add_dump(char *name, char *before, int before_count)
{
#ifdef BDSDEBUG 
  std::cout<<"inserting dump before "<<before<<"["<<before_count<<"]"<<std::endl;
#endif

  struct Element e;
  e.type = _DUMP;
  e.name = name;
  e.lst = NULL;

  std::list<struct Element>::iterator it = beamline_list.find(std::string(before),before_count);
  if (it==beamline_list.end()) {
    std::cerr<<"current beamline doesn't contain element "<<before<<" with number "<<before_count<<std::endl;
    exit(1);
  }
  beamline_list.insert(it,e);
}

// insert beam gas                                             
void add_gas(const char *name, const char *before, int before_count, std::string material)
{
  printf("gas %s will be inserted into %s number %d\n",material.c_str(),before,before_count);
  struct Element e;
  e.type = _GAS;
  e.name = name;
  e.lst = NULL;
  element_list.insert(beamline_list.end(),e);
 
}

double property_lookup(ElementList& el_list, char *element_name, char *property_name)
{
   std::list<struct Element>::iterator it = el_list.find(std::string(element_name));
   std::list<struct Element>::const_iterator iterEnd = el_list.end();

   if(it == iterEnd) {
     std::cerr << "parser.h> Error: unknown element \"" << element_name << "\". Returning 0." << std::endl; 
     exit(1);
   }

   return (*it).property_lookup(property_name);
}

// ******************************************************
// parser functions
// ******************************************************


int add_func(const char *name, double (*func)(double))
{
  struct symtab *sp=symlook(name);
  sp->funcptr=func;
  return 0;
}

int add_var(const char *name, double value, int is_reserved = 0)
{
  struct symtab *sp=symlook(name);
  sp->value=value;
  sp->is_reserved = is_reserved;
  return 0;
}


#endif<|MERGE_RESOLUTION|>--- conflicted
+++ resolved
@@ -170,11 +170,7 @@
   e.lst = NULL;
   e.l = params.l;
 
-<<<<<<< HEAD
-  //aperture model
-=======
   //new aperture model
->>>>>>> d15af5b3
   e.aper1 = params.aper1;
   e.aper2 = params.aper2;
   e.aper3 = params.aper3;
