--- conflicted
+++ resolved
@@ -40,11 +40,10 @@
     std::string vacuumMaterial;
     ///@}
   
-<<<<<<< HEAD
-  // magnet geometry
-  std::string magnetGeometryType;
-  std::string outerMaterial;
-  double outerDiameter;
+    // magnet geometry
+    std::string magnetGeometryType;
+    std::string outerMaterial;
+    double outerDiameter;
 
   double tilt; ///< tilt
   double xsize, ysize; ///< collimator aperture or laser spotsize for laser
@@ -70,43 +69,6 @@
   double materialThickness; ///< for degrader
   double degraderOffset; ///< for degrader
 
-  std::list<double> knl; ///< multipole expansion coefficients
-  std::list<double> ksl; ///< skew multipole expansion
-
-  ///@{List of beam loss monitor locations
-  std::list<double> blmLocZ;
-  std::list<double> blmLocTheta;
-  ///@}
-=======
-    // magnet geometry
-    std::string magnetGeometryType;
-    std::string outerMaterial;
-    double outerDiameter;
-
-    double tilt; ///< tilt
-    double xsize, ysize; ///< collimator aperture or laser spotsize for laser
-    double xsizeOut, ysizeOut; ///< collimator aperture or laser spotsize for laser
-    double r; ///< radius, i.e cylindrical sampler
-    double B; ///< magnetic field
-    double phiAngleIn; ///< incoming bending angle for element
-    double phiAngleOut; ///< outgoing bending angle for element
-    double offsetX; ///< offset X
-    double offsetY; ///< offset Y
-    double tscint; ///<thickness of scintillating part of screen
-    double twindow; ///<thickness of window
-    double bmapZOffset; ///< offset of the field map magnet field
-    double xdir;
-    double ydir;
-    double zdir;
-    double waveLength; ///< for laser wire and 3d transforms
-    double gradient; ///< for rf cavities
-    double phi, theta, psi; ///< for 3d transforms
-    int numberWedges; ///< for degrader
-    double wedgeLength; ///< for degrader
-    double degraderHeight; ///< for degrader
-    double materialThickness; ///< for degrader
-    double degraderOffset; ///< for degrader
-
     std::list<double> knl; ///< multipole expansion coefficients
     std::list<double> ksl; ///< skew multipole expansion
 
@@ -114,7 +76,6 @@
     std::list<double> blmLocZ;
     std::list<double> blmLocTheta;
     ///@}
->>>>>>> 492ca32d
   
     ///@{ temporary string for bias setting
     std::string bias;
@@ -158,17 +119,11 @@
     /// flush method
     void flush();
 
-<<<<<<< HEAD
   /// check if element is of a special type
   bool isSpecial()const;
   /// property lookup by name (slow method)
   /// only for properties with type int/double!
   double property_lookup(std::string property_name)const;
-=======
-    /// property lookup by name (slow method)
-    /// only for properties with type int/double!
-    double property_lookup(std::string property_name)const;
->>>>>>> 492ca32d
 
     ///@{ set method from Parameters structure
     void set(const Parameters& params);
