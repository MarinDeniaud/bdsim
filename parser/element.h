
#ifndef __ELEMENT_H
#define __ELEMENT_H

#include <list>
#include <string>

/**
 * @brief Element class
 * 
 * @author I. Agapov
 */

struct Element {
  int type; ///< element enum
  int precisionRegion;
  std::string name;

  double l; // l in metres
  double ks,k0,k1,k2,k3,angle;

<<<<<<< HEAD
  // beampipe information
=======
>>>>>>> d15af5b3
  double beampipeThickness;
  double aper1, aper2, aper3, aper4; // new aperture model
  std::string apertureType;
  std::string beampipeMaterial;

  // magnet geometry
  std::string magnetGeometryType;
  std::string outerMaterial;
  double outerDiameter;
  
  double tilt,xsize,ysize,r,hgap,B, phiAngleIn, phiAngleOut;
  double tscint, twindow, bmapZOffset; 
  double xdir, ydir, zdir, waveLength; /// for laser wire and 3d transforms
  double flatlength,taperlength; ///for realistic collimators
  double gradient; /// for rf cavities
  double phi, theta, psi; /// for 3d transforms

  // tunnel geometry
  std::string tunnelMaterial;
  double tunnelRadius;
  double tunnelOffsetX;
  //std::string tunnelCavityMaterial;
  std::list<double> knl;
  std::list<double> ksl;

  ///List of beam loss monitor locations
  std::list<double> blmLocZ;
  std::list<double> blmLocTheta;

  /// material properties
  double A; 
  double Z; 
  double density; 
  double temper;
  double pressure;
  std::string state;
  std::string symbol;
  std::list<const char*> components;
  std::list<double> componentsFractions;
  std::list<int> componentsWeights;

  std::string geometryFile;
  std::string bmapFile;
  std::string material;
  std::string windowmaterial;
  std::string scintmaterial;
  std::string airmaterial;
  std::string spec;  /// arbitrary specification to pass to beamline builder
  
  /// in case the element is a list itself (line)
  std::list <Element> *lst;

  /// print method
  void print(int &ident)const;

  /// flush method
  void flush();

  /// property lookup by name (slow method)
  /// only for properties with type int/double!
  double property_lookup(char* property_name)const;

  /// constructor
  Element();
};

#endif<|MERGE_RESOLUTION|>--- conflicted
+++ resolved
@@ -19,10 +19,7 @@
   double l; // l in metres
   double ks,k0,k1,k2,k3,angle;
 
-<<<<<<< HEAD
   // beampipe information
-=======
->>>>>>> d15af5b3
   double beampipeThickness;
   double aper1, aper2, aper3, aper4; // new aperture model
   std::string apertureType;
