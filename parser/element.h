#ifndef ELEMENT_H
#define ELEMENT_H

#include <list>
#include <string>

namespace GMAD {

enum class ElementType;

struct Parameters;
 
/**
 * @brief Element class
 * 
 * @author I. Agapov
 */

struct Element {
  ElementType type; ///< element enum
  std::string name;

  double l; ///< length in metres
  double ks; ///< solenoid
  double k0; ///< dipole
  double k1; ///< quadrupole
  double k2; ///< sextupole
  double k3; ///< octupole
  double k4; ///< decapole
  double angle; ///< bending angle

  ///@{ beampipe information, new aperture model
  double beampipeThickness;
  double aper1;
  double aper2;
  double aper3;
  double aper4;
  std::string apertureType;
  std::string beampipeMaterial;
  ///@}
  
  // magnet geometry
  std::string magnetGeometryType;
  std::string outerMaterial;
  double outerDiameter;

<<<<<<< HEAD
  double tilt,xsize,ysize,r,B, phiAngleIn, phiAngleOut;
  double offsetX, offsetY;
  double tscint, twindow;
  double bmapXOffset, bmapYOffset, bmapZOffset; 
  double xdir, ydir, zdir, waveLength; ///< for laser wire and 3d transforms
=======
  double tilt; ///< tilt
  double xsize, ysize; ///< collimator aperture or laser spotsize for laser
  double r; ///< radius, i.e cylindrical sampler
  double B; ///< magnetic field
  double phiAngleIn; ///< incoming bending angle for element
  double phiAngleOut; ///< outgoing bending angle for element
  double offsetX; ///< offset X
  double offsetY; ///< offset Y
  double tscint; ///<thickness of scintillating part of screen
  double twindow; ///<thickness of window
  double bmapZOffset; ///< offset of the field map magnet field
  double xdir;
  double ydir;
  double zdir;
  double waveLength; ///< for laser wire and 3d transforms
>>>>>>> cfeb5637
  double gradient; ///< for rf cavities
  double phi, theta, psi; ///< for 3d transforms

  std::list<double> knl; ///< multipole expansion coefficients
  std::list<double> ksl; ///< skew multipole expansion

  ///@{List of beam loss monitor locations
  std::list<double> blmLocZ;
  std::list<double> blmLocTheta;
  ///@}
  
  /// physics biasing process
  std::string bias;
  
  int precisionRegion; ///which precision physics region the element is in (0 = none)

  ///@{ material properties
  double A; ///< g*mol^-1
  double Z; 
  double density; ///< g*cm-3 
  double temper; ///< kelvin
  double pressure; ///< atm
  std::string state; ///< "solid", "liquid", or "gas"
  std::string symbol;
  std::list<std::string> components;
  std::list<double> componentsFractions;
  std::list<int> componentsWeights;
  ///@}
  
  std::string geometryFile;
  std::string bmapFile;
  std::string material;
  std::string windowmaterial;
  std::string scintmaterial;
  std::string airmaterial;
  std::string spec;  ///< arbitrary specification to pass to beamline builder
  
  /// in case the element is a list itself (line)
  std::list <Element> *lst;

  /// print method
  void print(int &ident)const;

  /// flush method
  void flush();

  /// property lookup by name (slow method)
  /// only for properties with type int/double!
  double property_lookup(std::string property_name)const;

  ///@{ set method from Parameters structure
  void set(const struct Parameters& params);
  void set(const struct Parameters& params,std::string nameIn, ElementType typeIn, std::list<struct Element> *lst);
  ///@}
  
  /// constructor
  Element();
};
}
 
#endif<|MERGE_RESOLUTION|>--- conflicted
+++ resolved
@@ -44,13 +44,6 @@
   std::string outerMaterial;
   double outerDiameter;
 
-<<<<<<< HEAD
-  double tilt,xsize,ysize,r,B, phiAngleIn, phiAngleOut;
-  double offsetX, offsetY;
-  double tscint, twindow;
-  double bmapXOffset, bmapYOffset, bmapZOffset; 
-  double xdir, ydir, zdir, waveLength; ///< for laser wire and 3d transforms
-=======
   double tilt; ///< tilt
   double xsize, ysize; ///< collimator aperture or laser spotsize for laser
   double r; ///< radius, i.e cylindrical sampler
@@ -61,12 +54,13 @@
   double offsetY; ///< offset Y
   double tscint; ///<thickness of scintillating part of screen
   double twindow; ///<thickness of window
-  double bmapZOffset; ///< offset of the field map magnet field
+  double bmapXOffset; ///< offset of the field map magnet field X
+  double bmapYOffset; ///< offset of the field map magnet field Y
+  double bmapZOffset; ///< offset of the field map magnet field Z
   double xdir;
   double ydir;
   double zdir;
   double waveLength; ///< for laser wire and 3d transforms
->>>>>>> cfeb5637
   double gradient; ///< for rf cavities
   double phi, theta, psi; ///< for 3d transforms
 
