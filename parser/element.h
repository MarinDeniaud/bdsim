--- conflicted
+++ resolved
@@ -5,66 +5,6 @@
 #include <map>
 #include <string>
 
-<<<<<<< HEAD
-/**
- * @brief Element class
- * 
- * @author I. Agapov
- */
-
-struct Element {
-  short type;
-  int precisionRegion;
-  std::string name;
-
-  double inR; double bpRad; /// inner radius and beam pipe radius of muon spoiler  
-  double l,ks,k0,k1,k2,k3,angle,beampipeThickness,aper,aperX, aperY, tilt,xsize,ysize,r,outR,hgap,B, phiAngleIn, phiAngleOut, tscint, screenPSize, windowScreenGap, twindow, tmount, bmapZOffset; // l in meter
-  double screenXSize, screenYSize;
-  double screenEndZ, poleStartZ, screenWidth;
-  double xdir, ydir, zdir, waveLength; /// for laser wire and 3d transforms
-  double flatlength,taperlength; ///for realistic collimators
-  double gradient; /// for rf cavities
-  double aperYUp, aperYDown, aperDy;  ///pcldrift
-  double phi, theta, psi; /// for 3d transforms
-  double tunnelRadius, tunnelOffsetX, floorBeamlineHeight, beamlineCeilingHeight, tunnelThickness, tunnelSoilThickness;
-  int tunnelRadiusset, tunnelOffsetXset, floorBeamlineHeightset, beamlineCeilingHeightset, tunnelThicknessset, tunnelSoilThicknessset;
-  int tunnelType, tunnelTypeset;
-  std::list<double> knl;
-  std::list<double> ksl;
-
-  ///List of beam loss monitor locations
-  std::list<double> blmLocZ;
-  std::list<double> blmLocTheta;
-
-   /// material properties
-  double A; 
-  double Z; 
-  double density; 
-  double temper;
-  double pressure;
-  std::string state;
-  std::string symbol;
-  std::list<const char*> components;
-  std::list<double> componentsFractions;
-  std::list<int> componentsWeights;
-
-  std::list<double> layerThicknesses;
-  std::list<const char*> layerMaterials;
-  std::list<int> layerIsSampler;
-
-  std::string geometryFile;
-  std::string bmapFile;
-  std::string material;
-  std::string windowmaterial;
-  std::string mountmaterial;
-  std::string vacuummaterial;
-  std::string scintmaterial;
-  std::string airmaterial;
-  std::string tunnelMaterial;
-  std::string tunnelCavityMaterial;
-
-  std::string spec;  /// arbitrary specification to pass to beamline builder
-=======
 #include "published.h"
 
 namespace GMAD
@@ -121,6 +61,7 @@
     double twindow; ///<thickness of window
     double windowScreenGap; ///< air gap between window and screen
     double screenXSize, screenYSize;
+	double screenPSize; //Phosphor particle size in screen
     double screenEndZ;
     double poleStartZ;
     double screenWidth;
@@ -172,10 +113,10 @@
     std::string material;
     std::string windowmaterial;
     std::string scintmaterial;
+    std::string mountmaterial;
     std::string airmaterial;
     std::string spec;  ///< arbitrary specification to pass to beamline builder
     std::string cavityModel; ///< model for rf cavities
->>>>>>> f7de5a57
   
     /// in case the element is a list itself (line)
     std::list <Element> *lst;
