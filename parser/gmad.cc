--- conflicted
+++ resolved
@@ -79,11 +79,7 @@
 
   // Default Values for Options (the rest are set to 0)
 
-<<<<<<< HEAD
   options.maximumTrackingTime = 1.0;
-=======
-  options.maximumTrackingTime = DBL_MAX;
->>>>>>> 70d8dfd2
   options.vacuumPressure = 1e-12;
   options.planckScatterFe = 1.0;
   options.doPlanckScattering=0;
