--- conflicted
+++ resolved
@@ -157,11 +157,7 @@
     }
 
 #ifdef DEBUG
-<<<<<<< HEAD
-  cout << "gmad_parser> finished parsing file" << endl;
-=======
   std::cout << "gmad_parser> finished to parsing file" << std::endl;
->>>>>>> c3e08928
 #endif
 
   // clear temporary stuff
@@ -179,7 +175,9 @@
   std::cout << "gmad_parser> finished" << std::endl;
 #endif
 
-  return fclose(f);
+  fclose(f);
+
+  return 0;
 }
 
 int gmad_parser(std::string name)
@@ -194,7 +192,9 @@
   yyfilename = new char[MAXFILENAMELENGTH];
   strncpy(yyfilename,name.c_str(),MAXFILENAMELENGTH);
 
-  return gmad_parser(f);
+  gmad_parser(f);
+
+  return 0;
 }
 
 
