/* 
Beam Delivery Simulation (BDSIM) Copyright (C) Royal Holloway, 
University of London 2001 - 2019.

This file is part of BDSIM.

BDSIM is free software: you can redistribute it and/or modify 
it under the terms of the GNU General Public License as published 
by the Free Software Foundation version 3 of the License.

BDSIM is distributed in the hope that it will be useful, but 
WITHOUT ANY WARRANTY; without even the implied warranty of
MERCHANTABILITY or FITNESS FOR A PARTICULAR PURPOSE.  See the
GNU General Public License for more details.

You should have received a copy of the GNU General Public License
along with BDSIM.  If not, see <http://www.gnu.org/licenses/>.
*/
#ifndef PLACEMENT_H
#define PLACEMENT_H

#include <iomanip>
#include <iostream>
#include <string>

#include "published.h"

namespace GMAD
{
  class BLMPlacement;
  class SamplerPlacement;
  class ScorerMesh;
  
  /**
   * @brief Placement class for parser
   * 
   * @author Laurie Nevay
   */
  class Placement : public Published<Placement>
  {
  public:
    std::string name;         ///< Name of this placement.
    std::string geometryFile; ///< Geometry to load in format:path.
    std::string sequence;     ///< Name of sequence to place.
    std::string referenceElement; ///< Name of reference element w.r.t. to place to.
    int         referenceElementNumber; ///< Index of repetition of element if there are multiple uses.
    double s; ///< Curvilinear s position to place w.r.t..
    double x; ///< Offset in x.
    double y; ///< Offset in y.
    double z; ///< Offset in z.
    /// @{ Euler angle for rotation.
    double phi;
    double theta;
    double psi;
    /// @}
    /// @{ Axis angle rotation.
    double axisX;
    double axisY;
    double axisZ;
    double angle;
    /// @}
    bool   sensitive;     ///< Whether to record hits or not.
    bool   axisAngle;     ///< Flag to use the axis angle construction of rotation.
    
    /// constructor
    Placement();
    /// reset
    void clear();
    /// print some properties
    void print()const;
    /// set methods by property name and value
    template <typename T>
    void set_value(std::string property, T value);

    /// @{ Conversion constructor.
    Placement(const SamplerPlacement& samplerPlacement);
<<<<<<< HEAD
    Placement(const ScorerMesh& scorerMesh);
=======
    Placement(const BLMPlacement&   blmPlacement);
>>>>>>> daa28feb
    /// @}

  private:
    /// publish members
    void PublishMembers();
  };
  
  template <typename T>
  void Placement::set_value(std::string property, T value)
    {
#ifdef BDSDEBUG
      std::cout << "placement> Setting value " << std::setw(25) << std::left
		<< property << value << std::endl;
#endif
      // member method can throw runtime_error, catch and exit gracefully
      try
	{set(this,property,value);}
      catch (const std::runtime_error&)
	{
	  std::cerr << "Error: placement> unknown option \"" << property
		    << "\" with value " << value  << std::endl;
	  exit(1);
	}
    }
}

#endif<|MERGE_RESOLUTION|>--- conflicted
+++ resolved
@@ -74,11 +74,8 @@
 
     /// @{ Conversion constructor.
     Placement(const SamplerPlacement& samplerPlacement);
-<<<<<<< HEAD
-    Placement(const ScorerMesh& scorerMesh);
-=======
-    Placement(const BLMPlacement&   blmPlacement);
->>>>>>> daa28feb
+    Placement(const BLMPlacement&     blmPlacement);
+    Placement(const ScorerMesh&       scorerMesh);
     /// @}
 
   private:
