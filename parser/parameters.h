#ifndef __PARAMETERS_H
#define __PARAMETERS_H

#include <string>
#include <iostream>
#include <iomanip>
#include <map>
#include "array.h"
#include "element.h"

namespace GMAD {

<<<<<<< HEAD
struct Array;
struct Element;

/**
 * @brief Parameters - used in the parser
 * 
 * @author I. Agapov
 */

struct Parameters {

  /// length, multipole coefficients

  double B;  int Bset;    ///< magnetic field
  double l;  int lset;    ///< length
  double bmapZOffset; int bmapZOffsetset; //offset of the field map magnet field
  double k0; int k0set;   ///< dipole 
  double k1; int k1set;   ///< quadrupole
  double k2; int k2set;   ///< sextupole
  double k3; int k3set;   ///< octupole
  double k4; int k4set;   ///< decapole
  double ks; int ksset;   ///< solenoid

  double tscint; int tscintset; ///<thickness of scintillating part of screen
  double twindow; int twindowset; ///<thickness of window

  std::list<double> knl;           ///< multipole expansion coefficients
  std::list<double> ksl;           ///< skew multipole expansion
  
  int knlset; int kslset;

  std::string bias; ///< physics biasing
  int biasset;
  
  ///List of beam loss monitor locations
  std::list<double> blmLocZ;
  std::list<double> blmLocTheta;
  int blmLocZset; int blmLocThetaset;


  ///For MADX style sequences
  /* double at; int atset;///"at" and "from" define position in beam line */
  /* char from[256]; int fromset; */
  /* char refer[64]; int referset; */
  /* double absp; int abspset;///pos. from beg. of line */
  
  /// placement, geometrical sizes etc.

  double r; int rset; ///<radius, i.e. cylindrical sampler
  
  double angle; int angleset;   ///< bending angle
  double phiAngleIn; int phiAngleInset;   ///< incoming bending angle for element
  double phiAngleOut; int phiAngleOutset;   ///< outgoing bending angle for element
  
  //new aperture model
  double beampipeThickness; int beampipeThicknessset;
  double aper1; int aper1set;
  double aper2; int aper2set;
  double aper3; int aper3set;
  double aper4; int aper4set;
  std::string apertureType; int apertureTypeset;
  std::string beampipeMaterial; int beampipeMaterialset;

  //magnet geometry
  std::string magnetGeometryType; int magnetGeometryTypeset;
  std::string outerMaterial;      int outerMaterialset;
  double      outerDiameter;      int outerDiameterset;
  
  double phi, theta, psi; ///< for 3d transforms
  int phiset, thetaset, psiset;

  ///which precision physics region the element is in (0 = none)
  int precisionRegion; int precisionRegionset;

  double gradient; int gradientset; ///> gradient for RF
  std::string cavityModel; int cavityModelset; ///> cavitymodel for RF

  double xsize, ysize; int xsizeset, ysizeset; ///< aperture (or laser spotsize for laser)
  double xdir, ydir, zdir, waveLength; int xdirset, ydirset, zdirset, waveLengthset;

  double tilt; int tiltset;   ///< tilt
  double offsetX; int offsetXset;   ///< offset X
  double offsetY; int offsetYset;   ///< offset Y

  /// for external geometry and field definition files
  std::string geometry; int geomset;
  std::string bmap; int bmapset;
  //  std::string emap; int emapset;
  std::string material; int materialset;

  /// string to pass a custom type specification
  std::string spec; int specset;

  /// material properties
  double A; int Aset;
  double Z; int Zset;
  double density; int densityset;
  double temper; int temperset;
  double pressure; int pressureset;
  std::string state; int stateset;
  std::string symbol; int symbolset;
  std::list<std::string> components; int componentsset;
  std::list<double> componentsFractions; int componentsFractionsset;
  std::list<int> componentsWeights; int componentsWeightsset;

  std::string  scintmaterial;  int scintmaterialset;
  std::string  windowmaterial;  int windowmaterialset;
  std::string  airmaterial;  int airmaterialset;

  // position of an element withing a sequence
  double at; int atset;


  //// reset the parameters to defaults
  void flush();

  /// copy parameters into temporary buffer params from element e
  /// parameters already set in params have priority and are not overridden
  void inherit_properties(struct Element& e);

  /// print multipole expansion array
  void print()const;

  /// set methods by property name, numeric values
  void set_value(std::string property, double value);
  /// set methods by property name, string values
  void set_value(std::string property, std::string value);
  /// set methods by property name, Array values
  void set_value(std::string property, Array* value);

  /// constructor
  Parameters();
};
=======
  /**
   * @brief Parameters - Element class with booleans
   * 
   * This is a temporary storage class of the parameters before the actual Element is created. 
   * The booleans are needed for inheritance and extension of already created Elements.
   * The class is a singleton.
   *
   * @author Jochem Snuverink <Jochem.Snuverink@rhul.ac.uk> (based on I. Agapov)
   */

  struct Parameters : public Element {

    /// Map that holds booleans for every member of element
    std::map<std::string,bool> setMap;

    /// Reset the parameters to defaults and setMap
    void flush();

    /// Copy parameters into temporary buffer params from element e
    /// Parameters already set in params have priority and are not overridden
    void inherit_properties(Element& e);

    /// Set method by property name and value
    template <typename T>
    void set_value(std::string property, T value);
    // Template overloading for Array pointers, to be merged into templated function
    /// Set method for lists
    void set_value(std::string property, Array* value);

    /// Constructor
    Parameters();
  };

  template <typename T>
    void Parameters::set_value(std::string property, T value)
    {
#ifdef BDSDEBUG
      std::cout << "parser> Setting value " << std::setw(25) << std::left << property << value << std::endl;
#endif
      // member method can throw runtime_error, catch and exit gracefully
      try {
	Published<Element>::set(this,property,value);
      }
      catch(std::runtime_error) {
	// not implemented mad parameters will be ignored
	if (property == "e1" || property == "e2" || property == "fint" || property == "fintx" ||
	    property == "hgap" || property == "harmon" || property == "lag" || property == "volt")
	  {return;}
	
	std::cerr << "Error: parser> unknown option \"" << property << "\" with value " << value  << std::endl;
	exit(1);
      }
      // record property set
      // property name can be different, so look up in alternate names
      std::string publishedName = getPublishedName(property);
      setMap.at(publishedName) = true;
    }
>>>>>>> 6e1e5acd
}

#endif<|MERGE_RESOLUTION|>--- conflicted
+++ resolved
@@ -10,141 +10,6 @@
 
 namespace GMAD {
 
-<<<<<<< HEAD
-struct Array;
-struct Element;
-
-/**
- * @brief Parameters - used in the parser
- * 
- * @author I. Agapov
- */
-
-struct Parameters {
-
-  /// length, multipole coefficients
-
-  double B;  int Bset;    ///< magnetic field
-  double l;  int lset;    ///< length
-  double bmapZOffset; int bmapZOffsetset; //offset of the field map magnet field
-  double k0; int k0set;   ///< dipole 
-  double k1; int k1set;   ///< quadrupole
-  double k2; int k2set;   ///< sextupole
-  double k3; int k3set;   ///< octupole
-  double k4; int k4set;   ///< decapole
-  double ks; int ksset;   ///< solenoid
-
-  double tscint; int tscintset; ///<thickness of scintillating part of screen
-  double twindow; int twindowset; ///<thickness of window
-
-  std::list<double> knl;           ///< multipole expansion coefficients
-  std::list<double> ksl;           ///< skew multipole expansion
-  
-  int knlset; int kslset;
-
-  std::string bias; ///< physics biasing
-  int biasset;
-  
-  ///List of beam loss monitor locations
-  std::list<double> blmLocZ;
-  std::list<double> blmLocTheta;
-  int blmLocZset; int blmLocThetaset;
-
-
-  ///For MADX style sequences
-  /* double at; int atset;///"at" and "from" define position in beam line */
-  /* char from[256]; int fromset; */
-  /* char refer[64]; int referset; */
-  /* double absp; int abspset;///pos. from beg. of line */
-  
-  /// placement, geometrical sizes etc.
-
-  double r; int rset; ///<radius, i.e. cylindrical sampler
-  
-  double angle; int angleset;   ///< bending angle
-  double phiAngleIn; int phiAngleInset;   ///< incoming bending angle for element
-  double phiAngleOut; int phiAngleOutset;   ///< outgoing bending angle for element
-  
-  //new aperture model
-  double beampipeThickness; int beampipeThicknessset;
-  double aper1; int aper1set;
-  double aper2; int aper2set;
-  double aper3; int aper3set;
-  double aper4; int aper4set;
-  std::string apertureType; int apertureTypeset;
-  std::string beampipeMaterial; int beampipeMaterialset;
-
-  //magnet geometry
-  std::string magnetGeometryType; int magnetGeometryTypeset;
-  std::string outerMaterial;      int outerMaterialset;
-  double      outerDiameter;      int outerDiameterset;
-  
-  double phi, theta, psi; ///< for 3d transforms
-  int phiset, thetaset, psiset;
-
-  ///which precision physics region the element is in (0 = none)
-  int precisionRegion; int precisionRegionset;
-
-  double gradient; int gradientset; ///> gradient for RF
-  std::string cavityModel; int cavityModelset; ///> cavitymodel for RF
-
-  double xsize, ysize; int xsizeset, ysizeset; ///< aperture (or laser spotsize for laser)
-  double xdir, ydir, zdir, waveLength; int xdirset, ydirset, zdirset, waveLengthset;
-
-  double tilt; int tiltset;   ///< tilt
-  double offsetX; int offsetXset;   ///< offset X
-  double offsetY; int offsetYset;   ///< offset Y
-
-  /// for external geometry and field definition files
-  std::string geometry; int geomset;
-  std::string bmap; int bmapset;
-  //  std::string emap; int emapset;
-  std::string material; int materialset;
-
-  /// string to pass a custom type specification
-  std::string spec; int specset;
-
-  /// material properties
-  double A; int Aset;
-  double Z; int Zset;
-  double density; int densityset;
-  double temper; int temperset;
-  double pressure; int pressureset;
-  std::string state; int stateset;
-  std::string symbol; int symbolset;
-  std::list<std::string> components; int componentsset;
-  std::list<double> componentsFractions; int componentsFractionsset;
-  std::list<int> componentsWeights; int componentsWeightsset;
-
-  std::string  scintmaterial;  int scintmaterialset;
-  std::string  windowmaterial;  int windowmaterialset;
-  std::string  airmaterial;  int airmaterialset;
-
-  // position of an element withing a sequence
-  double at; int atset;
-
-
-  //// reset the parameters to defaults
-  void flush();
-
-  /// copy parameters into temporary buffer params from element e
-  /// parameters already set in params have priority and are not overridden
-  void inherit_properties(struct Element& e);
-
-  /// print multipole expansion array
-  void print()const;
-
-  /// set methods by property name, numeric values
-  void set_value(std::string property, double value);
-  /// set methods by property name, string values
-  void set_value(std::string property, std::string value);
-  /// set methods by property name, Array values
-  void set_value(std::string property, Array* value);
-
-  /// constructor
-  Parameters();
-};
-=======
   /**
    * @brief Parameters - Element class with booleans
    * 
@@ -202,7 +67,6 @@
       std::string publishedName = getPublishedName(property);
       setMap.at(publishedName) = true;
     }
->>>>>>> 6e1e5acd
 }
 
 #endif