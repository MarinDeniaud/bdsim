--- conflicted
+++ resolved
@@ -2,146 +2,6 @@
 #define PARAMETERS_H
 
 #include <string>
-<<<<<<< HEAD
-
-struct Element;
-
-/**
- * @brief Parameters - used in the parser
- * 
- * @author I. Agapov
- */
-
-struct Parameters {
-
-  /// length, multipole coefficients
-
-  double B;  int Bset;    /// magnetic field
-  double l;  int lset;    /// length
-  double bmapZOffset; int bmapZOffsetset; //offset of the field map magnet field
-  double magnetOffsetX; int magnetOffsetXset; //x offset of the spectrometer magnet
-  double k0; int k0set;   /// dipole 
-  double k1; int k1set;   /// quadrupole
-  double k2; int k2set;   /// sextupole
-  double k3; int k3set;   /// octupole
-  double ks; int ksset;   /// solenoid
-
-  double tscint; int tscintset; ///thickness of scintillating part of screen
-  double screenPSize; int screenPSizeset; ///thickness of screen particles
-  double windowScreenGap; int windowScreenGapset; ///air gap between window and screen
-  double twindow; int twindowset; ///thickness of window
-  double tmount; int tmountset; ///thickness of additional backing for scint screen
-  double screenEndZ; int screenEndZset;//z position of end of screen relative to beginning of magnet pole
-  double screenWidth; int screenWidthset;//width of the scintillator screen
-  double poleStartZ; int poleStartZset;//z position of beginning of magnet pole relative to beginning of element
-
-  std::list<double> knl;           /// multipole expansion coefficients
-  std::list<double> ksl;           /// skew multipole expansion
-  
-  int knlset; int kslset;
-
-  ///List of beam loss monitor locations
-  std::list<double> blmLocZ;
-  std::list<double> blmLocTheta;
-  int blmLocZset; int blmLocThetaset;
-
-
-  ///For MADX style sequences
-  /* double at; int atset;///"at" and "from" define position in beam line */
-  /* char from[256]; int fromset; */
-  /* char refer[64]; int referset; */
-  /* double absp; int abspset;///pos. from beg. of line */
-  
-  /// placement, geometrical sizes etc.
-
-  double r; int rset; ///radius, i.e cylindrical sampler
-  
-  double angle; int angleset;   /// bending angle
-  double phiAngleIn; int phiAngleInset;   /// incoming bending angle for element
-  double phiAngleOut; int phiAngleOutset;   /// outgoing bending angle for element
-  double beampipeThickness; int beampipeThicknessset;  
-  double aper; int aperset;   /// aperture (circular)
-  double aperX; int aperXset;   /// aperture (elliptical)
-  double aperY; int aperYset;   
-  double phi, theta, psi; /// for 3d transforms
-  int phiset, thetaset, psiset;
-  double tunnelRadius, tunnelOffsetX, floorBeamlineHeight, beamlineCeilingHeight, tunnelThickness, tunnelSoilThickness;
-  int tunnelRadiusset, tunnelOffsetXset, floorBeamlineHeightset, beamlineCeilingHeightset, tunnelThicknessset, tunnelSoilThicknessset;
-  int tunnelType, tunnelTypeset;
-
-  ///which precision physics region the element is in (0 = none)
-  int precisionRegion; int precisionRegionset;
-
-  double aperYUp; int aperYUpset;  
-  double aperYDown; int aperYDownset; 
-  double aperDy; int aperDyset;
-  
-  double flatlength; int flatlengthset;
-  double taperlength; int taperlengthset;
-  double gradient; int gradientset;
-
-  double outR; int outRset; /// outer radius of magnets
-  double inR, bpRad; int inRset, bpRadset;/// inner radius and beam pipe radius of muon spoiler
-  double hgap, hgapset;
-  double xsize, ysize; int xsizeset, ysizeset; /// aperture (or laser spotsize for laser)
-  double screenXSize, screenYSize;   int screenXSizeset, screenYSizeset; //screen dimensions.
-  double xdir, ydir, zdir, waveLength; int xdirset, ydirset, zdirset, waveLengthset;
-
-  double tilt; int tiltset;   /// tilt
-
-  /// for external geometry and field definition files
-  std::string geometry; int geomset;
-  std::string bmap; int bmapset;
-  //  std::string emap; int emapset;
-  std::string material; int materialset;
-  std::string tunnelMaterial; int tunnelmaterialset;
-  std::string tunnelSoilMaterial; int tunnelSoilMaterialset;
-  std::string tunnelCavityMaterial; int tunnelcavitymaterialset;
-
-  /// string to pass a custom type specification
-  std::string spec; int specset;
-
-  /// material properties
-  double A; int Aset;
-  double Z; int Zset;
-  double density; int densityset;
-  double temper; int temperset;
-  double pressure; int pressureset;
-  std::string state; int stateset;
-  std::string symbol; int symbolset;
-  std::list<const char*> components; int componentsset;
-  std::list<double> componentsFractions; int componentsFractionsset;
-  std::list<int> componentsWeights; int componentsWeightsset;
-
-  //For the layers of a multi -layer diagnostics screen.
-  std::list<const char*> layerMaterials; int layerMaterialsset;
-  std::list<double> layerThicknesses; int layerThicknessesset;
-  std::list<int> layerIsSampler; int layerIsSamplerset;
-  //For a spectrometer scintillator screen.
-  std::string  scintmaterial;  int scintmaterialset;
-  std::string  windowmaterial;  int windowmaterialset;
-  std::string  mountmaterial;  int mountmaterialset;
-  std::string  vacuummaterial;  int vacuummaterialset;
-  std::string  airmaterial;  int airmaterialset;
-
-  // position of an element withing a sequence
-  double at; int atset;
-
-
-  //// reset the parameters to defaults
-  void flush();
-
-  /// copy parameters into temporary buffer params from element e
-  /// parameters already set in params have priority and are not overridden
-  void inherit_properties(struct Element& e);
-
-  /// print multipole expansion array
-  void print()const;
-
-  /// constructor
-  Parameters();
-};
-=======
 #include <iostream>
 #include <iomanip>
 #include <map>
@@ -167,6 +27,7 @@
 
     /// Map that holds booleans for every member of element
     std::map<std::string,bool> setMap;
+  double magnetOffsetX; int magnetOffsetXset; //x offset of the spectrometer magnet
 
     /// Reset the parameters to defaults and setMap
     void flush();
@@ -213,6 +74,5 @@
       setMap.at(publishedName) = true;
     }
 }
->>>>>>> 8501b84b
 
 #endif