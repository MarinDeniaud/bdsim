--- conflicted
+++ resolved
@@ -92,12 +92,8 @@
   // magnet geometry
   magnetGeometryType   = "polessquare";
   outerMaterialName    = "iron";
-<<<<<<< HEAD
-  outerDiameter        = 0.2;
+  outerDiameter        = 0.6;
   thinElementLength    = 1e-6;
-=======
-  outerDiameter        = 0.6;
->>>>>>> 4771d948
 
   // geometry debugging
   // always split sbends into smaller chunks by default
