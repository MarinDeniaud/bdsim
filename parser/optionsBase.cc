--- conflicted
+++ resolved
@@ -267,12 +267,8 @@
   storeElossStepLength       = false;
   storeElossPreStepKineticEnergy = false;
   storeElossModelID          = false;
-<<<<<<< HEAD
   storeParticleData          = true;
-=======
-  storeGeant4Data            = true;
   storePrimaries             = true;
->>>>>>> 93192e67
   
   storeTrajectory                = false;
   storeTrajectoryDepth           = 0;
