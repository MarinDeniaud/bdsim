--- conflicted
+++ resolved
@@ -253,10 +253,7 @@
     std::string integratorSet;
     double   lengthSafety;
     double   maximumTrackingTime; ///< maximum tracking time per track [s]
-<<<<<<< HEAD
-=======
     double   maximumStepLength;   ///< maximum permitted step length in any volume
->>>>>>> 7201c191
     double   chordStepMinimum;
     double   deltaIntersection;
     double   minimumEpsilonStep;
