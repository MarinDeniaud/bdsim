--- conflicted
+++ resolved
@@ -179,17 +179,12 @@
     double      thinElementLength;
 
     /// geometry debug, don't split bends into multiple segments
-<<<<<<< HEAD
-    bool        dontSplitSBends;
-
-    bool        includeIronMagFields;
-    bool        includeFringeFields;
-=======
     bool      dontSplitSBends;
     
     bool      includeIronMagFields;
     bool      sensitiveBeamlineComponents;
->>>>>>> d6aed73d
+
+    bool        includeFringeFields;
 
     ///@{ default beampipe parameters
     double      beampipeThickness;
@@ -270,11 +265,7 @@
     std::string defaultBiasMaterial;
 
     /// Tracking related parameters
-<<<<<<< HEAD
-    std::string integratorSet;
-=======
     double   lengthSafety;
->>>>>>> d6aed73d
     double   maximumTrackingTime; ///< maximum tracking time per volume [s]
     double   deltaChord;
     double   chordStepMinimum;
