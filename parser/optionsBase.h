#ifndef OPTIONSBASE_H
#define OPTIONSBASE_H

#include <string>

namespace GMAD
{
  /**
   * @brief Basic options class independent of Geant4.
   * 
   * This is the basic options structure that can be saved to output
   * and should only contain basic built in C++ types. No Geant4 types
   * are to be used. See also the Options class which inherits this one.
   */
  
  class OptionsBase
  {
  public:
    OptionsBase();

    std::string gitVersion; ///< The version of BDSIM as given by the git repository.

    std::string inputFileName;    ///< input filename
    std::string visMacroFileName; ///< visualisation filename
    bool        visDebug;         ///< flag for visualisation debug
  
    ///@{ Parameter for output format
    std::string outputFileName;
    std::string outputFormat;
    ///@}
  
    ///@{ Parameter for survey
    bool        survey;
    std::string surveyFileName;
    ///@}
  
    ///@{ Parameter for gflash shower parameterisation
    bool   gflash;
    double gflashemax;
    double gflashemin;
    ///@}
  
    bool batch; ///< Flag for batch / interactive mode
    
    ///@{ Geant4 verbose levels
    bool verbose;
    bool verboseEvent;
    bool verboseStep;
    int  verboseEventNumber;
    
    int  verboseRunLevel;
    int  verboseEventLevel;
    int  verboseTrackingLevel;
    int  verboseSteppingLevel;
    ///@}
  
    bool circular;                 ///< Flag for circular machine
    int  seed;                     ///< The seed value for the random number generator
    int  nGenerate;                ///< The number of primary events to simulate
    bool recreate;                 ///< Whether to recreate from a file or not.
    std::string recreateFileName;  ///< The file path to recreate a run from.
    int  startFromEvent;           ///< Event to start from when recreating.
    bool writeSeedState;           ///< Write the seed state each event to a text file.
    bool useASCIISeedState;        ///< Whether to use the seed state from an ASCII file.
    std::string seedStateFileName; ///< Seed state file path.

    /// Whether to only generate primary coordinates and quit, or not.
    bool generatePrimariesOnly; 
    
    ///@{ Parameter for controlling geometry export
    bool        exportGeometry;
    std::string exportType;
    std::string exportFileName;
    ///@}

    /// String that points to path where files are searched;
    /// based on environment variable or else input filename
    std::string bdsimPath;
    
    /// list of physics processes
    std::string physicsList;

    ///@{ beam parameters
    std::string particleName;
    std::string distribType;
    std::string xDistribType;
    std::string yDistribType;
    std::string zDistribType;
    std::string distribFile;
    std::string distribFileFormat;
    ///@}
    
    int nlinesIgnore; ///< ignore first lines in the input bunch file
    int eventOffset;  ///< Event number to start from when recreating from a root file.
    bool recreateSeedState; ///< Load seed state when recreating events.
    
    double elossHistoBinWidth;
    
    /// magnetic field flip (+1 default, -1: flip sign)
    double ffact;
    double beamEnergy;

    ///@{ initial beam centroid
    double X0, Y0, Z0, S0;
    double Xp0, Yp0, Zp0;
    double T0;
    double E0;
    ///@}
    
    /// bunch length
    double sigmaT;

    ///@{ initial twiss parameters
    double betx, bety, alfx, alfy, emitx, emity, dispx, dispy, dispxp, dispyp;
    ///@}
    
    ///@{ for the gaussian beam distribution
    double sigmaX, sigmaXp, sigmaY, sigmaYp;
    ///@}
    
    ///@{ for the circle/square beam distribution
    double envelopeX, envelopeXp, envelopeY, envelopeYp, envelopeT, envelopeE;
    double envelopeR, envelopeRp;
    ///@}
    
    ///@{ for the gaussian sigma matrix distribution
    double sigma11, sigma12, sigma13, sigma14, sigma15, sigma16;
    double          sigma22, sigma23, sigma24, sigma25, sigma26;
    double                   sigma33, sigma34, sigma35, sigma36;
    double                            sigma44, sigma45, sigma46;
    double                                     sigma55, sigma56;
    double                                              sigma66;
    ///@}
    
    ///@{ for the elliptic shell distribution
    double shellX, shellXp, shellY, shellYp;
    double shellXWidth, shellXpWidth, shellYWidth, shellYpWidth;
    ///@}
    
    ///@{ for the ring beam distribution
    double Rmin, Rmax;
    ///@}
    
    ///@{ for the halo distribution
    double      haloEmitX;
    double      haloEmitY;
    double      haloEnvelopeEmitX;
    double      haloEnvelopeEmitY;
    double      haloEnvelopeCollMinX;
    double      haloEnvelopeCollMaxX;
    double      haloEnvelopeCollMinXp;
    double      haloEnvelopeCollMaxXp;
    double      haloEnvelopeCollMinY;
    double      haloEnvelopeCollMaxY;
    double      haloEnvelopeCollMinYp;
    double      haloEnvelopeCollMaxYp;
    double      haloPSWeightParameter;
    std::string haloPSWeightFunction;
    ///@}
    
    /// for the gaussian, elliptic shell, ring distributions
    double sigmaE;

    int    eventNumberOffset;
    
    /// bdsim options
    int       checkOverlaps;
    /// for element specification
    double xsize, ysize;

    /// default magnet geometry parameters
    std::string magnetGeometryType;
    std::string outerMaterialName;
    double      outerDiameter;
    double      thinElementLength;

    /// geometry debug, don't split bends into multiple segments
    bool      dontSplitSBends;
    
    bool      includeIronMagFields;
    bool      sensitiveBeamlineComponents;

    bool        includeFringeFields;

    ///@{ default beampipe parameters
    double      beampipeThickness;
    std::string apertureType;
    double      aper1;
    double      aper2;
    double      aper3;
    double      aper4;
    std::string beampipeMaterial;
    ///@}
    
    /// vacuum material
    std::string vacMaterial;
    /// world volume
    std::string emptyMaterial;

    double    vacuumPressure;
    bool      sensitiveBeamPipe;
    
    ///@{ tunnel geometry parameters
    bool        buildTunnel;
    bool        buildTunnelStraight;
    std::string tunnelType;
    double      tunnelThickness;
    double      tunnelSoilThickness;
    std::string tunnelMaterial;
    std::string soilMaterial;
    bool        buildTunnelFloor;
    double      tunnelFloorOffset;
    double      tunnelAper1;
    double      tunnelAper2;
    bool        tunnelSensitive;
    bool        tunnelVisible;
    double      tunnelOffsetX;
    double      tunnelOffsetY;
    ///@}
    
    /// Sampler
    double   samplerDiameter;

    ///BLM geometry
    double   blmRad;
    double   blmLength;
    bool     sensitiveBLMs;

    ///@{ Physics processes
    bool     turnOnCerenkov;
    bool     turnOnOpticalAbsorption;
    bool     turnOnMieScattering;
    bool     turnOnRayleighScattering;
    bool     turnOnOpticalSurface;
    ///@}

    ///@{Cross section biasing parameters
    double   scintYieldFactor;
    double   thresholdCutCharged;
    double   thresholdCutPhotons;
    double   defaultRangeCut;
    double   prodCutPhotons;
    double   prodCutElectrons;
    double   prodCutPositrons;
    double   prodCutProtons;
    ///@}

    /// Biasing options
    std::string defaultBiasVacuum;
    std::string defaultBiasMaterial;

    /// Tracking related parameters
    std::string integratorSet;
    double   lengthSafety;
    double   maximumTrackingTime; ///< maximum tracking time per track [s]
    double   maximumStepLength;   ///< maximum permitted step length in any volume
    double   chordStepMinimum;
    double   deltaIntersection;
    double   minimumEpsilonStep;
    double   maximumEpsilonStep;
    double   deltaOneStep;
    bool     stopTracks;    
    bool     stopSecondaries;
    bool     killNeutrinos;
    double   minimumRadiusOfCurvature; ///< Minimum allowed radius of curvature. 

    int         numberOfEventsPerNtuple;

    bool        storeElossLinks;
    bool        storeElossLocal;
    bool        storeElossGlobal;

    bool        storeTrajectory;
    int         storeTrajectoryDepth;
    std::string storeTrajectoryParticle;
    double      storeTrajectoryEnergyThreshold;
<<<<<<< HEAD
    double      trajCutGTZ;
    double      trajCutLTR;
    bool        trajConnect;
    bool        trajNoTransportation;
=======
    bool        writePrimaries;
>>>>>>> 4fa00b4c

    /// Ring parameters
    int      nturns;

    double   printModuloFraction;

    /// Visualisation
    int nSegmentsPerCircle; ///< Number of facets per 2pi in visualisation

    /// Scoring Map
    int    nbinsx;
    int    nbinsy;
    int    nbinsz;
    double xmin;
    double xmax;
    double ymin;
    double ymax;
    double zmin;
    double zmax;
    bool   useScoringMap;

    /// print some properties
    void print() const;
  };
}


#endif //__OPTIONSBASE_H<|MERGE_RESOLUTION|>--- conflicted
+++ resolved
@@ -274,14 +274,14 @@
     int         storeTrajectoryDepth;
     std::string storeTrajectoryParticle;
     double      storeTrajectoryEnergyThreshold;
-<<<<<<< HEAD
+
     double      trajCutGTZ;
     double      trajCutLTR;
     bool        trajConnect;
     bool        trajNoTransportation;
-=======
+
     bool        writePrimaries;
->>>>>>> 4fa00b4c
+
 
     /// Ring parameters
     int      nturns;
