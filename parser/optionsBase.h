/* 
Beam Delivery Simulation (BDSIM) Copyright (C) Royal Holloway, 
University of London 2001 - 2020.

This file is part of BDSIM.

BDSIM is free software: you can redistribute it and/or modify 
it under the terms of the GNU General Public License as published 
by the Free Software Foundation version 3 of the License.

BDSIM is distributed in the hope that it will be useful, but 
WITHOUT ANY WARRANTY; without even the implied warranty of
MERCHANTABILITY or FITNESS FOR A PARTICULAR PURPOSE.  See the
GNU General Public License for more details.

You should have received a copy of the GNU General Public License
along with BDSIM.  If not, see <http://www.gnu.org/licenses/>.
*/
#ifndef OPTIONSBASE_H
#define OPTIONSBASE_H

#include <string>

namespace GMAD
{
  /**
   * @brief Basic options class independent of Geant4.
   * 
   * This is the basic options structure that can be saved to output
   * and should only contain basic built in C++ types. No Geant4 types
   * are to be used. See also the Options class which inherits this one.
   */
  
  class OptionsBase
  {
  public:
    OptionsBase();

    std::string inputFileName;       ///< Input filename.
    std::string visMacroFileName;    ///< Visualisation filename.
    std::string geant4MacroFileName; ///< Geant4 macro to run.
    bool        visDebug;            ///< Flag for visualisation debug.
  
    ///@{ Parameter for output format
    std::string outputFileName;
    std::string outputFormat;
    bool        outputDoublePrecision;
    int         outputCompressionLevel;
    ///@}
  
    ///@{ Parameter for survey
    bool        survey;
    std::string surveyFileName;
    ///@}
  
    bool batch; ///< Flag for batch / interactive mode

    // verbosity here done in hierarchy of simulation - overall, run, event
    // track, step
    /// General verbosity.
    bool verbose;

    /// Run level verbosity.
    int  verboseRunLevel;

    /// @{ Event level verbosity.
    bool verboseEventBDSIM;      // for bdsim print out
    int  verboseEventLevel;      // for geant4 print out
    int  verboseEventStart;
    int  verboseEventContinueFor;
    /// @}
    
    int  verboseTrackingLevel;  ///< Tracking verbosity.

    /// @{ Stepping level verbosity.
    bool verboseSteppingBDSIM;  // for bdsim print out
    int  verboseSteppingLevel;  // for geant4 print out
    int  verboseSteppingEventStart;
    int  verboseSteppingEventContinueFor;
    bool verboseSteppingPrimaryOnly;
    /// @}
    
    int  verboseImportanceSampling; ////< Verbosity about importance sampling.
  
    bool circular;                 ///< Flag for circular machine
    int  seed;                     ///< The seed value for the random number generator
    int  nGenerate;                ///< The number of primary events to simulate
    bool recreate;                 ///< Whether to recreate from a file or not.
    std::string recreateFileName;  ///< The file path to recreate a run from.
    int  startFromEvent;           ///< Event to start from when recreating.
    bool writeSeedState;           ///< Write the seed state each event to a text file.
    bool useASCIISeedState;        ///< Whether to use the seed state from an ASCII file.
    std::string seedStateFileName; ///< Seed state file path.

    /// Whether to only generate primary coordinates and quit, or not.
    bool generatePrimariesOnly; 
    
    ///@{ Parameter for controlling geometry export
    bool        exportGeometry;
    std::string exportType;
    std::string exportFileName;
    ///@}

    /// String that points to path where files are searched;
    /// based on environment variable or else input filename
    std::string bdsimPath;
    
    /// list of physics processes
    std::string physicsList;
    bool        physicsVerbose;
    int         physicsVerbosity;
    double      physicsEnergyLimitLow;
    double      physicsEnergyLimitHigh;
    bool        g4PhysicsUseBDSIMRangeCuts;
    bool        g4PhysicsUseBDSIMCutsAndLimits;
    
    int eventOffset;  ///< Event number to start from when recreating from a root file.
    bool recreateSeedState; ///< Load seed state when recreating events.
    
    double elossHistoBinWidth;
    
    /// magnetic field flip (+1 default, -1: flip sign)
    double ffact;

    ///@{ Intial beam line transform w.r.t. the world coordinate frame.
    double beamlineX;
    double beamlineY;
    double beamlineZ;
    double beamlinePhi;
    double beamlineTheta;
    double beamlinePsi;
    double beamlineAxisX;
    double beamlineAxisY;
    double beamlineAxisZ;
    double beamlineAngle;
    bool   beamlineAxisAngle;
    double beamlineS;
    ///@}   

    int    eventNumberOffset;
    
    /// bdsim options
    bool       checkOverlaps;
    /// for element specification
    double xsize, ysize;

    /// default magnet geometry parameters
    std::string magnetGeometryType;
    std::string outerMaterialName;
    double      horizontalWidth; // formerly outerDiameter
    double      thinElementLength;
    bool        hStyle; ///< H Style dipoles (if not, C Style).
    double      vhRatio;
    double      coilWidthFraction;
    double      coilHeightFraction;
    bool        ignoreLocalMagnetGeometry;

    /// geometry control
    bool preprocessGDML;
    bool preprocessGDMLSchema;

    /// geometry debug, don't split bends into multiple segments
    bool      dontSplitSBends;

    bool      yokeFields;
    bool      yokeFieldsMatchLHCGeometry;
    bool        includeFringeFields;
    bool        includeFringeFieldsCavities;

    ///@{ default beampipe parameters
    double      beampipeThickness;
    std::string apertureType;
    double      aper1;
    double      aper2;
    double      aper3;
    double      aper4;
    std::string beampipeMaterial;
    bool        ignoreLocalAperture;
    ///@}
    
    std::string vacMaterial;   ///< vacuum material
    std::string emptyMaterial; ///< material in container volumes
    std::string worldMaterial;
    std::string worldGeometryFile;
    bool        autoColourWorldGeometryFile;
    std::string importanceWorldGeometryFile;
    std::string importanceVolumeMap;
    // see verboseImportance

    double    worldVolumeMargin; ///< Padding margin for world volume size.

    double    vacuumPressure;
    
    ///@{ tunnel geometry parameters
    bool        buildTunnel;
    bool        buildTunnelStraight;
    std::string tunnelType;
    double      tunnelThickness;
    double      tunnelSoilThickness;
    std::string tunnelMaterial;
    std::string soilMaterial;
    bool        buildTunnelFloor;
    double      tunnelFloorOffset;
    double      tunnelAper1;
    double      tunnelAper2;
    bool        tunnelVisible;
    double      tunnelOffsetX;
    double      tunnelOffsetY;
    ///@}

    bool removeTemporaryFiles;
    
    // sampler options
    double   samplerDiameter;

    ///@{ Physics processes
    bool     turnOnOpticalAbsorption;
    bool     turnOnMieScattering;
    bool     turnOnRayleighScattering;
    bool     turnOnOpticalSurface;
    ///@}

    ///@{ physics parameters
    double   scintYieldFactor;
    int      maximumPhotonsPerStep;
    int      maximumBetaChangePerStep;
    long     maximumTracksPerEvent;
    double   minimumKineticEnergy;
    double   minimumKineticEnergyTunnel;
    double   minimumRange;
    double   defaultRangeCut;
    double   prodCutPhotons;
    double   prodCutElectrons;
    double   prodCutPositrons;
    double   prodCutProtons;
    double   neutronTimeLimit;
    double   neutronKineticEnergyLimit;
    bool     useLENDGammaNuclear;
    bool     useElectroNuclear;
    bool     useMuonNuclear;
    bool     useGammaToMuMu;
    bool     usePositronToMuMu;
    bool     usePositronToHadrons;
    bool     collimatorsAreInfiniteAbsorbers;
    bool     tunnelIsInfiniteAbsorber;
    ///@}

    // biasing options
    std::string defaultBiasVacuum;
    std::string defaultBiasMaterial;

    // tracking related parameters
    std::string integratorSet;
    double   lengthSafety;
    double   lengthSafetyLarge;
    double   maximumTrackingTime; ///< Maximum tracking time per track [s].
    double   maximumStepLength;   ///< Maximum permitted step length in any volume.
    double   maximumTrackLength;  ///< Maximum permitted track length [m].
    double   chordStepMinimum;
    double   chordStepMinimumYoke;
    double   deltaIntersection;
    double   minimumEpsilonStep;
    double   maximumEpsilonStep;
    double   deltaOneStep;
    bool     stopSecondaries;
    bool     killNeutrinos;
    double   minimumRadiusOfCurvature; ///< Minimum allowed radius of curvature.
    bool     sampleElementsWithPoleface;
    double   nominalMatrixRelativeMomCut; ///< Momentum threshold for nominal dipole matrix tracking.
    bool     teleporterFullTransform;     ///< Whether to use the new Transform3D method for the teleporter.

    // hit generation - only two parts that go in the same collection / branch
    bool      sensitiveOuter;
    bool      sensitiveBeamPipe;
    
    // output related options
    int         numberOfEventsPerNtuple;

    bool        storeApertureImpacts;
    bool        storeApertureImpactsIons;
    bool        storeApertureImpactsAll;
    bool        storeApertureImpactsHistograms;
    double      apertureImpactsMinimumKE;
    bool        storeCollimatorInfo;
    bool        storeCollimatorHits;
    bool        storeCollimatorHitsLinks;
    bool        storeCollimatorHitsIons;
    bool        storeCollimatorHitsAll;
    double      collimatorHitsMinimumKE;
    bool        storeEloss;
    bool        storeElossHistograms;
    bool        storeElossVacuum;
    bool        storeElossVacuumHistograms;
    bool        storeElossTunnel;
    bool        storeElossTunnelHistograms;
    bool        storeElossWorld;
    bool        storeElossWorldContents;
    bool        storeElossTurn;
    bool        storeElossLinks;
    bool        storeElossLocal;
    bool        storeElossGlobal;
    bool        storeElossTime;
    bool        storeElossStepLength;
    bool        storeElossPreStepKineticEnergy;
    bool        storeElossModelID;
<<<<<<< HEAD
    bool        storeParticleData;
=======
    bool        storeGeant4Data;
    bool        storePrimaries;
>>>>>>> 93192e67
    
    bool        storeTrajectory;
    int         storeTrajectoryDepth;
    int         storeTrajectoryStepPoints;
    bool        storeTrajectoryStepPointLast;
    std::string storeTrajectoryParticle;
    std::string storeTrajectoryParticleID;
    double      storeTrajectoryEnergyThreshold;
    std::string storeTrajectorySamplerID;
    std::string storeTrajectoryELossSRange;
    bool        storeTrajectoryTransportationSteps;
    bool        trajNoTransportation;  ///< kept only for backwards compatibility.
    bool        storeTrajectoryLocal;
    bool        storeTrajectoryLinks;
    bool        storeTrajectoryIon;
    bool        trajectoryFilterLogicAND;

    bool        storeSamplerAll;
    bool        storeSamplerPolarCoords;
    bool        storeSamplerCharge;
    bool        storeSamplerKineticEnergy;
    bool        storeSamplerMass;
    bool        storeSamplerRigidity;
    bool        storeSamplerIon;

    double      trajCutGTZ;
    double      trajCutLTR;
    bool        trajConnect;
    
    bool        storeModel;

    // circular options
    int         nturns;
    std::string ptcOneTurnMapFileName;

    double   printFractionEvents;
    double   printFractionTurns;
    bool     printPhysicsProcesses;

    // visualisation
    int nSegmentsPerCircle; ///< Number of facets per 2pi in visualisation

    // scoring Map
    int    nbinsx;
    int    nbinsy;
    int    nbinsz;
    double xmin;
    double xmax;
    double ymin;
    double ymax;
    double zmin;
    double zmax;
    bool   useScoringMap;

    /// print some properties
    void print() const;
  };
}


#endif //__OPTIONSBASE_H<|MERGE_RESOLUTION|>--- conflicted
+++ resolved
@@ -303,12 +303,8 @@
     bool        storeElossStepLength;
     bool        storeElossPreStepKineticEnergy;
     bool        storeElossModelID;
-<<<<<<< HEAD
     bool        storeParticleData;
-=======
-    bool        storeGeant4Data;
     bool        storePrimaries;
->>>>>>> 93192e67
     
     bool        storeTrajectory;
     int         storeTrajectoryDepth;
