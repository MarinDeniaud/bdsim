/* 
Beam Delivery Simulation (BDSIM) Copyright (C) Royal Holloway, 
University of London 2001 - 2021.

This file is part of BDSIM.

BDSIM is free software: you can redistribute it and/or modify 
it under the terms of the GNU General Public License as published 
by the Free Software Foundation version 3 of the License.

BDSIM is distributed in the hope that it will be useful, but 
WITHOUT ANY WARRANTY; without even the implied warranty of
MERCHANTABILITY or FITNESS FOR A PARTICULAR PURPOSE.  See the
GNU General Public License for more details.

You should have received a copy of the GNU General Public License
along with BDSIM.  If not, see <http://www.gnu.org/licenses/>.
*/
#include "element.h"
#include "elementtype.h"
#include "parameters.h"
#include "parser.h"

#include <cstdio>
#include <cstdlib>
#include <iostream>
#include <sstream>
#include <string>

using namespace GMAD;

namespace
{
  /// Helper method
  void print(std::list<Element> l, int ident=0)
  {
    if(ident == 0)
      {std::cout << "using line " << Parser::Instance()->current_line << std::endl;}
  
    for(std::list<Element>::iterator it=l.begin();it!=l.end();++it)
      {(*it).print(ident);}
  }
}

Element::Element():
  lst(nullptr)
{
  flush();

  PublishMembers();
}

void Element::PublishMembers()
{
  publish("userTypeName",   &Element::userTypeName);
  publish("userParameters", &Element::userParameters);
  publish("l",         &Element::l);
  publish("scaling",   &Element::scaling);
  publish("ks",        &Element::ks);
  publish("k1",        &Element::k1);
  publish("k2",        &Element::k2);
  publish("k3",        &Element::k3);
  publish("k4",        &Element::k4);
  publish("angle",     &Element::angle);
  publish("B",         &Element::B);
  publish("e1",        &Element::e1);
  publish("e2",        &Element::e2);
  publish("fint",      &Element::fint);
  publish("fintx",     &Element::fintx);
  publish("fintK2",    &Element::fintK2);
  publish("fintxK2",   &Element::fintxK2);
  publish("hgap",      &Element::hgap);
  publish("h1",        &Element::h1);
  publish("h2",        &Element::h2);
  publish("kick",      &Element::kick);
  publish("hkick",     &Element::hkick);
  publish("vkick",     &Element::vkick);
  publish("knl",       &Element::knl);
  publish("ksl",       &Element::ksl);
  publish("gradient",  &Element::gradient);
  publish("E",         &Element::E);
  publish("frequency", &Element::frequency);
  publish("phase",     &Element::phase);
  publish("tOffset",   &Element::tOffset);

  publish("kick1",     &Element::kick1);
  publish("kick2",     &Element::kick2);
  publish("kick3",     &Element::kick3);
  publish("kick4",     &Element::kick4);
  publish("rmat11",     &Element::rmat11);
  publish("rmat12",     &Element::rmat12);
  publish("rmat13",     &Element::rmat13);
  publish("rmat14",     &Element::rmat14);
  publish("rmat21",     &Element::rmat21);
  publish("rmat22",     &Element::rmat22);
  publish("rmat23",     &Element::rmat23);
  publish("rmat24",     &Element::rmat24);
  publish("rmat31",     &Element::rmat31);
  publish("rmat32",     &Element::rmat32);
  publish("rmat33",     &Element::rmat33);
  publish("rmat34",     &Element::rmat34);
  publish("rmat41",     &Element::rmat41);
  publish("rmat42",     &Element::rmat42);
  publish("rmat43",     &Element::rmat43);
  publish("rmat44",     &Element::rmat44);

  publish("beampipeThickness",&Element::beampipeThickness);
  publish("aper1",            &Element::aper1);
  publish("aper",             &Element::aper1);
  alternativeNames["aper"] = "aper1";
  publish("aperture",         &Element::aper1);
  alternativeNames["aperture"] = "aper1";
  publish("aperture1",        &Element::aper1);
  alternativeNames["aperture1"] = "aper1";
  publish("beampipeRadius",   &Element::aper1);
  alternativeNames["beampipeRadius"] = "aper1";
  publish("aper2",            &Element::aper2);
  publish("aperture2",        &Element::aper2);
  alternativeNames["aperture2"] = "aper2";
  publish("aper3",            &Element::aper3);
  publish("aperture3",        &Element::aper3);
  alternativeNames["aperture3"] = "aper3";
  publish("aper4",            &Element::aper4);
  publish("aperture4",        &Element::aper4);
  alternativeNames["aperture4"] = "aper4";
  publish("horizontalWidth",  &Element::horizontalWidth);
  publish("outerDiameter",    &Element::horizontalWidth);
  alternativeNames["outerDiameter"] = "horizontalWidth";
  publish("xsize",            &Element::xsize);
  publish("ysize",            &Element::ysize);
  publish("xsizeOut",         &Element::xsizeOut);
  publish("ysizeOut",         &Element::ysizeOut);
  publish("xsizeLeft",        &Element::xsizeLeft);
  publish("xsizeRight",       &Element::xsizeRight);
  publish("tilt",             &Element::tilt);

  publish("offsetX",     &Element::offsetX);
  publish("offsetY",     &Element::offsetY);
  
  publish("x",           &Element::xdir);
  alternativeNames["x"] = "xdir";
  publish("y",           &Element::ydir);
  alternativeNames["y"] = "ydir";
  publish("z",           &Element::zdir);
  alternativeNames["z"] = "zdir";
  publish("xdir",        &Element::xdir);
  publish("ydir",        &Element::ydir);
  publish("zdir",        &Element::zdir);
  publish("phi",         &Element::phi);
  publish("theta",       &Element::theta);
  publish("psi",         &Element::psi);
  publish("axisX",       &Element::axisX);
  publish("axisY",       &Element::axisY);
  publish("axisZ",       &Element::axisZ);
  publish("axisAngle",   &Element::axisAngle);
  
  publish("region",      &Element::region);
  publish("fieldOuter",  &Element::fieldOuter);
  publish("fieldVacuum", &Element::fieldVacuum);
  publish("fieldAll",    &Element::fieldAll);
  publish("bmap",        &Element::fieldAll);
  alternativeNames["bmap"] = "fieldAll";
  publish("waveLength",  &Element::waveLength);

  // screen
  publish("tscint",          &Element::tscint);
  publish("twindow",         &Element::twindow);
  publish("tmount",          &Element::tmount);
  publish("windowScreenGap", &Element::windowScreenGap);
  publish("screenXSize",     &Element::screenXSize);
  publish("screenYSize",     &Element::screenYSize);
  publish("layerThicknesses",&Element::layerThicknesses);
  publish("layerMaterials",  &Element::layerMaterials);
  publish("layerIsSampler",  &Element::layerIsSampler);

  // for AWAKE spectrometer
  publish("screenPSize",        &Element::screenPSize);
  publish("screenEndZ",         &Element::screenEndZ);
  publish("poleStartZ",         &Element::poleStartZ);
  publish("screenWidth",        &Element::screenWidth);
  publish("awakeMagnetOffsetX", &Element::awakeMagnetOffsetX);

  publish("numberWedges",      &Element::numberWedges);
  publish("wedgeLength",       &Element::wedgeLength);
  publish("degraderHeight",    &Element::degraderHeight);
  publish("materialThickness", &Element::materialThickness);
  publish("degraderOffset",    &Element::degraderOffset);

  publish("undulatorPeriod",       &Element::undulatorPeriod);
  publish("undulatorGap",          &Element::undulatorGap);
  publish("undulatorMagnetHeight", &Element::undulatorMagnetHeight);

  publish("wireDiameter",      &Element::wireDiameter);
  publish("wireLength",        &Element::wireLength);
  publish("wireOffsetX",       &Element::wireOffsetX);
  publish("wireOffsetY",       &Element::wireOffsetY);
  publish("wireOffsetZ",       &Element::wireOffsetZ);
  publish("wireAngle",         &Element::wireAngle);

  publish("geometryFile",&Element::geometryFile);
  publish("geometry",    &Element::geometryFile);
  alternativeNames["geometry"] = "geometryFile"; // backwards compatibility
<<<<<<< HEAD
  publish("dicomDataPath",&Element::dicomDataPath);
  publish("dicomDataFile",&Element::dicomDataFile);
=======
  publish("stripOuterVolume",    &Element::stripOuterVolume);
>>>>>>> 5df5f32e
  publish("autoColour",          &Element::autoColour);
  publish("namedVacuumVolumes",  &Element::namedVacuumVolumes);
  publish("markAsCollimator",    &Element::markAsCollimator);
  publish("material",            &Element::material);
  publish("outerMaterial",       &Element::material);
  alternativeNames["outerMaterial"] = "material";
  publish("yokeOnInside",        &Element::yokeOnInside);
  publish("hStyle",              &Element::hStyle);
  publish("vhRatio",             &Element::vhRatio);
  publish("coilWidthFraction",   &Element::coilWidthFraction);
  publish("coilHeightFraction",  &Element::coilHeightFraction);
  publish("apertureType",        &Element::apertureType);
  publish("magnetGeometryType",  &Element::magnetGeometryType);
  publish("beampipeMaterial",    &Element::beampipeMaterial);
  publish("vacuumMaterial",      &Element::vacuumMaterial);
  publish("scintmaterial",       &Element::scintmaterial);
  publish("windowmaterial",      &Element::windowmaterial);
  publish("mountmaterial",       &Element::mountmaterial);
  publish("spec",                &Element::spec);
  publish("cavityModel",         &Element::cavityModel);
  publish("bias",                &Element::bias);
  publish("biasMaterial",        &Element::biasMaterial);
  publish("biasVacuum",          &Element::biasVacuum);
  publish("minimumKineticEnergy",&Element::minimumKineticEnergy);
  publish("samplerName",         &Element::samplerName);
  publish("samplerType",         &Element::samplerType);
  publish("r",                   &Element::samplerRadius); // historic
  publish("samplerRadius",       &Element::samplerRadius);
  alternativeNames["r"] ="samplerRadius";
  
  publish("colour", &Element::colour);

  publish("crystalLeft",            &Element::crystalLeft);
  publish("crystalRight",           &Element::crystalRight);
  publish("crystalBoth",            &Element::crystalBoth);
  publish("crystalAngleYAxisLeft" , &Element::crystalAngleYAxisLeft);
  publish("crystalAngleYAxisRight", &Element::crystalAngleYAxisRight);
}

std::string Element::getPublishedName(std::string nameIn)const
{
  auto it = alternativeNames.find(nameIn);
  if (it != alternativeNames.end())
    {return it->second;}
  // if not found return name
  return nameIn;
}

bool Element::isSpecial()const {
  return (type == ElementType::_TRANSFORM3D ||
	  type == ElementType::_MARKER ||
	  type == ElementType::_LINE ||
	  type == ElementType::_REV_LINE);
}

void Element::print(int ident)const{
  for(int i=0;i<ident;i++)
    {std::cout << "--";}

  std::cout << name << " : " << type << std::endl;
  if (l>0.0)
    {std::cout << "l     = " << l << "m" << std::endl;}
  if (samplerType != "none")
    {std::cout << "samplerType = " << samplerType << std::endl;}
  std::cout << "Scaling = " << scaling << std::endl;

  switch(type)
    {
    case ElementType::_DRIFT:
      {break;}
    case ElementType::_SBEND:
    case ElementType::_RBEND:
      {
	std::cout << "B     = " << B     << std::endl
		  << "angle = " << angle << std::endl
		  << "k1    = " << k1    << std::endl;
	break;
      }
    case ElementType::_QUAD:
      {std::cout << "k1    = " << k1 << std::endl; break;}
    case ElementType::_SEXTUPOLE:
      {std::cout << "k2    = " << k2 << std::endl; break;}
    case ElementType::_OCTUPOLE:
      {std::cout << "k3    = " << k3 << std::endl; break;}
    case ElementType::_DECAPOLE:
      {std::cout << "k4    = " << k4 << std::endl; break;}
    case ElementType::_SOLENOID:
      {std::cout << "ks    = " << ks << std::endl; break;}
    case ElementType::_MULT:
    case ElementType::_THINMULT:
      {
	std::cout << " , knl={";
	for(auto it=knl.begin();it!=knl.end();++it)
	  {std::cout << (*it);}
	std::cout << "},  ksl={";
	for(auto it=ksl.begin();it!=ksl.end();++it)
	  {std::cout << (*it);}
	std::cout << "}" << std::endl;
	break;
      }
    case ElementType::_ECOL:
    case ElementType::_RCOL:
    case ElementType::_JCOL:
      {
	std::cout << "x half aperture = " << xsize <<" m" << std::endl
		  << "y half aperture = " << ysize <<" m" << std::endl
		  << "material = \""      << material << "\"" << std::endl;
	break;
      }
    case ElementType::_ELEMENT:
      {
	std::cout << "horizontalWidth: " << horizontalWidth << "m" << std::endl
		  << "region:          " << region       << std::endl
		  << "geometryFile:    " << geometryFile << std::endl
		  << "Field object :   " << fieldAll     << std::endl;
	break;
      }
    case ElementType::_CT:
      {
	std::cout << "dicomDataPath: " << dicomDataPath << std::endl;
  std::cout << "dicomDataFile: " << dicomDataFile << std::endl;
	break;
      }
    case ElementType::_AWAKESCREEN:
      {
	std::cout << "twindow         = " << twindow*1e6         << " um" << std::endl
		  << "tscint          = " << tscint*1e6          << " um" << std::endl
		  << "windowScreenGap = " << windowScreenGap*1e6 << " um" << std::endl
		  << "windowmaterial  = " << windowmaterial      << std::endl
		  << "scintmaterial   = " << scintmaterial       << std::endl;
	break;
      }
    case ElementType::_AWAKESPECTROMETER:
      {
	std::cout << "twindow         = " << twindow*1e6         << " um" << std::endl
		  << "tscint          = " << tscint*1e6          << " um" << std::endl
		  << "screenPSize     = " << screenPSize*1e6     << " um" << std::endl
		  << "windowScreenGap = " << windowScreenGap*1e6 << " um" << std::endl
		  << "windowmaterial  = " << windowmaterial      << std::endl
		  << "tmount          = " << tmount*1e6          << " um" << std::endl
		  << "mountmaterial   = " << mountmaterial       << std::endl
		  << "scintmaterial   = " << scintmaterial       << std::endl;
	break;
      }
    case ElementType::_LASER:
      {
	std::cout << "lambda = " << waveLength << "m" << std::endl
		  << "xSigma = " << xsize << "m" << std::endl
		  << "ySigma = " << ysize << "m" << std::endl
		  << "xdir = "   << xdir << std::endl
		  << "ydir = "   << ydir << std::endl
		  << "zdir = "   << zdir << std::endl;
	break;
      }
    case ElementType::_SCREEN:
      {
	std::cout << "angle=" << angle <<"rad" << std::endl;
	break;
      }
    case ElementType::_TRANSFORM3D:
      {
	std::cout << "xdir= "  << xdir    << "m" << std::endl
		  << "ydir= "  << ydir    << "m" << std::endl
		  << "zdir= "  << zdir    << "m" << std::endl
		  << "phi= "   << phi   << "rad" << std::endl
		  << "theta= " << theta << "rad" << std::endl
		  << "psi= "   << psi   << "rad" << std::endl;
	break;
      }
    default:
      {break;}
    }
  
  if (lst != nullptr)
    {
      ::print(*lst,++ident);
    }
}

void Element::flush()
{
  type = ElementType::_NONE;
  name = "";
  userTypeName = "";
  userParameters = "";
  l = 0;
  scaling = 1;
  ks = 0;
  k1 = 0;
  k2 = 0;
  k3 = 0;
  k4 = 0;
  angle = 0;
  B = 0;
  e1 = 0;
  e2 = 0;
  fint = 0;
  fintx = -1;
  fintK2 = 0;
  fintxK2 = 0;
  hgap  = 0;
  h1 = 0;
  h2 = 0;
  kick  = 0;
  hkick = 0;
  vkick = 0;
  knl.clear();
  ksl.clear();
  gradient  = 0;
  E         = 0;
  frequency = 0;
  phase     = 0;
  tOffset   = 0;

  // rmatrix
  kick1 = 0;
  kick2 = 0;
  kick3 = 0;
  kick4 = 0;
  rmat11= 1.0;
  rmat12= 0;
  rmat13= 0;
  rmat14= 0;
  rmat21= 0;
  rmat22= 1.0;
  rmat23= 0;
  rmat24= 0;
  rmat31= 0;
  rmat32= 0;
  rmat33= 1.0;
  rmat34= 0;
  rmat41= 0;
  rmat42= 0;
  rmat43= 0;
  rmat44= 1.0;

  // degrader
  numberWedges = 1;
  wedgeLength = 0;
  degraderHeight = 0;
  materialThickness = 0;
  degraderOffset = 0;

  // wirescanner
  wireDiameter = 0;
  wireLength   = 0;
  wireOffsetX  = 0;
  wireOffsetY  = 0;
  wireOffsetZ  = 0;
  wireAngle    = 0;

  // undulator
  undulatorPeriod = 1;
  undulatorGap = 0;
  undulatorMagnetHeight = 0;

  // new aperture model
  beampipeThickness = 0;
  aper1 = 0;
  aper2 = 0;
  aper3 = 0;
  aper4 = 0;
  apertureType = "";
  beampipeMaterial = "";
  vacuumMaterial = "";

  // magnet geometry
  magnetGeometryType  = "";
  horizontalWidth = 0;
  yokeOnInside  = true;
  hStyle             = -1;
  vhRatio            = -1;
  coilWidthFraction  = -1;
  coilHeightFraction = -1; // signifies use default in factory
  
  tilt = 0;
  xsize = 0;
  ysize = 0;
  xsizeOut = 0;
  ysizeOut = 0;
  xsizeLeft = 0;
  xsizeRight = 0;
  offsetX = 0;
  offsetY = 0;
  tscint = 0.0003;
  twindow = 0;
  tmount = 0;
  windowScreenGap = 0;
  screenXSize = 0;
  screenYSize = 0;

  screenPSize        = 0;
  screenEndZ         = 0;
  poleStartZ         = 0;
  screenWidth        = 0;
  awakeMagnetOffsetX = 0.13;
  windowmaterial     = "vacuum";
  mountmaterial      = "";
  scintmaterial      = "";

  layerThicknesses.clear();
  layerMaterials.clear();
  layerIsSampler.clear();
  
  xdir = 0;
  ydir = 0;
  zdir = 0;
  waveLength = 0;
  gradient = 0;
  phi = 0;
  theta = 0;
  psi = 0;
  axisX = 0;
  axisY = 0;
  axisZ = 0;
  axisAngle = false;

  bias         = "";
  biasMaterial = "";
  biasVacuum   = "";
  biasMaterialList.clear();
  biasVacuumList.clear();
  minimumKineticEnergy = 0;

  samplerName = "";
  samplerType = "none"; // allowed "none", "plane", "cylinder"
  samplerRadius = 0;
  
  region      = "";
  fieldOuter  = "";
  fieldVacuum = "";
  fieldAll    = "";

  geometryFile = "";
<<<<<<< HEAD
  dicomDataPath = "";
  dicomDataFile = "data.dat";
=======
  stripOuterVolume = 0;
>>>>>>> 5df5f32e
  autoColour   = true;
  material="";
  namedVacuumVolumes = "";
  markAsCollimator = false;
  spec = "";
  cavityModel = "";

  colour = "";

  crystalLeft            = "";
  crystalRight           = "";
  crystalBoth            = "";
  crystalAngleYAxisLeft  = 0;
  crystalAngleYAxisRight = 0;
  
  angleSet = false;
}

double Element::property_lookup(std::string property_name) const
{
  double value;
  try
    {value = get<double>(this,property_name);}
  catch (const std::runtime_error&)
    {
      std::cerr << "element.cc> Error: unknown property \"" << property_name
		<< "\" (only works on numerical properties)" << std::endl; 
      exit(1);
    }
  return value;
}

void Element::set(const Parameters& params,std::string nameIn, ElementType typeIn)
{
  // common parameters for all elements
  type = typeIn;
  name = nameIn;
  
  set(params);

  if (params.setMap.at("angle"))
    {angleSet = true;}
}

void Element::set(const Parameters& params)
{
  for (auto& i : params.setMap)
    {
      if (i.second)
	{
	  std::string property = i.first;

	  // method can in theory throw runtime_error (shouldn't happen), catch and exit gracefully
	  try
	    {Published<Element>::set(this,(Element*)&params,property);}
	  catch(const std::runtime_error&)
	    {
	      std::cerr << "Error: parser> unknown property \"" << property
			<< "\" for element " << name  << std::endl;
	      exit(1);
	    }

	  // split bias into tokens and add to both material and vacuum
	  if (property == "bias")
	    {
	      std::stringstream ss(bias);
	      std::string tok;
	      while(ss >> tok)
		{
		  biasMaterialList.push_back(tok);
		  biasVacuumList.push_back(tok);
		}
	    }
	  else if (property == "biasMaterial")
	    {
	      std::stringstream ss(biasMaterial);
	      std::string tok;
	      while(ss >> tok) {biasMaterialList.push_back(tok);}
	    }
	  else if (property == "biasVacuum")
	    {
	      std::stringstream ss(biasVacuum);
	      std::string tok;
	      while(ss >> tok) {biasVacuumList.push_back(tok);}
	    }
	}
    }
}

void Element::setSamplerInfo(std::string samplerTypeIn, std::string samplerNameIn, double samplerRadiusIn)
{
  if (samplerType != "none")
    {std::cout << "WARNING: overwriting already defined sampler info for element: " << name << std::endl;}

  samplerType   = samplerTypeIn;
  samplerName   = samplerNameIn;
  samplerRadius = samplerRadiusIn;
}<|MERGE_RESOLUTION|>--- conflicted
+++ resolved
@@ -200,12 +200,9 @@
   publish("geometryFile",&Element::geometryFile);
   publish("geometry",    &Element::geometryFile);
   alternativeNames["geometry"] = "geometryFile"; // backwards compatibility
-<<<<<<< HEAD
   publish("dicomDataPath",&Element::dicomDataPath);
   publish("dicomDataFile",&Element::dicomDataFile);
-=======
   publish("stripOuterVolume",    &Element::stripOuterVolume);
->>>>>>> 5df5f32e
   publish("autoColour",          &Element::autoColour);
   publish("namedVacuumVolumes",  &Element::namedVacuumVolumes);
   publish("markAsCollimator",    &Element::markAsCollimator);
@@ -540,12 +537,6 @@
   fieldAll    = "";
 
   geometryFile = "";
-<<<<<<< HEAD
-  dicomDataPath = "";
-  dicomDataFile = "data.dat";
-=======
-  stripOuterVolume = 0;
->>>>>>> 5df5f32e
   autoColour   = true;
   material="";
   namedVacuumVolumes = "";
