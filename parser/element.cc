--- conflicted
+++ resolved
@@ -286,12 +286,7 @@
   type = ElementType::_NONE;
   name = "";
   l = 0;
-<<<<<<< HEAD
   magnetOffsetX = 0;
-  bmapZOffset = 0;
-  B = 0;
-=======
->>>>>>> 8501b84b
   ks = 0;
   k0 = 0;
   k1 = 0;
