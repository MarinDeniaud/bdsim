--- conflicted
+++ resolved
@@ -6,12 +6,8 @@
 #include <cstdio>
 #include <cstdlib>
 #include <iostream>
-<<<<<<< HEAD
 #include <sstream>
 #include <string>
-=======
-#include <float.h>
->>>>>>> 0c9da90a
 
 using namespace GMAD;
 
@@ -94,6 +90,16 @@
   publish("waveLength",&Element::waveLength);
   publish("tscint",&Element::tscint);
   publish("twindow",&Element::twindow);
+  publish("windowScreenGap",&Element::windowScreenGap);
+  publish("screenXSize",&Element::screenXSize);
+  publish("screenYSize",&Element::screenYSize);
+  publish("screenEndZ",&Element::screenEndZ);
+  publish("poleStartZ",&Element::poleStartZ);
+  publish("screenWidth",&Element::screenWidth);
+  publish("layerThicknesses",&Element::layerThicknesses);
+  publish("layerMaterials",&Element::layerMaterials);
+  publish("layerIsSampler",&Element::layerIsSampler);
+  
   publish("numberWedges",&Element::numberWedges);
   publish("wedgeLength",&Element::wedgeLength);
   publish("degraderHeight",&Element::degraderHeight);
@@ -250,7 +256,6 @@
   tilt = 0;
   xsize = 0;
   ysize = 0;
-<<<<<<< HEAD
   xsizeOut = 0;
   ysizeOut = 0;
   B = 0;
@@ -260,25 +265,21 @@
   offsetY = 0;
   tscint = 0.0003;
   twindow = 0;
+  windowScreenGap = 0;
+  screenXSize = 0;
+  screenYSize = 0;
+  screenEndZ = 0;
+  poleStartZ = 0;
+  screenWidth = 0;
+  layerThicknesses.clear();
+  layerMaterials.clear();
+  layerIsSampler.clear();
+  
   xdir = 0;
   ydir = 0;
   zdir = 0;
   waveLength = 0;
   gradient = 0;
-=======
-  screenXSize = 0;
-  screenYSize = 0;
-  r = 0;
-  phiAngleIn = 0;
-  phiAngleOut = 0;
-  tscint = 0;
-  windowScreenGap = 0;
-  twindow = 0;
-  screenEndZ = 0;
-  screenWidth = 0;
-  poleStartZ = 0;
-  tilt = 0;
->>>>>>> 0c9da90a
   phi = 0;
   theta = 0;
   psi = 0;
@@ -299,7 +300,6 @@
   precisionRegion = false;
   region = "";
 
-<<<<<<< HEAD
   geometryFile ="";
   bmapFile = "";
   material="";  
@@ -388,101 +388,4 @@
   samplerType   = samplerTypeIn;
   samplerName   = samplerNameIn;
   samplerRadius = samplerRadiusIn;
-=======
-  name = "";
-  type = _NONE;
-  precisionRegion = 0;
-
-  A = 0;
-  Z = 0;
-  density = 0;      //g*cm-3
-  temper = 300;     //kelvin
-  pressure = 0;     //atm
-  state = "";  //allowed values: "solid", "liquid", "gas"
-
-  /*  
-      knl = std::list<double>(0);
-      ksl = std::list<double>(0);
-      
-      geometryFile
-      bmapFile
-      material;
-  */
-
-  //material = "";
-  spec = "";
-  material="";
-  scintmaterial="";
-  windowmaterial="";
-  vacuummaterial="";
-  airmaterial="";
-  tunnelMaterial="";
-  tunnelCavityMaterial="Air";
-  tunnelRadius=DBL_MAX; 
-  tunnelOffsetX=DBL_MAX; 
-  floorBeamlineHeight=DBL_MAX; 
-  beamlineCeilingHeight=DBL_MAX; 
-  tunnelThickness=DBL_MAX; 
-  tunnelSoilThickness=DBL_MAX;
-  tunnelType=-1; 
-}
-
-double Element::property_lookup(char* property_name)const{
-  if(!strcmp(property_name,"l")) return l;
-  if(!strcmp(property_name,"bmapZOffset")) return bmapZOffset;
-  if(!strcmp(property_name,"B")) return B;
-  if(!strcmp(property_name,"ks")) return ks;
-  if(!strcmp(property_name,"k0")) return k0;
-  if(!strcmp(property_name,"k1")) return k1;
-  if(!strcmp(property_name,"k2")) return k2;
-  if(!strcmp(property_name,"k3")) return k3;
-  if(!strcmp(property_name,"angle")) return angle;
-  if(!strcmp(property_name,"phiAngleIn")) return phiAngleIn;
-  if(!strcmp(property_name,"phiAngleOut")) return phiAngleOut;
-  if(!strcmp(property_name,"beampipeThickness")) return beampipeThickness;
-  if(!strcmp(property_name,"aper")) return aper;
-  if(!strcmp(property_name,"aperX")) return aperX;
-  if(!strcmp(property_name,"aperY")) return aperY;
-  if(!strcmp(property_name,"aperYUp")) return aperYUp;
-  if(!strcmp(property_name,"aperYDown")) return aperYDown;
-  if(!strcmp(property_name,"aperDy")) return aperDy;
-  if(!strcmp(property_name,"outR")) return outR;
-  if(!strcmp(property_name,"inR")) return inR;
-  if(!strcmp(property_name,"bpRad")) return bpRad;
-  if(!strcmp(property_name,"xsize")) return xsize;
-  if(!strcmp(property_name,"ysize")) return ysize;
-  if(!strcmp(property_name,"screenXSize")) return screenXSize;
-  if(!strcmp(property_name,"screenYSize")) return screenYSize;
-  if(!strcmp(property_name,"xdir")) return xdir;
-  if(!strcmp(property_name,"ydir")) return ydir;
-  if(!strcmp(property_name,"zdir")) return zdir;
-  if(!strcmp(property_name,"phi")) return phi;
-  if(!strcmp(property_name,"psi")) return psi;
-  if(!strcmp(property_name,"theta")) return theta;
-  if(!strcmp(property_name,"waveLength")) return waveLength;
-  if(!strcmp(property_name,"tilt")) return tilt;
-  if(!strcmp(property_name,"gradient")) return gradient;
-  if(!strcmp(property_name,"hgap")) return hgap;
-  if(!strcmp(property_name,"flatlength")) return flatlength;
-  if(!strcmp(property_name,"taperlength")) return taperlength;
-
-  if(!strcmp(property_name,"A")) return A;
-  if(!strcmp(property_name,"Z")) return Z;
-  if(!strcmp(property_name,"density")) return density;
-  if(!strcmp(property_name,"T")) return temper;
-  if(!strcmp(property_name,"P")) return pressure;
-
-  //Tunnel properties
-  if(!strcmp(property_name,"tunnelRadius")) return tunnelRadius;
-  if(!strcmp(property_name,"tunnelOffsetX")) return tunnelOffsetX;
-  if(!strcmp(property_name,"floorBeamlineHeight")) return floorBeamlineHeight;
-  if(!strcmp(property_name,"beamlineCeilingHeight")) return beamlineCeilingHeight;
-  if(!strcmp(property_name,"tunnelThickness")) return tunnelThickness;
-  if(!strcmp(property_name,"tunnelSoilThickness")) return tunnelSoilThickness;
-  if(!strcmp(property_name,"tunnelType")) return tunnelType;
-
-  std::cerr << "element.cc> Error: unkown property \"" << property_name << "\". Returning 0." << std::endl; 
-  exit(1);
-  //what about property_lookup for attributes of type string, like material?
->>>>>>> 0c9da90a
 }