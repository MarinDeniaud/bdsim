--- conflicted
+++ resolved
@@ -208,11 +208,7 @@
   if(!strcmp(property_name,"T")) return temper;
   if(!strcmp(property_name,"P")) return pressure;
 
-<<<<<<< HEAD
-  std::cerr << "element.cc> Error: unknown property \"" << property_name << "\"" << std::endl; 
-=======
   std::cerr << "parser.h> Error: unknown property \"" << property_name << "\". Returning 0." << std::endl; 
->>>>>>> 95243f64
   exit(1);
   //what about property_lookup for attributes of type string, like material?
 }