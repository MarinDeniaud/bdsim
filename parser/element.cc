--- conflicted
+++ resolved
@@ -100,13 +100,9 @@
   type = ElementType::_NONE;
   name = "";
   l = 0;
-<<<<<<< HEAD
   bmapXOffset = 0;
   bmapYOffset = 0;
   bmapZOffset = 0;
-  B = 0;
-=======
->>>>>>> cfeb5637
   ks = 0;
   k0 = 0;
   k1 = 0;
@@ -140,7 +136,6 @@
   offsetY = 0;
   tscint = 0.0003;
   twindow = 0;
-  bmapZOffset = 0;
   xdir = 0;
   ydir = 0;
   zdir = 0;
