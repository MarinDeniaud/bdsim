/* 
Beam Delivery Simulation (BDSIM) Copyright (C) Royal Holloway, 
University of London 2001 - 2020.

This file is part of BDSIM.

BDSIM is free software: you can redistribute it and/or modify 
it under the terms of the GNU General Public License as published 
by the Free Software Foundation version 3 of the License.

BDSIM is distributed in the hope that it will be useful, but 
WITHOUT ANY WARRANTY; without even the implied warranty of
MERCHANTABILITY or FITNESS FOR A PARTICULAR PURPOSE.  See the
GNU General Public License for more details.

You should have received a copy of the GNU General Public License
along with BDSIM.  If not, see <http://www.gnu.org/licenses/>.
*/
#include "options.h"

#include <algorithm>
#include <iostream>
#include <sstream>
#include <string>

using namespace GMAD;

Options::Options():
  OptionsBase()
{
  PublishMembers();
}

Options::Options(const GMAD::OptionsBase& options):
  OptionsBase(options)
{
  PublishMembers();
}

double Options::get_value(std::string property_name)const{
  double value;
  try {
    value = get<double>(this,property_name);
  }
  catch (const std::runtime_error&) {
    try {
      // try int and convert
      value = (double)get<int>(this,property_name);
    }
    catch (const std::runtime_error&) {
      try {
	// try long and convert
	value = (double)get<long>(this,property_name);
      }
      catch (const std::runtime_error&) {
	std::cerr << "options.cc> Error: unknown property \"" << property_name << "\" (only works on numerical properties)" << std::endl;
	exit(1);
      }
    }
  }
  return value;
}

std::string Options::get_value_string(std::string property_name) const
{
  try {
    double value = get<double>(this, property_name);
    std::ostringstream strs;
    strs << value;
    return strs.str();
  }
  catch (...) {
    try {
      int value = get<int>(this, property_name);
      std::ostringstream strs;
      strs << value;
      return strs.str();
    }
    catch (...) {
      try {
	std::string value = get<std::string>(this, property_name);
	return value;
      }
      catch (...) {
	try {
	  bool value = get<bool>(this, property_name);
	  std::ostringstream strs;
	  strs << std::boolalpha << value;
	  return strs.str();
	}
	catch (...)
	  {std::cerr << "Error " << property_name << std::endl; exit(1);}
      }
    }
  }
}

void Options::Amalgamate(const Options& optionsIn, bool override)
{
  if (override)
    {
      for (auto const key : optionsIn.setKeys)
	{
	  try
	    {
          set(this, &optionsIn, key);
          setKeys.push_back(key);
        }
	  catch (const std::runtime_error&)
	    {
	      std::cerr << "Error: Amalgate unknown option \"" << key << "\"" << std::endl;
	      exit(1);
	    }
	}
    }
  else
    {// don't override - ie give preference to ones set in this instance
      for (auto const key : optionsIn.setKeys)
	{
	  auto const& ok = setKeys; // shortcut
	  auto result = std::find(ok.begin(), ok.end(), key);
	  if (result == ok.end())
	    {//it wasn't found so ok to copy
	      try
		{
          set(this, &optionsIn, key);
          setKeys.push_back(key);
        }
	      catch (const std::runtime_error&)
		{
		  std::cerr << "Error: Amalgate unknown option \"" << key << "\"" << std::endl;
		  exit(1);
		}
	    }
	}
    }
}

bool Options::HasBeenSet(std::string name) const
{
  return std::find(setKeys.begin(), setKeys.end(), name) != setKeys.end();
}

void Options::PublishMembers()
{
  // executable options first
  publish("inputFileName",         &Options::inputFileName);
  publish("visMacroFileName",      &Options::visMacroFileName);
  publish("geant4MacroFileName",   &Options::geant4MacroFileName);
  publish("visDebug",              &Options::visDebug);
  publish("outputFileName",        &Options::outputFileName);
  publish("outputFormat",          &Options::outputFormat);
  publish("outputDoublePrecision", &Options::outputDoublePrecision);
  publish("outputCompressionLevel",&Options::outputCompressionLevel);
  publish("survey",                &Options::survey);
  publish("surveyFileName",        &Options::surveyFileName);
  
  publish("verbose",                 &Options::verbose);
  
  publish("verboseRunLevel",         &Options::verboseRunLevel);

  publish("verboseEventBDSIM",       &Options::verboseEventBDSIM);
  publish("verboseEvent",            &Options::verboseEventBDSIM);
  publish("verbose_event",           &Options::verboseEventBDSIM); // to be compatible with exec options
  publish("verboseEventLevel",       &Options::verboseEventLevel);
  publish("verboseEventStart",       &Options::verboseEventStart);
  publish("verboseEventContinueFor", &Options::verboseEventContinueFor);

  // alternates
  publish("verboseEventNumber",      &Options::verboseEventStart);
  publish("verbose_event_num",       &Options::verboseEventStart); // to be compatible with exec options
  
  publish("verboseSteppingBDSIM",            &Options::verboseSteppingBDSIM);
  publish("verboseSteppingLevel",            &Options::verboseSteppingLevel);
  publish("verboseSteppingEventStart",       &Options::verboseSteppingEventStart);
  publish("verboseSteppingEventContinueFor", &Options::verboseSteppingEventContinueFor);
  publish("verboseSteppingPrimaryOnly",      &Options::verboseSteppingPrimaryOnly);
  
  // alternates
  publish("verboseStep",                     &Options::verboseSteppingBDSIM);

  publish("batch",                 &Options::batch);

  publish("verbose_G4Run",         &Options::verboseRunLevel); // to be compatible with exec options
  publish("verbose_G4run",         &Options::verboseRunLevel); // to just generally be consistent!
  publish("verboseEventLevel",     &Options::verboseEventLevel);
  publish("verbose_G4event",       &Options::verboseEventLevel); // to be compatible with exec options
  publish("verboseTrackingLevel",  &Options::verboseTrackingLevel);
  publish("verbose_G4tracking",    &Options::verboseTrackingLevel); // to be compatible with exec options
  publish("verboseSteppingLevel",  &Options::verboseSteppingLevel);
  publish("verbose_G4stepping",    &Options::verboseSteppingLevel); // to be compatible with exec options
  publish("verboseImportanceSampling", &Options::verboseImportanceSampling);
  publish("circular",              &Options::circular);
  publish("seed",                  &Options::seed);
  publish("recreate",              &Options::recreate);
  publish("recreateFileName",      &Options::recreateFileName);
  publish("startFromEvent",        &Options::startFromEvent);
  publish("writeSeedState",        &Options::writeSeedState);
  publish("useASCIISeedState",     &Options::useASCIISeedState);
  publish("seedStateFileName",     &Options::seedStateFileName);
  publish("ngenerate",             &Options::nGenerate);
  publish("generatePrimariesOnly", &Options::generatePrimariesOnly);
  publish("exportGeometry",        &Options::exportGeometry);
  publish("exportType",            &Options::exportType);
  publish("exportFileName",        &Options::exportFileName);
  publish("bdsimPath",             &Options::bdsimPath);
  
  // physics
  publish("physicsList",       &Options::physicsList);
  publish("physicsVerbose",    &Options::physicsVerbose);
  publish("physicsVerbosity",  &Options::physicsVerbosity);
  publish("physicsEnergyLimitLow",          &Options::physicsEnergyLimitLow);
  publish("physicsEnergyLimitHigh",         &Options::physicsEnergyLimitHigh);
  publish("g4PhysicsUseBDSIMRangeCuts",     &Options::g4PhysicsUseBDSIMRangeCuts);
  publish("g4PhysicsUseBDSIMCutsAndLimits", &Options::g4PhysicsUseBDSIMCutsAndLimits);

  // reproducibility
  publish("eventOffset",       &Options::eventOffset);
  publish("recreateSeedState", &Options::recreateSeedState);

  publish("elossHistoBinWidth",&Options::elossHistoBinWidth);
  publish("defaultRangeCut",&Options::defaultRangeCut);
  publish("ffact",&Options::ffact);
  publish("bv",   &Options::ffact); // MadX naming

  publish("beamlineX",         &Options::beamlineX);
  publish("beamlineY",         &Options::beamlineY);
  publish("beamlineZ",         &Options::beamlineZ);
  publish("beamlinePhi",       &Options::beamlinePhi);
  publish("beamlineTheta",     &Options::beamlineTheta);
  publish("beamlinePsi",       &Options::beamlinePsi);
  publish("beamlineAxisX",     &Options::beamlineAxisX);
  publish("beamlineAxisY",     &Options::beamlineAxisY);
  publish("beamlineAxisZ",     &Options::beamlineAxisZ);
  publish("beamlineAngle",     &Options::beamlineAngle);
  publish("beamlineAxisAngle", &Options::beamlineAxisAngle);
  publish("beamlineS",         &Options::beamlineS);

  publish("checkOverlaps",     &Options::checkOverlaps);
  publish("eventNumberOffset", &Options::eventNumberOffset);
  publish("vacuumPressure",    &Options::vacuumPressure);
  publish("xsize",             &Options::xsize);
  publish("ysize",             &Options::ysize);
  
  // options which influence the geometry
  publish("magnetGeometryType",   &Options::magnetGeometryType);
  publish("outerMaterial",        &Options::outerMaterialName);
  publish("horizontalWidth",      &Options::horizontalWidth);
  publish("outerDiameter",        &Options::horizontalWidth); // for backwards compatability
  publish("boxSize",              &Options::horizontalWidth); // for backwards compatability
  publish("yokeFields",           &Options::yokeFields);
  publish("includeIronMagFields", &Options::yokeFields); // for backwards compatibility
  publish("yokeFieldsMatchLHCGeometry", &Options::yokeFieldsMatchLHCGeometry);
  publish("includeFringeFields",  &Options::includeFringeFields);
  publish("includeFringeFieldsCavities", &Options::includeFringeFieldsCavities);
  publish("beampipeRadius",       &Options::aper1);
  publish("beampipeThickness",    &Options::beampipeThickness);
  publish("apertureType",         &Options::apertureType);
  publish("aper1",                &Options::aper1);
  publish("aper2",                &Options::aper2);
  publish("aper3",                &Options::aper3);
  publish("aper4",                &Options::aper4);
  publish("beampipeMaterial",     &Options::beampipeMaterial);
  publish("ignoreLocalAperture",  &Options::ignoreLocalAperture);
  publish("vacuumMaterial",       &Options::vacMaterial);
  publish("emptyMaterial",        &Options::emptyMaterial);
  publish("worldMaterial",        &Options::worldMaterial);
  publish("worldGeometryFile",    &Options::worldGeometryFile);
  publish("autoColourWorldGeometryFile",    &Options::autoColourWorldGeometryFile);
  publish("importanceWorldGeometryFile",    &Options::importanceWorldGeometryFile);
  publish("importanceVolumeMap",  &Options::importanceVolumeMap);
  publish("worldVolumeMargin",    &Options::worldVolumeMargin);
  publish("dontSplitSBends",      &Options::dontSplitSBends);
  publish("thinElementLength",    &Options::thinElementLength);
  publish("hStyle",               &Options::hStyle);
  publish("vhRatio",              &Options::vhRatio);
  publish("coilWidthFraction",    &Options::coilWidthFraction);
  publish("coilHeightFraction",   &Options::coilHeightFraction);
  publish("ignoreLocalMagnetGeometry", &Options::ignoreLocalMagnetGeometry);

  publish("preprocessGDML",       &Options::preprocessGDML);
  publish("preprocessGDMLSchema", &Options::preprocessGDMLSchema);
  
  // tunnel options
  publish("buildTunnel",         &Options::buildTunnel);
  publish("buildTunnelStraight", &Options::buildTunnelStraight);
  publish("tunnelType",          &Options::tunnelType);
  publish("tunnelThickness",     &Options::tunnelThickness);
  publish("tunnelSoilThickness", &Options::tunnelSoilThickness);
  publish("tunnelMaterial",      &Options::tunnelMaterial);
  publish("soilMaterial",        &Options::soilMaterial);
  publish("buildTunnelFloor",    &Options::buildTunnelFloor);
  publish("tunnelFloorOffset",   &Options::tunnelFloorOffset);
  publish("tunnelAper1",         &Options::tunnelAper1);
  publish("tunnelAper2",         &Options::tunnelAper2);
  publish("tunnelRadius",        &Options::tunnelAper1); // for backwards compatability
  publish("tunnelVisible",       &Options::tunnelVisible);
  publish("showTunnel",          &Options::tunnelVisible); // for backwards compatability
  publish("tunnelOffsetX",       &Options::tunnelOffsetX);
  publish("tunnelOffsetY",       &Options::tunnelOffsetY);

  publish("removeTemporaryFiles", &Options::removeTemporaryFiles);

  publish("samplerDiameter",&Options::samplerDiameter);
  
  // physics processes
  publish("turnOnOpticalAbsorption",     &Options::turnOnOpticalAbsorption);
  publish("turnOnMieScattering",         &Options::turnOnMieScattering);
  publish("turnOnRayleighScattering",    &Options::turnOnRayleighScattering);
  publish("turnOnOpticalSurface",        &Options::turnOnOpticalSurface);
  publish("scintYieldFactor",            &Options::scintYieldFactor);
  publish("maximumPhotonsPerStep",       &Options::maximumPhotonsPerStep);
  publish("maximumBetaChangePerStep",    &Options::maximumBetaChangePerStep);
  publish("maximumTracksPerEvent",       &Options::maximumTracksPerEvent);
  publish("minimumKineticEnergy",        &Options::minimumKineticEnergy);
  publish("minimumKineticEnergyTunnel",  &Options::minimumKineticEnergyTunnel);
  publish("minimumRange",                &Options::minimumRange);
  
  publish("prodCutPhotons",              &Options::prodCutPhotons);
  publish("prodCutElectrons",            &Options::prodCutElectrons);
  publish("prodCutPositrons",            &Options::prodCutPositrons);
  publish("prodCutProtons",              &Options::prodCutProtons);
  publish("prodCutHadrons",              &Options::prodCutProtons); // backwards compatability
  publish("neutronTimeLimit",            &Options::neutronTimeLimit);
  publish("neutronKineticEnergyLimit",   &Options::neutronKineticEnergyLimit);
  publish("useLENDGammaNuclear",         &Options::useLENDGammaNuclear);
  publish("useElectroNuclear",           &Options::useElectroNuclear);
  publish("useMuonNuclear",              &Options::useMuonNuclear);
  publish("useGammaToMuMu",              &Options::useGammaToMuMu);
  publish("usePositronToMuMu",           &Options::usePositronToMuMu);
  publish("usePositronToHadrons",        &Options::usePositronToHadrons);
  publish("collimatorsAreInfiniteAbsorbers", &Options::collimatorsAreInfiniteAbsorbers);
  publish("tunnelIsInfiniteAbsorber",        &Options::tunnelIsInfiniteAbsorber);
  
  // bias options
  publish("defaultBiasVacuum",   &Options::defaultBiasVacuum);
  publish("defaultBiasMaterial", &Options::defaultBiasMaterial);

  // options which influence tracking
  publish("integratorSet",            &Options::integratorSet);
  publish("lengthSafety",             &Options::lengthSafety);
  publish("lengthSafetyLarge",        &Options::lengthSafetyLarge);
  publish("maximumTrackingTime",      &Options::maximumTrackingTime);
  publish("maximumStepLength",        &Options::maximumStepLength);
  publish("maximumStepSize",          &Options::maximumStepLength);
  publish("maximumTrackLength",       &Options::maximumTrackLength);
  publish("chordStepMinimum",         &Options::chordStepMinimum);
  publish("chordStepMinimumYoke",     &Options::chordStepMinimumYoke);
  publish("deltaIntersection",        &Options::deltaIntersection);
  publish("minimumEpsilonStep",       &Options::minimumEpsilonStep);
  publish("maximumEpsilonStep",       &Options::maximumEpsilonStep);
  publish("deltaOneStep",             &Options::deltaOneStep);
  publish("stopSecondaries",          &Options::stopSecondaries);
  publish("killNeutrinos",            &Options::killNeutrinos);
  publish("minimumRadiusOfCurvature", &Options::minimumRadiusOfCurvature);
  publish("sampleElementsWithPoleface",  &Options::sampleElementsWithPoleface);
  publish("nominalMatrixRelativeMomCut", &Options::nominalMatrixRelativeMomCut);
  publish("teleporterFullTransform",  &Options::teleporterFullTransform);

  // hit generation
  publish("sensitiveOuter",              &Options::sensitiveOuter);
  publish("sensitiveBeamlineComponents", &Options::sensitiveOuter); // backwards compatibility
  publish("sensitiveBeamPipe",           &Options::sensitiveBeamPipe);
  publish("sensitiveBeampipe",           &Options::sensitiveBeamPipe);
  publish("sensitiveTunnel",             &Options::storeElossTunnel);
  publish("tunnelSensitive",             &Options::storeElossTunnel);// backwards compatibility
  
  // output
  publish("nperfile",                       &Options::numberOfEventsPerNtuple);

  publish("storeApertureImpacts",           &Options::storeApertureImpacts);
  publish("storeApertureImpactsIons",       &Options::storeApertureImpactsIons);
  publish("storeApertureImpactsAll",        &Options::storeApertureImpactsAll);
  publish("storeApertureImpactsHistograms", &Options::storeApertureImpactsHistograms);
  publish("apertureImpactsMinimumKE",       &Options::apertureImpactsMinimumKE);
  publish("storeCollimatorInfo",            &Options::storeCollimatorInfo);
  publish("storeCollimatorHits",            &Options::storeCollimatorHits);
  publish("storeCollimatorHitsLinks",       &Options::storeCollimatorHitsLinks); // backwards compatibility
  publish("storeCollimatorHitsLinks",       &Options::storeCollimatorHitsLinks);
  publish("storeCollimatorHitsIons",        &Options::storeCollimatorHitsIons);
  publish("storeCollimatorHitsAll",         &Options::storeCollimatorHitsAll);
  publish("collimatorHitsMinimumKE",        &Options::collimatorHitsMinimumKE);
  publish("storeEloss",                     &Options::storeEloss);
  publish("storeELoss",                     &Options::storeEloss);
  publish("storeElossHistograms",           &Options::storeElossHistograms);
  publish("storeELossHistograms",           &Options::storeElossHistograms);
  publish("storeElossVacuum",               &Options::storeElossVacuum);
  publish("storeELossVacuum",               &Options::storeElossVacuum);
  publish("storeElossVacuumHistograms",     &Options::storeElossVacuumHistograms);
  publish("storeELossVacuumHistograms",     &Options::storeElossVacuumHistograms);
  publish("storeElossTunnel",               &Options::storeElossTunnel);
  publish("storeELossTunnel",               &Options::storeElossTunnel);
  publish("storeElossTunnelHistograms",     &Options::storeElossTunnelHistograms);
  publish("storeELossTunnelHistograms",     &Options::storeElossTunnelHistograms);
  publish("storeElossWorld",                &Options::storeElossWorld);
  publish("storeELossWorld",                &Options::storeElossWorld);
  publish("storeElossWorldContents",        &Options::storeElossWorldContents);
  publish("storeELossWorldContents",        &Options::storeElossWorldContents);
  publish("storeElossTurn",                 &Options::storeElossTurn);
  publish("storeELossTurn",                 &Options::storeElossTurn);
  publish("storeElossLinks",                &Options::storeElossLinks);
  publish("storeELossLinks",                &Options::storeElossLinks);
  publish("storeElossLocal",                &Options::storeElossLocal);
  publish("storeELossLocal",                &Options::storeElossLocal);
  publish("storeElossGlobal",               &Options::storeElossGlobal);
  publish("storeELossGlobal",               &Options::storeElossGlobal);
  publish("storeElossTime",                 &Options::storeElossTime);
  publish("storeELossTime",                 &Options::storeElossTime);
  publish("storeElossStepLength",           &Options::storeElossStepLength);
  publish("storeELossStepLength",           &Options::storeElossStepLength);
  publish("storeElossPreStepKineticEnergy", &Options::storeElossPreStepKineticEnergy);
  publish("storeELossPreStepKineticEnergy", &Options::storeElossPreStepKineticEnergy);
  publish("storeElossModelID",              &Options::storeElossModelID);
  publish("storeELossModelID",              &Options::storeElossModelID);
  publish("storeGeant4Data",                &Options::storeGeant4Data);
  publish("storePrimaries",                 &Options::storePrimaries);
  publish("storePrimaries",                 &Options::storePrimaries); // backwards compatibility
  publish("storeTrajectory",                    &Options::storeTrajectory);
  publish("storeTrajectories",                  &Options::storeTrajectory);
  publish("storeTrajectoryDepth",               &Options::storeTrajectoryDepth);
  publish("storeTrajectoryStepPoints",          &Options::storeTrajectoryStepPoints);
  publish("storeTrajectoryStepPointLast",       &Options::storeTrajectoryStepPointLast);
  publish("storeTrajectoryParticle",            &Options::storeTrajectoryParticle);
  publish("storeTrajectoryParticleID",          &Options::storeTrajectoryParticleID);
  publish("storeTrajectoryEnergyThreshold",     &Options::storeTrajectoryEnergyThreshold);
  publish("storeTrajectorySamplerID",           &Options::storeTrajectorySamplerID);
  publish("storeTrajectoryELossSRange",         &Options::storeTrajectoryELossSRange);
  publish("storeTrajectoryTransportationSteps", &Options::storeTrajectoryTransportationSteps);
  publish("trajNoTransportation",               &Options::trajNoTransportation); ///< kept only for backwards compatibility.
  publish("storeTrajectoryLocal",               &Options::storeTrajectoryLocal);
  publish("storeTrajectoryLinks",               &Options::storeTrajectoryLinks);
  publish("storeTrajectoryIon",                 &Options::storeTrajectoryIon);
  publish("storeTrajectoryIons",                &Options::storeTrajectoryIon); ///< alternative for backwards compatibility.
  publish("trajectoryFilterLogicAND",           &Options::trajectoryFilterLogicAND);

  publish("storeSamplerAll",                &Options::storeSamplerAll);
  publish("storeSamplerPolarCoords",        &Options::storeSamplerPolarCoords);
  publish("storeSamplerPolarCoordinates",   &Options::storeSamplerPolarCoords); ///< alternative
  publish("storeSamplerCharge",             &Options::storeSamplerCharge);
  publish("storeSamplerKineticEnergy",      &Options::storeSamplerKineticEnergy);
  publish("storeSamplerMass",               &Options::storeSamplerMass);
  publish("storeSamplerRigidity",           &Options::storeSamplerRigidity);
  publish("storeSamplerIon",                &Options::storeSamplerIon);

  publish("trajConnect",                    &Options::trajConnect);
  publish("trajectoryConnect",              &Options::trajConnect);
  publish("trajCutGTZ",                     &Options::trajCutGTZ);
  publish("trajCutLTR",                     &Options::trajCutLTR);
<<<<<<< HEAD

  publish("storePrimaries",                 &Options::storePrimaries);
  publish("writePrimaries",                 &Options::storePrimaries); ///< alternative for backwards compatibility
=======
  
>>>>>>> 451e8b03
  publish("storeModel",                     &Options::storeModel);

  // circular options
  publish("nturns",                   &Options::nturns);
  publish("ptcOneTurnMapFileName",    &Options::ptcOneTurnMapFileName);

  publish("printModuloFraction",      &Options::printFractionEvents); // alternative name
  publish("printFractionEvents",      &Options::printFractionEvents);
  publish("printFractionTurns",       &Options::printFractionTurns);
  publish("printPhysicsProcesses",    &Options::printPhysicsProcesses);

  // visualisation
  publish("nSegmentsPerCircle",       &Options::nSegmentsPerCircle);

  // scoring map
  publish("nbinsx", &Options::nbinsx);
  publish("nbinsy", &Options::nbinsy);
  publish("nbinsz", &Options::nbinsz);
  publish("xmin",   &Options::xmin);
  publish("xmax",   &Options::xmax);
  publish("ymin",   &Options::ymin);
  publish("ymax",   &Options::ymax);
  publish("zmin",   &Options::zmin);
  publish("zmax",   &Options::zmax);
  publish("useScoringMap", &Options::useScoringMap);
}<|MERGE_RESOLUTION|>--- conflicted
+++ resolved
@@ -446,13 +446,7 @@
   publish("trajectoryConnect",              &Options::trajConnect);
   publish("trajCutGTZ",                     &Options::trajCutGTZ);
   publish("trajCutLTR",                     &Options::trajCutLTR);
-<<<<<<< HEAD
-
-  publish("storePrimaries",                 &Options::storePrimaries);
-  publish("writePrimaries",                 &Options::storePrimaries); ///< alternative for backwards compatibility
-=======
-  
->>>>>>> 451e8b03
+  
   publish("storeModel",                     &Options::storeModel);
 
   // circular options
