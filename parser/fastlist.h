--- conflicted
+++ resolved
@@ -53,12 +53,8 @@
     FastListIterator begin();
     FastListIterator end();
 
-<<<<<<< HEAD
-    /// lookup method, returns iterator of list pointing to element with name and occurence number count
-=======
     /// lookup method, returns iterator of list pointing to element with name
     /// second argument is instance number, default first instance
->>>>>>> addf8719
     FastListIterator find(std::string name,unsigned int count=1);
     /// lookup method, returns pair of iterators of list pointing (similar to std::multimap::equal_range)
     std::pair<FastMapIterator,FastMapIterator> equal_range(std::string name);
