--- conflicted
+++ resolved
@@ -55,15 +55,6 @@
 %nonassoc UPLUS
 
 %token <dval> NUMBER
-<<<<<<< HEAD
-%token <symp> VARIABLE VECVAR FUNC 
-%token <str> STR
-%token MARKER ELEMENT DRIFT RF RBEND SBEND QUADRUPOLE SEXTUPOLE OCTUPOLE DECAPOLE MULTIPOLE SCREEN AWAKESCREEN
-%token SOLENOID RCOL ECOL LINE SEQUENCE LASER TRANSFORM3D MUSPOILER
-%token VKICK HKICK
-%token PERIOD XSECBIAS TUNNEL CAVITYMODEL MATERIAL ATOM
-%token BEAM OPTION PRINT RANGE STOP USE VALUE ECHO PRINTF SAMPLE CSAMPLE BETA0 TWISS DUMP
-=======
 %token <symp> VECVAR FUNC
 %token <str> STR VARIABLE
 %token <ival> MARKER ELEMENT DRIFT RF RBEND SBEND QUADRUPOLE SEXTUPOLE OCTUPOLE DECAPOLE MULTIPOLE SCREEN AWAKESCREEN
@@ -72,7 +63,6 @@
 %token <ival> MATERIAL ATOM
 %token ALL PERIOD XSECBIAS REGION TUNNEL
 %token BEAM OPTION PRINT RANGE STOP USE SAMPLE CSAMPLE DUMP
->>>>>>> 6e1e5acd
 %token IF ELSE BEGN END LE GE NE EQ FOR
 
 %type <dval> aexpr
@@ -81,19 +71,9 @@
 %type <array> vecexpr
 %type <array> vectnum vectstr
 %type <str> use_parameters
-<<<<<<< HEAD
-%type <ival> extension
-%type <ival> newinstance
-%type <symp> sample_options
-%type <symp> csample_options
-%type <symp> tunnel_options
-%type <symp> cavitymodel_options
-%type <symp> xsecbias_options
-=======
 %type <ival> component component_with_params newinstance
 %type <str> sample_options
 %type <str> csample_options
->>>>>>> 6e1e5acd
 
 /* printout format for debug output */
 /*
@@ -197,20 +177,7 @@
 	     Parser::Instance()->add_tunnel();
            }
        }
-<<<<<<< HEAD
-     | VARIABLE ':' cavitymodel
-       {
-         if(execute)
-           {
-	     if(ECHO_GRAMMAR) std::cout << "decl -> VARIABLE " << $1->name << " : cavitymodel" << std::endl;
-	     cavitymodel.set_value("name",$1->name);
-	     add_cavitymodel(cavitymodel);
-	   }
-       }
-     | VARIABLE ':' tunnel
-=======
      | VARIABLE ':' region
->>>>>>> 6e1e5acd
        {
          if(execute)
            {
@@ -267,34 +234,6 @@
 region : REGION ',' region_options ;
 tunnel : TUNNEL ',' tunnel_options ;
 xsecbias : XSECBIAS ',' xsecbias_options ;
-<<<<<<< HEAD
-cavitymodel : CAVITYMODEL ',' cavitymodel_options
-
-extension : VARIABLE ',' parameters
-            {
-	      if(execute)
-		{	 
-		  if(ECHO_GRAMMAR) std::cout << "extension : VARIABLE parameters   -- " << $1->name << std::endl;
-		  std::list<struct Element>::iterator it = element_list.find($1->name);
-		  std::list<struct Element>::iterator iterEnd = element_list.end();
-		  if(it == iterEnd)
-		    {
-		      std::cout << "type " << $1->name << " has not been defined" << std::endl;
-		      if (PEDANTIC) exit(1);
-		      $$ = static_cast<int>(ElementType::_NONE);
-		    }
-		  else
-		    {
-		      // inherit properties from the base type
-		      $$ = static_cast<int>((*it).type);
-		      params.inherit_properties(*it);
-		    }
-		  
-		}
-	    }
-;
-=======
->>>>>>> 6e1e5acd
 
 error_noparams : DRIFT;
                | RF;
@@ -773,19 +712,7 @@
 		Parser::Instance()->add_region();
 	      }
           }
-<<<<<<< HEAD
-        | CAVITYMODEL ',' cavitymodel_options // cavitymodel
-          {
-	    if(execute)
-	      {  
-		if(ECHO_GRAMMAR) printf("command -> CAVITYMODEL\n");
-		add_cavitymodel(cavitymodel);
-	      }
-          }
-        | BETA0 ',' option_parameters // beta 0 (is a synonym of option, for clarity)
-=======
         | XSECBIAS ',' xsecbias_options // xsecbias
->>>>>>> 6e1e5acd
           {
 	    if(execute)
 	      {  
@@ -928,30 +855,6 @@
 		    }
 ;
 
-cavitymodel_options : VARIABLE '=' aexpr ',' cavitymodel_options
-                    {
-		      if(execute)
-			cavitymodel.set_value($1->name,$3);
-		    }
-                 | VARIABLE '=' aexpr
-                    {
-		      if(execute)
-			cavitymodel.set_value($1->name,$3);
-		    }
-                 | VARIABLE '=' STR ',' cavitymodel_options
-                    {
-		      if(execute)
-			cavitymodel.set_value($1->name,$3);
-		      free($3);
-		    }
-                 | VARIABLE '=' STR
-                    {
-		      if(execute)
-			cavitymodel.set_value($1->name,$3);
-		      free($3);
-		    }
-;
-
 xsecbias_options : VARIABLE '=' aexpr ',' xsecbias_options
                     {
 		      if(execute)
