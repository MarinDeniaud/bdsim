/*
   bison grammar for the gmad parser
   Ilya Agapov, Steve Malton 2005-2007
   bdsim v.0.4
*/

%{

  extern int line_num;
  extern char* yyfilename;

  const int ECHO_GRAMMAR = 0; // print grammar rule expansion (for debugging)
  const int VERBOSE = 0; // print more output
  //  const int VERBOSE_EXPAND = 0; // print the process of line expansion 
  const int INTERACTIVE = 0; // print output of commands (like in interactive mode)

#include "parser.h"

  int execute = 1;
  int element_count = 1; // for samplers , ranges etc.

%}


%union{
  double dval;
  int ival;
  struct symtab *symp;
  char *str;
  struct Array *array;
}


%left '+' '-'
%left '*' '/'
%left '^' '<' '>' NE LE GE EQ
%nonassoc UMINUS
%nonassoc UPLUS

%token <dval> NUMBER
%token <symp> VARIABLE VECVAR FUNC 
%token <str> STR
%token MARKER ELEMENT DRIFT PCLDRIFT RF DIPOLE RBEND SBEND QUADRUPOLE SEXTUPOLE OCTUPOLE MULTIPOLE SCREEN AWAKESCREEN
%token SOLENOID COLLIMATOR RCOL ECOL LINE SEQUENCE SPOILER ABSORBER LASER TRANSFORM3D MUSPOILER
%token VKICK HKICK KICK
%token PERIOD APERTURE FILENAME GAS PIPE TUNNEL MATERIAL ATOM
%token BEAM OPTION PRINT RANGE STOP USE VALUE ECHO PRINTF SAMPLE CSAMPLE BETA0 TWISS DUMP
%token IF ELSE BEGN END LE GE NE EQ FOR
%token CUT

%type <dval> aexpr
%type <dval> expr
%type <symp> assignment
%type <array> vecexpr;
%type <array> vectnum vectstr;
%type <str> use_parameters;
%type <ival> extension;
%type <ival> newinstance;
%type <symp> sample_options
%type <symp> csample_options
%type <symp> gas_options
%%

input : 
      | input stmt ';'
       { 
	 if(ECHO_GRAMMAR) printf("input -> input stmt ';' \n");
       }
/*       | error input';' */
/* { */
/*   yyerrok; */
/* } */
;


stmt :          if_clause '{' stmt '}' { if(ECHO_GRAMMAR) printf("stmt -> IF '(' aexpr ')' stmt\n" ); execute = 1;}
              | if_clause '{' stmt '}' ELSE '{' stmt '}' 
                { if(ECHO_GRAMMAR) printf("stmt -> IF '(' bool_expr ')' ELSE stmt \n" ); }
              | atomic_stmt  { if(ECHO_GRAMMAR) printf("stmt -> atomic_stmt \n"); }
              | BEGN input END { if(ECHO_GRAMMAR) printf("stmt -> '{' stmt ';' atomic_stmt '}' \n"); }
;

if_clause: IF '(' aexpr ')' {if( ($3 > 0) && (execute > 0) ) execute = 1; else execute = 0;}
;

atomic_stmt : 
            | expr { if(ECHO_GRAMMAR) printf("atomic_stmt -> expr\n"); }
            | command  { if(ECHO_GRAMMAR) printf("atomic_stmt -> command\n"); }
            | decl  { if(ECHO_GRAMMAR) printf("atomic_stmt -> decl\n"); }
            | error
              {
		//yyerror(" : some error message\n"); 
		if(ECHO_GRAMMAR) printf("\natomic_stmt -> error\n");
	      }
;



decl : VARIABLE ':' marker
       {
	 if(execute)  {
	   if(ECHO_GRAMMAR) printf("decl -> VARIABLE (%s) : marker\n",$1->name);
	   // check parameters and write into element table
	   write_table(params,$1->name,_MARKER);
	   params.flush();
	 }
       }
     | VARIABLE ':' drift
       {
	 if(execute) {
	   if(ECHO_GRAMMAR) printf("decl -> VARIABLE (%s) : drift\n",$1->name);
	   // check parameters and write into element table
	   write_table(params,$1->name,_DRIFT);
	   params.flush();
	 }
       }
     | VARIABLE ':' pcldrift
       {
	 if(execute) {
	   if(ECHO_GRAMMAR) printf("decl -> VARIABLE (%s) : pcldrift\n",$1->name);
	   // check parameters and write into element table
	   write_table(params,$1->name,_PCLDRIFT);
	   params.flush();
	 }
       } 
     | VARIABLE ':' rf
       {
	 if(execute) {
	   if(ECHO_GRAMMAR) printf("decl -> VARIABLE (%s) : rf\n",$1->name);
	   // check parameters and write into element table
	   write_table(params,$1->name,_RF);
	   params.flush();
	 }
       } 
     | VARIABLE ':' sbend
       {  
	 if(execute) {
	   if(ECHO_GRAMMAR) printf("decl -> VARIABLE (%s) : sbend\n",$1->name);
	   // check parameters and write into element table
	   write_table(params,$1->name,_SBEND);
	   params.flush();
	 }
       }
     | VARIABLE ':' rbend
       {
         if(execute) {
           if(ECHO_GRAMMAR) printf("decl -> VARIABLE (%s) : rbend\n",$1->name);
           // check parameters and write into element table
           write_table(params,$1->name,_RBEND);
           params.flush();
         }
       }

    | VARIABLE ':' vkick
       {  
	 if(execute) {
	   if(ECHO_GRAMMAR) printf("decl -> VARIABLE (%s) : vkick\n",$1->name);
	   // check parameters and write into element table
	   write_table(params,$1->name,_VKICK);
	   params.flush();
	 }
       }
    | VARIABLE ':' hkick
       {  
	 if(execute) {
	   if(ECHO_GRAMMAR) printf("decl -> VARIABLE (%s) : hkick\n",$1->name);
	   // check parameters and write into element table
	   write_table(params,$1->name,_HKICK);
	   params.flush();
	 }
       }
     | VARIABLE ':' quad
       {
	 if(execute)       
	   {
	     if(ECHO_GRAMMAR) printf("decl -> VARIABLE : quad %s \n",$1->name);
	     // check parameters and write into element table
	     write_table(params,$1->name,_QUAD);
	     params.flush();
	   }
       }
     | VARIABLE ':' sextupole
       {
	 if(execute)
	   {
	     if(ECHO_GRAMMAR) printf("decl -> VARIABLE : sext %s \n",$1->name);
	     // check parameters and write into element table
	     write_table(params,$1->name,_SEXTUPOLE);
	     params.flush();
	   }
       }
     | VARIABLE ':' octupole
       {
	 if(execute)
	   {
	     if(ECHO_GRAMMAR) printf("VARIABLE : octupole %s \n",$1->name);
	     // check parameters and write into element table
	     write_table(params,$1->name,_OCTUPOLE);
	     params.flush();
	   }
       }
     | VARIABLE ':' multipole
       {
	 if(execute)
	   {	 
	     if(ECHO_GRAMMAR) printf("VARIABLE : multipole %s \n",$1->name);
	     // check parameters and write into element table
	     write_table(params,$1->name,_MULT);
	     params.flush();	 
	   }
       }
     | VARIABLE ':' solenoid
       {
	 if(execute)       
	   {
	     if(ECHO_GRAMMAR) printf("decl -> VARIABLE : solenoid %s \n",$1->name);
	     // check parameters and write into element table
	     write_table(params,$1->name,_SOLENOID);
	     params.flush();
	   }
       }
     | VARIABLE ':' rcol
       {
	 if(execute)
	   {
	     if(ECHO_GRAMMAR) printf("VARIABLE : rcol %s \n",$1->name);
	     // check parameters and write into element table
	     write_table(params,$1->name,_RCOL);
	     params.flush();
	   }
       }
     | VARIABLE ':' ecol
       {
	 if(execute)
	   {
	     if(ECHO_GRAMMAR) printf("VARIABLE : ecol %s \n",$1->name);
	     // check parameters and write into element table
	     write_table(params,$1->name,_ECOL);
	     params.flush();
	   }
       }
     | VARIABLE ':' muspoiler
       {
	 if(execute)
	   {
	     if(ECHO_GRAMMAR) printf("VARIABLE : muspoiler %s \n",$1->name);
	     // check parameters and write into element table
	     write_table(params,$1->name,_MUSPOILER);
	     params.flush();
	   }
       }
     | VARIABLE ':' element
       {
	 if(execute)
	   {	 
	     if(ECHO_GRAMMAR) printf("VARIABLE : element %s \n",$1->name);
	     // check parameters and write into element table
	     write_table(params,$1->name,_ELEMENT);
	     params.flush();	 
	   }
       }
     | VARIABLE ':' laser
       {
	 if(execute)
	   {	 
	     if(ECHO_GRAMMAR) printf("VARIABLE : laser %s \n",$1->name);
	     // check parameters and write into element table
	     write_table(params,$1->name,_LASER);
	     params.flush();	 
	   }
       }
     | VARIABLE ':' screen
       {
	 if(execute) {
	   if(ECHO_GRAMMAR) printf("decl -> VARIABLE (%s) : screen\n",$1->name);
	   // check parameters and write into element table
	   write_table(params,$1->name,_SCREEN);
	   params.flush();
	 }
       }
     | VARIABLE ':' awakescreen
       {
	 if(execute) {
	   if(ECHO_GRAMMAR) printf("decl -> VARIABLE (%s) : awakescreen\n",$1->name);
	   // check parameters and write into element table
	   write_table(params,$1->name,_AWAKESCREEN);
	   params.flush();
	 }
       }
     | VARIABLE ':' transform3d
       {
	 if(execute)
	   {	 
	     if(ECHO_GRAMMAR) printf("VARIABLE : transform3d %s \n",$1->name);
	     // check parameters and write into element table
	     write_table(params,$1->name,_TRANSFORM3D);
	     params.flush();	 
	   }
       }
     | VARIABLE ':' line 
       {
	 if(execute)
	   {
	     // create entry in the main table and add pointer to the parsed sequence
	     if(ECHO_GRAMMAR) printf("VARIABLE : LINE %s\n",$1->name);
	     //  std::list<struct Element>* tmp_list = new list<struct Element>;
	     write_table(params,$1->name,_LINE,new std::list<struct Element>(tmp_list));
	     // write_table(params,$1->name,_LINE,tmp_list);
	      tmp_list.erase(tmp_list.begin(), tmp_list.end());
	      tmp_list.~list<struct Element>();
	   }
       }     
     | VARIABLE ':' sequence
       {
	 if(execute)
	   {
             // create entry in the main table and add pointer to the parsed sequence
	     if(ECHO_GRAMMAR) printf("VARIABLE : SEQUENCE %s\n",$1->name);
	     write_table(params,$1->name,_SEQUENCE,new std::list<struct Element>(tmp_list));
	     tmp_list.erase(tmp_list.begin(), tmp_list.end());
	   }
       }
     | VARIABLE ':' extension
       {
	 if(execute)
	   {
	     if(ECHO_GRAMMAR) printf("decl -> VARIABLE : VARIABLE, %s  :  %s\n",$1->name, typestr($3));
	     if($3 != _NONE)
	       {
		 write_table(params,$1->name,$3);
	       }
	     params.flush();
	   }
       }
     | VARIABLE ':' newinstance
       {
         if(execute)
	   {
	     if(ECHO_GRAMMAR) printf("decl -> VARIABLE : VARIABLE, %s  :  %s\n",$1->name, typestr($3));
	     if($3 != _NONE)
	       {
		 write_table(params,$1->name,$3);
	       }
	     params.flush();
	   }
       }
       | VARIABLE ',' parameters
       {
	 if(execute)
	   {
	     if(ECHO_GRAMMAR) printf("edit : VARIABLE parameters   -- %s \n",$1->name);
	     std::list<struct Element>::iterator it = element_list.find($1->name);
	     std::list<struct Element>::iterator iterEnd = element_list.end();
	     if(it == iterEnd)
	       {
		 //if(VERBOSE) 
		 printf("type %s has not been defined\n",$1->name);
	       }
	     else
	       {
		 // inherit properties from the base type
		 params.inherit_properties(*it);
	       }
		
	     if(ECHO_GRAMMAR) printf("decl -> VARIABLE : VARIABLE, %s  :  %s\n",$1->name, typestr((*it).type));
	     if((*it).type != _NONE)
	       {
		 write_table(params,$1->name,(*it).type);
	       }
	     params.flush();
	   }
       }
     | VARIABLE ':' matdef
       {
	 if(execute)
	   {
	     if(ECHO_GRAMMAR) printf("decl -> VARIABLE : Material, %s \n",$1->name);
	     write_table(params,$1->name,_MATERIAL);
	     params.flush();
	   }
       }
     | VARIABLE ':' atom
       {
         if(execute)
           {
             if(ECHO_GRAMMAR) printf("decl -> VARIABLE : Atom, %s \n",$1->name);
             write_table(params,$1->name,_ATOM);
             params.flush();
           }
       }
;

marker : MARKER ;

drift : DRIFT ',' parameters
;

pcldrift : PCLDRIFT ',' parameters
;

rf : RF ',' parameters
;

sbend : SBEND ',' parameters
;

rbend : RBEND ',' parameters
;

vkick : VKICK ',' parameters
;

hkick : HKICK ',' parameters
;

quad : QUADRUPOLE ',' parameters
;

sextupole : SEXTUPOLE ',' parameters
;

octupole : OCTUPOLE ',' parameters
;

multipole : MULTIPOLE ',' parameters
;

solenoid : SOLENOID ',' parameters
;

ecol : ECOL ',' parameters
;

muspoiler : MUSPOILER ',' parameters
;

rcol : RCOL ',' parameters
;

laser : LASER ',' parameters
;

screen : SCREEN ',' parameters
;

awakescreen : AWAKESCREEN ',' parameters
;

transform3d : TRANSFORM3D ',' parameters
;

element : ELEMENT ',' parameters
;

matdef : MATERIAL ',' parameters
;

atom : ATOM ',' parameters
;

extension : VARIABLE ',' parameters
            {
	      if(execute)
		{	 
		  if(ECHO_GRAMMAR) printf("extension : VARIABLE parameters   -- %s \n",$1->name);
		  std::list<struct Element>::iterator it = element_list.find($1->name);
		  std::list<struct Element>::iterator iterEnd = element_list.end();
		  if(it == iterEnd)
		    {
		      //		      if(VERBOSE) 
		      printf("type %s has not been defined\n",$1->name);
		      $$ = _NONE;
		    }
		  else
		    {
		      // inherit properties from the base type
		      $$ = (*it).type;
		      params.inherit_properties(*it);
		    }
		  
		}
	    }
;

newinstance : VARIABLE 
            {
	      if(execute)
		{	 
		  if(ECHO_GRAMMAR) printf("newinstance : VARIABLE -- %s \n",$1->name);
		  std::list<struct Element>::iterator it = element_list.find($1->name);
		  std::list<struct Element>::iterator iterEnd = element_list.end();
		  if(it == iterEnd)
		    {
		      // if(VERBOSE)
		      printf("type %s has not been defined\n",$1->name);
		      $$ = _NONE;
		    }
		  else
		    {
		      // inherit properties from the base type
		      $$ = (*it).type;
		      params.inherit_properties(*it);
		    }
		  
		}
	    }
;

parameters: 
          | VARIABLE '=' aexpr ',' parameters
            {
	      if(execute)
		{
#ifdef DEBUG 
                  printf("parameters, VARIABLE(%s) = aexpr(%.10g)\n",$1->name,$3);
#endif
		  if(!strcmp($1->name,"l")) { params.l = $3; params.lset = 1;} // length
		    else
	          if(!strcmp($1->name,"B")) { params.B = $3; params.Bset = 1;} // dipole field
		    else 
		  if(!strcmp($1->name,"ks")) { params.ks = $3; params.ksset = 1;} // solenoid strength
		    else
		  if(!strcmp($1->name,"k0")) { params.k0 = $3; params.k0set = 1;} // dipole coef.
		    else 
		  if(!strcmp($1->name,"k1")) { params.k1 = $3; params.k1set = 1;} // quadrupole coef. 
		    else
		  if(!strcmp($1->name,"k2")) { params.k2 = $3; params.k2set = 1;} // sextupole coef.
		    else 
		  if(!strcmp($1->name,"k3")) { params.k3 = $3; params.k3set = 1;} // octupole coef.
		    else 
		  if(!strcmp($1->name,"angle")) { params.angle = $3; params.angleset = 1;} // dipole bending angle
		  else
		  if(!strcmp($1->name,"fieldZOffset")) { params.fieldZOffset = $3; params.fieldZOffsetset = 1;} // dipole bending fieldZOffset
		  else
		  if(!strcmp($1->name,"phiAngleIn")) { params.phiAngleIn = $3; params.phiAngleInset = 1;} // element incoming angle
		  else
		  if(!strcmp($1->name,"phiAngleOut")) { params.phiAngleOut = $3; params.phiAngleOutset = 1;} // element outgoing angle
		  else
		   if(!strcmp($1->name,"beampipeThickness") ) 
		      { params.beampipeThickness = $3; params.beampipeThicknessset = 1;}
		    else
		  if(!strcmp($1->name,"aper") ||!strcmp($1->name,"aperture") ) 
		      { params.aper = $3; params.aperset = 1;}
		    else
		  if(!strcmp($1->name,"aperX") ||!strcmp($1->name,"apertureX") ) 
		      { params.aperX = $3; params.aperXset = 1;}
		    else
		  if(!strcmp($1->name,"aperY") ||!strcmp($1->name,"apertureY") ) 
		      { params.aperY = $3; params.aperYset = 1;}
		    else
		  if(!strcmp($1->name,"aperYUp") ||!strcmp($1->name,"apertureYUp") ) 
		      { params.aperYUp = $3; params.aperYUpset = 1;}
		    else
		  if(!strcmp($1->name,"aperYDown") ||!strcmp($1->name,"apertureYDown") ) 
		      { params.aperYDown = $3; params.aperYDownset = 1;}
		    else
		  if(!strcmp($1->name,"aperDy") ||!strcmp($1->name,"apertureDy") ) 
		    { params.aperDy = $3; params.aperDyset = 1;}
		    else
		  if(!strcmp($1->name,"outR") ) { params.outR = $3; params.outRset = 1;}
		    else
                  if(!strcmp($1->name,"inR") ) { params.inR = $3; params.inRset = 1;}
		    else
		  if(!strcmp($1->name,"xsize") ) { params.xsize = $3; params.xsizeset = 1;}
		    else
		  if(!strcmp($1->name,"ysize") ) { params.ysize = $3; params.ysizeset = 1;}
		    else
		  if(!strcmp($1->name,"tilt")) { params.tilt = $3; params.tiltset = 1;}
		    else
		  if(!strcmp($1->name,"x")) {params.xdir = $3; params.xdirset = 1;} // x direction
		    else
		  if(!strcmp($1->name,"y")) {params.ydir = $3; params.ydirset = 1;} // y direction 
		    else
		  if(!strcmp($1->name,"z")) {params.zdir = $3; params.zdirset = 1;} // z direction 
		    else
		  if(!strcmp($1->name,"phi")) {params.phi = $3; params.phiset = 1;}  // polar angle
		    else
		  if(!strcmp($1->name,"theta"))  {params.theta = $3; params.thetaset = 1;} 
		  // azimuthal angle
		    else
		  if(!strcmp($1->name,"psi"))  {params.psi = $3; params.psiset = 1;} // 3rd  angle
		  else
		  if(!strcmp($1->name,"gradient"))  {params.gradient = $3; params.gradientset = 1;} // rf voltage
		  else
		  if(!strcmp($1->name,"fint")) {;} // fringe field parameters
		  else
		  if(!strcmp($1->name,"fintx")) {;}  //
		  else
		  if(!strcmp($1->name,"tunnelRadius")) { params.tunnelRadius = $3; params.tunnelRadiusset = 1;} // tunnel radius
		  else
		  if(!strcmp($1->name,"tunnelOffsetX")) { params.tunnelOffsetX = $3; params.tunnelOffsetXset = 1;} // tunnel offset
		  else
		  if(!strcmp($1->name,"precisionRegion")) { params.precisionRegion = $3; params.precisionRegionset = 1;} // tunnel offset
		    else
		  if(!strcmp($1->name,"e1")) {;}  //
                    else
		  if(!strcmp($1->name,"e2")) {;}  //
                    else
		  if(!strcmp($1->name,"hgap")) {params.hgap = $3; params.hgapset=1;}  //
		    else
		  if(!strcmp($1->name,"A")) {params.A = $3; params.Aset = 1;}  // mass number
		    else
		  if(!strcmp($1->name,"Z")) {params.Z = $3; params.Zset = 1;}  // atomic number
		    else
		  if(!strcmp($1->name,"density")) {params.density = $3; params.densityset = 1;}  // density
                    else
		  if(!strcmp($1->name,"T")) {params.temper = $3; params.temperset = 1;}  // temperature
		    else
		  if(!strcmp($1->name,"P")) {params.pressure = $3; params.pressureset = 1;}  // pressure
		    else
		  if(!strcmp($1->name,"waveLength")) {params.waveLength = $3; params.waveLengthset = 1;}
		    else
		  if(!strcmp($1->name,"taperlength")) {params.taperlength = $3; params.taperlengthset = 1;}
		    else
		  if(!strcmp($1->name,"flatlength")) {params.flatlength = $3; params.flatlengthset = 1;}
<<<<<<< HEAD
                    else
		  if(!strcmp($1->name,"at")) {params.at = $3; params.atset = 1;}  //position of an element within a sequence
		    else
                  if(!strcmp($1->name,"tscint")) { params.tscint = $3; params.tscintset = 1;} // thickness for a scintillator screen 
		    else
                  if(VERBOSE) printf("Warning : unknown parameter %s\n",$1->name);
		  
=======
                  /*   else */
		  /* if(!strcmp($1->name,"at")) {params.at = $3; params.atset = 1;}  //position of an element within a sequence */
		    else {
		      //                  if(VERBOSE)
		      printf("Warning : unknown parameter %s\n",$1->name);
		    }
>>>>>>> 1250cdfe
		}
	    }
           | VARIABLE '=' vecexpr ',' parameters
             {
	       if(execute) 
		 {
#ifdef DEBUG 
                   printf("params,VARIABLE (%s) = vecexpr (%d)\n",$1->name,$3->size);
#endif
                   if(!strcmp($1->name,"knl")) 
		     {
		       params.knlset = 1;
		       set_vector(params.knl,$3);
		       delete[] $3->data;
		     } 
		   else
		     if(!strcmp($1->name,"ksl")) 
		       {
			 params.kslset = 1;
			 set_vector(params.ksl,$3);
			 delete[] $3->data;
		       }
                     else
		     if(!strcmp($1->name,"blmLocZ")) 
		       {
			 params.blmLocZset = 1;
			 set_vector(params.blmLocZ,$3);
			 delete[] $3->data;
		       }
		   else
		     if(!strcmp($1->name,"blmLocTheta")) 
		       {
			 params.blmLocThetaset = 1;
			 set_vector(params.blmLocTheta,$3);
			 delete[] $3->data;
		       }
                   else
                     if(!strcmp($1->name,"components"))
                       {
                         params.componentsset = 1;
                         set_vector(params.components,$3);
                         $3->symbols.clear();
                       } 
                   else
                     if(!strcmp($1->name,"componentsWeights"))
                       {
                         params.componentsWeightsset = 1;
                         set_vector(params.componentsWeights,$3);
                         delete[] $3->data;
                       }
                   else
                     if(!strcmp($1->name,"componentsFractions"))
                       {
                         params.componentsFractionsset = 1;
                         set_vector(params.componentsFractions,$3);
                         delete[] $3->data;
                       }
		    else {
		      //                  if(VERBOSE)
		      printf("Warning : unknown parameter %s\n",$1->name);
		    }
		 }
	     }         
           | VARIABLE '=' vecexpr
             {
	       if(execute) 
		 {
#ifdef DEBUG 
                   printf("VARIABLE (%s) = vecexpr (%d)\n",$1->name,$3->size);
#endif
		   if(!strcmp($1->name,"knl")) 
		     {
		       params.knlset = 1;
		       set_vector(params.knl,$3);
		       delete[] $3->data;
		     } 
		   else
		     if(!strcmp($1->name,"ksl")) 
		       {
			 params.kslset = 1;
			 set_vector(params.ksl,$3);
			 delete[] $3->data;
		       }
                     else
		       if(!strcmp($1->name,"blmLocZ")) 
			 {
			   params.blmLocZset = 1;
			   set_vector(params.blmLocZ,$3);
			   delete[] $3->data;
			 }
		       else
			 if(!strcmp($1->name,"blmLocTheta")) 
			   {
			     params.blmLocThetaset = 1;
			     set_vector(params.blmLocTheta,$3);
			     delete[] $3->data;
			   }
			 else
                     if(!strcmp($1->name,"components"))
                       {
                         params.componentsset = 1;
                         set_vector(params.components,$3);
                         delete[] $3->data;
                       }
                   else
                     if(!strcmp($1->name,"componentsWeights"))
                       {
                         params.componentsWeightsset = 1;
                         set_vector(params.componentsWeights,$3);
                         delete[] $3->data;
                       }
                   else
                     if(!strcmp($1->name,"componentsFractions"))
                       {
                         params.componentsFractionsset = 1;
                         set_vector(params.componentsFractions,$3);
                         delete[] $3->data;
                       }
		     else {
		       //                  if(VERBOSE)
		       printf("Warning : unknown parameter %s\n",$1->name);
		     }
		 }         
	     }
          | VARIABLE '=' aexpr
            {
	      if(execute)
		{
#ifdef DEBUG 
                  printf("VARIABLE (%s) = aexpr(%.10g)\n",$1->name,$3);
#endif
		  if(!strcmp($1->name,"l")) { params.l = $3; params.lset = 1;} // length
		    else
		  if(!strcmp($1->name,"B")) { params.B = $3; params.Bset = 1;} // dipole field 
		    else 
		  if(!strcmp($1->name,"ks")) { params.ks = $3; params.ksset = 1;} // solenoid strength
		    else
		  if(!strcmp($1->name,"k0")) { params.k0 = $3; params.k0set = 1;} // dipole coef.
		    else 
		  if(!strcmp($1->name,"k1")) { params.k1 = $3; params.k1set = 1;} // quadrupole coef.
		    else
		  if(!strcmp($1->name,"k2")) { params.k2 = $3; params.k2set = 1;} // sextupole coef.
		    else 
		  if(!strcmp($1->name,"k3")) { params.k3 = $3; params.k3set = 1;} // octupole coef.
		    else 
		      if(!strcmp($1->name,"angle")) { params.angle = $3; params.angleset = 1;} // dipole bending angle
		      else
		      if(!strcmp($1->name,"fieldZOffset")) { params.fieldZOffset = $3; params.fieldZOffsetset = 1;} // dipole bending fieldZOffset
		      else
			if(!strcmp($1->name,"phiAngleIn")) { params.phiAngleIn = $3; params.phiAngleInset = 1;} // element incoming angle
			else
		      if(!strcmp($1->name,"phiAngleOut")) { params.phiAngleOut = $3; params.phiAngleOutset = 1;} // element outgoing angle
		      else
		  if(!strcmp($1->name,"beampipeThickness") ) 
			      { params.beampipeThickness = $3; params.beampipeThicknessset = 1;}
		    else

		  if(!strcmp($1->name,"aper") ||!strcmp($1->name,"aperture") ) 
			      { params.aper = $3; params.aperset = 1;}
		    else
		  if(!strcmp($1->name,"aperX") ||!strcmp($1->name,"apertureX") ) 
			      { params.aperX = $3; params.aperXset = 1;}
		    else
		  if(!strcmp($1->name,"aperY") ||!strcmp($1->name,"apertureY") ) 
			      { params.aperY = $3; params.aperYset = 1;}
		  else
		  if(!strcmp($1->name,"aperYUp") ||!strcmp($1->name,"apertureYUp") ) 
		      { params.aperYUp = $3; params.aperYUpset = 1;}
		    else
		  if(!strcmp($1->name,"aperYDown") ||!strcmp($1->name,"apertureYDown") ) 
		      { params.aperYDown = $3; params.aperYDownset = 1;}
		    else
		  if(!strcmp($1->name,"aperDy") ||!strcmp($1->name,"apertureDy") ) 
		    { params.aperDy = $3; params.aperDyset = 1;}
		    else
		  if(!strcmp($1->name,"outR") ) { params.outR = $3; params.outRset = 1;}
		    else
                  if(!strcmp($1->name,"inR") ) { params.inR = $3; params.inRset = 1;}
		    else
		  if(!strcmp($1->name,"xsize") ) { params.xsize = $3; params.xsizeset = 1;}
		    else
		  if(!strcmp($1->name,"ysize") ) { params.ysize = $3; params.ysizeset = 1;}
		    else
		  if(!strcmp($1->name,"tilt")) { params.tilt = $3; params.tiltset = 1;}
		    else
		  if(!strcmp($1->name,"x")) {params.xdir = $3; params.xdirset = 1;} // x direction
		    else
		  if(!strcmp($1->name,"y")) {params.ydir = $3; params.ydirset = 1;} // y direction 
		    else
		  if(!strcmp($1->name,"z")) {params.zdir = $3; params.zdirset = 1;} // z direction 
		    else
		  if(!strcmp($1->name,"phi")) {params.phi = $3; params.phiset = 1;}  // polar angle
		    else
		  if(!strcmp($1->name,"theta"))  {params.theta = $3; params.thetaset = 1;} // azimuthal angle
		    else
		  if(!strcmp($1->name,"psi"))  {params.psi = $3; params.psiset = 1;} // 3rd angle
		    else
		  if(!strcmp($1->name,"gradient"))  {params.gradient = $3; params.gradientset = 1;} // rf voltage
		    else
		  if(!strcmp($1->name,"fint")) {;} // fringe field parameters
		  else
		  if(!strcmp($1->name,"fintx")) {;}  //
		  else
		  if(!strcmp($1->name,"tunnelRadius")) { params.tunnelRadius = $3; params.tunnelRadiusset = 1;} // tunnel radius
		  else
		  if(!strcmp($1->name,"tunnelOffsetX")) { params.tunnelOffsetX = $3; params.tunnelOffsetXset = 1;} // tunnel offset
		    else
		  if(!strcmp($1->name,"precisionRegion")) { params.precisionRegion = $3; params.precisionRegionset = 1;} // tunnel offset
		    else
		  if(!strcmp($1->name,"e1")) {;}  //
                    else
		  if(!strcmp($1->name,"e2")) {;}  //
		    else
		  if(!strcmp($1->name,"hgap")) {params.hgap = $3; params.hgapset=1;}  //
		    else
		  if(!strcmp($1->name,"A")) {params.A = $3; params.Aset = 1;}  // mass number
		    else
		  if(!strcmp($1->name,"Z")) {params.Z = $3; params.Zset = 1;}  // atomic number
		    else
		  if(!strcmp($1->name,"density")) {params.density = $3; params.densityset = 1;}  // density
                    else
		  if(!strcmp($1->name,"T")) {params.temper = $3; params.temperset = 1;}  // temperature
		    else
		  if(!strcmp($1->name,"P")) {params.pressure = $3; params.pressureset = 1;}  // pressure
		    else
		  if(!strcmp($1->name,"waveLength")) {params.waveLength = $3; params.waveLengthset = 1;}
		    else
		  if(!strcmp($1->name,"taperlength")) {params.taperlength = $3; params.taperlengthset = 1;}
		    else
		  if(!strcmp($1->name,"flatlength")) {params.flatlength = $3; params.flatlengthset = 1;}
                  /*   else */
		  /* if(!strcmp($1->name,"at")) {params.at = $3; params.atset = 1;}  //position of an element within a sequence */
		  else {
		      //                  if(VERBOSE)
		      printf("Warning : unknown parameter %s\n",$1->name);
		  }
		}
	    }
          | VARIABLE '=' STR ',' parameters
             {
	       if(execute) 
		 {
#ifdef DEBUG 
                   printf("params,VARIABLE (%s) = str (%s)\n",$1->name,$3);
#endif
		   if(!strcmp($1->name,"geometry")) 
		     {
		       params.geomset = 1;
		       params.geometry = $3;
		     } 
		   else
		     if(!strcmp($1->name,"bmap")) 
		       {
			 params.geomset = 1;
			 params.bmap = $3;
		       }
		   else 
		     if(!strcmp($1->name,"type")) 
		       {
			 //ignore the "type attribute for the moment"
		       }
		     else
		       if(!strcmp($1->name,"material")) 
		       {
			 params.materialset = 1;
			 params.material = $3;
		       }
		   else
		   if(!strcmp($1->name,"tunnelMaterial")) 
		       {
			 params.tunnelmaterialset = 1;
			 params.tunnelMaterial = $3;
		       }
		   else 
		   if(!strcmp($1->name,"tunnelCavityMaterial")) 
		       {
			 params.tunnelcavitymaterialset = 1;
			 params.tunnelCavityMaterial = $3;
		       }
		   else 
		   if(!strcmp($1->name,"scintmaterial")) 
		     {
		       params.scintmaterialset = 1;
		       strcpy(params.scintmaterial, $3); 
		     } // material for a scintillator screen 
		   else
		   if(!strcmp($1->name,"airmaterial")) 
		     {
		       params.airmaterialset = 1;
		       strcpy(params.airmaterial, $3); 
		     } // material for air around scintillator screen 
		    else
		   if(!strcmp($1->name,"spec")) 
		       {
			 params.specset = 1;
			 params.spec = $3;
		       }
                   else 
                   if(!strcmp($1->name,"symbol"))
                       {
                         params.symbolset = 1;
                         params.symbol = $3;
                       }
		   else 
                   if(!strcmp($1->name,"state"))
                       {
                         params.stateset = 1;
                         params.state = $3;
                       }
		    else {
		      //                  if(VERBOSE)
		      printf("Warning : unknown parameter %s\n",$1->name);
		    }
		 }
	     }         
           | VARIABLE '=' STR
             {
	       if(execute) 
		 {
#ifdef DEBUG 
                   printf("VARIABLE (%s) = str (%s)\n",$1->name,$3);
#endif
		   if(!strcmp($1->name,"geometry")) 
		     {
		       params.geomset = 1;
		       params.geometry = $3;
		     } 
		   else
		     if(!strcmp($1->name,"bmap")) 
		       {
			 params.geomset = 1;
			 params.bmap = $3;
		       }
		     else 
		     if(!strcmp($1->name,"type")) 
		       {
			 //ignore the "type attribute for the moment"
		       }
                     else
                       if(!strcmp($1->name,"material")) 
                         {	 
                           params.materialset = 1;
                           params.material = $3;
                         }
                       else
			 if(!strcmp($1->name,"scintmaterial")) 
			   {	 
			     params.scintmaterialset = 1;
			     strcpy(params.scintmaterial, $3);
			   }
			 else
			   if(!strcmp($1->name,"airmaterial")) 
			     {	 
			       params.airmaterialset = 1;
			       strcpy(params.airmaterial, $3);
                         }
                       else
                         if(!strcmp($1->name,"tunnelMaterial")) 
		       {	 
			 params.tunnelmaterialset = 1;
			 params.tunnelMaterial = $3;
		       }
			 else
                         if(!strcmp($1->name,"tunnelCavityMaterial")) 
		       {	 
			 params.tunnelcavitymaterialset = 1;
			 params.tunnelCavityMaterial = $3;
		       }
                     else
                   if(!strcmp($1->name,"spec")) 
		       {
			 params.specset = 1;
			 params.spec = $3;
		       }
		   else 
                   if(!strcmp($1->name,"symbol"))
                       {
                         params.symbolset = 1;
                         params.symbol = $3;
                       }
		   else 
                   if(!strcmp($1->name,"state"))
                       {
                         params.stateset = 1;
                         params.state = $3;
                       }
		    else {
		      //                  if(VERBOSE)
		      printf("Warning : unknown parameter %s\n",$1->name);
		    }
		 }         
	     }

line : LINE '=' '(' element_seq ')'
;

line : LINE '=' '-' '(' rev_element_seq ')'
;

//sequence : SEQUENCE ',' params ',' '(' element_seq ')'
//;

//sequence : SEQUENCE ',' params ',' '-' '(' rev_element_seq ')'
//;

sequence : SEQUENCE '=' '(' seq_element_seq ')'
;


element_seq : 
            | VARIABLE ',' element_seq
              {
		if(execute)
		  {
#ifdef DEBUG 
                    printf("matched sequence element, %s\n",$1->name);
#endif
		    // add to temporary element sequence
		    {
		      struct Element e;
		      e.name = $1->name;
		      e.type = _LINE;
		      e.lst = NULL;
		      tmp_list.push_front(e);
		    }
		  }
	      }
            | VARIABLE '*' NUMBER ',' element_seq
              {
		if(execute)
		  {
#ifdef DEBUG 
                    printf("matched sequence element, %s * %d \n",$1->name,(int)$3);
#endif
		    // add to temporary element sequence
		    {
		      struct Element e;
		      e.name = $1->name;
		      e.type = _LINE;
		      e.lst = NULL;
		      for(int i=0;i<(int)$3;i++)
			tmp_list.push_front(e);
		    }
		  }
	      }
            | NUMBER '*' VARIABLE ',' element_seq
              {
		if(execute)
		  {
#ifdef DEBUG 
                    printf("matched sequence element, %s * %d \n",$3->name,(int)$1);
#endif
                    // add to temporary element sequence
		    {
		      struct Element e;
		      e.name = $3->name;
		      e.type = _LINE;
		      e.lst = NULL;
		      for(int i=0;i<(int)$1;i++)
			tmp_list.push_front(e);
		    }
		  }
	      }
            | VARIABLE
              {
		if(execute)
		  {
#ifdef DEBUG 
                    printf("matched last sequence element, %s\n",$1->name);
#endif
                    // add to temporary element sequence
		    {
		      struct Element e;
		      e.name = $1->name;
		      e.type = _LINE;
		      e.lst = NULL;
		      tmp_list.push_front(e);
		    }
		  }
	      }
           | VARIABLE '*' NUMBER
              {
		if(execute)
		  {
#ifdef DEBUG 
                    printf("matched last sequence element, %s * %d\n",$1->name,(int)$3);
#endif
                    // add to temporary element sequence
		    {
		      struct Element e;
		      e.name = $1->name;
		      e.type = _LINE;
		      e.lst = NULL;
		      for(int i=0;i<(int)$3;i++)
			tmp_list.push_front(e);
		    }
		  }
	      }
            | NUMBER '*' VARIABLE
              {
		if(execute)
		  {
#ifdef DEBUG 
                    printf("matched last sequence element, %s * %d\n",$3->name,(int)$1);
#endif
                    // add to temporary element sequence
		    {
		      struct Element e;
		      e.name = $3->name;
		      e.type = _LINE;
		      e.lst = NULL;
		      for(int i=0;i<(int)$1;i++)
			tmp_list.push_front(e);
		    }
		  }
	      }
            | '-' VARIABLE ',' element_seq
              {
		if(execute)
		  {
#ifdef DEBUG 
                    printf("matched last sequence element, %s\n",$2->name);
#endif
                    // add to temporary element sequence
		    {
		      struct Element e;
		      e.name = $2->name;
		      e.type = _REV_LINE;
		      e.lst = NULL;
	    	      tmp_list.push_front(e);
		    }
		  }
	      }
            | '-' VARIABLE
              {
		if(execute)
		  {
#ifdef DEBUG 
                    printf("matched last sequence element, %s\n",$2->name);
#endif
                    // add to temporary element sequence
		    {
		      struct Element e;
		      e.name = $2->name;
		      e.type = _REV_LINE;
		      e.lst = NULL;
	    	      tmp_list.push_front(e);
		    }
		  }
	      }
;

rev_element_seq : 
            | VARIABLE ',' rev_element_seq 
              {
		if(execute)
		  {
#ifdef DEBUG 
                    printf("matched sequence element, %s\n",$1->name);
#endif
                    // add to temporary element sequence
		    {
		      struct Element e;
		      e.name = $1->name;
		      e.type = _REV_LINE;
		      e.lst = NULL;
		      tmp_list.push_back(e);
		    }
		  }
	      }
            | VARIABLE '*' NUMBER ',' rev_element_seq
              {
		if(execute)
		  {
#ifdef DEBUG
                    printf("matched sequence element, %s * %d \n",$1->name,(int)$3);
#endif
                    // add to temporary element sequence
		    {
		      struct Element e;
		      e.name = $1->name;
		      e.type = _REV_LINE;
		      e.lst = NULL;
		      for(int i=0;i<(int)$3;i++)
			tmp_list.push_back(e);
		    }
		  }
	      }
            | NUMBER '*' VARIABLE ',' rev_element_seq
              {
		if(execute)
		  {
#ifdef DEBUG
                    printf("matched sequence element, %s * %d \n",$3->name,(int)$1);
#endif
		    // add to temporary element sequence
		    {
		      struct Element e;
		      e.name = $3->name;
		      e.type = _REV_LINE;
		      e.lst = NULL;
		      for(int i=0;i<(int)$1;i++)
			tmp_list.push_back(e);
		    }
		  }
	      }
            | VARIABLE
              {
		if(execute)
		  {
#ifdef DEBUG
                    printf("matched last sequence element, %s\n",$1->name);
#endif
                    // add to temporary element sequence
		    {
		      struct Element e;
		      e.name = $1->name;
		      e.type = _REV_LINE;
		      e.lst = NULL;
		      tmp_list.push_back(e);
		    }
		  }
	      }
           | VARIABLE '*' NUMBER
              {
		if(execute)
		  {
#ifdef DEBUG 
                    printf("matched last sequence element, %s * %d\n",$1->name,(int)$3);
#endif
		    // add to temporary element sequence
		    {
		      struct Element e;
		      e.name = $1->name;
		      e.type = _REV_LINE;
		      e.lst = NULL;
		      for(int i=0;i<(int)$3;i++)
			tmp_list.push_back(e);
		    }
		  }
	      }
            | NUMBER '*' VARIABLE
              {
		if(execute)
		  {
#ifdef DEBUG
                    printf("matched last sequence element, %s * %d\n",$3->name,(int)$1);
#endif
                    // add to temporary element sequence
		    {
		      struct Element e;
		      e.name = $3->name;
		      e.type = _REV_LINE;
		      e.lst = NULL;
		      for(int i=0;i<(int)$1;i++)
			tmp_list.push_back(e);
		    }
		  }
	      }
            | '-' VARIABLE ',' element_seq
              {
		if(execute)
		  {
#ifdef DEBUG
                    printf("matched last sequence element, %s\n",$2->name);
#endif
                    // add to temporary element sequence
		    {
		      struct Element e;
		      e.name = $2->name;
		      e.type = _LINE;
		      e.lst = NULL;
	    	      tmp_list.push_back(e);
		    }
		  }
	      }
            | '-' VARIABLE
              {
		if(execute)
		  {
#ifdef DEBUG
                    printf("matched last sequence element, %s\n",$2->name);
#endif
                    // add to temporary element sequence
		    {
		      struct Element e;
		      e.name = $2->name;
		      e.type = _LINE;
		      e.lst = NULL;
	    	      tmp_list.push_back(e);
		    }
		  }
	      }
;

seq_element_seq : 
            | VARIABLE ',' seq_element_seq
              {
		if(execute)
		  {
#ifdef DEBUG
                    printf("matched sequence element, %s\n",$1->name);
#endif
		    // add to temporary element sequence
		    {
		      struct Element e;
		      e.name = $1->name;
		      e.type = _SEQUENCE;
		      e.lst = NULL;
		      tmp_list.push_front(e);
		    }
		  }
	      }
            | VARIABLE '*' NUMBER ',' seq_element_seq
              {
		if(execute)
		  {
#ifdef DEBUG 
                    printf("matched sequence element, %s * %d \n",$1->name,(int)$3);
#endif
		    // add to temporary element sequence
		    {
		      struct Element e;
		      e.name = $1->name;
		      e.type = _SEQUENCE;
		      e.lst = NULL;
		      for(int i=0;i<(int)$3;i++)
			tmp_list.push_front(e);
		    }
		  }
	      }
            | NUMBER '*' VARIABLE ',' seq_element_seq
              {
		if(execute)
		  {
#ifdef DEBUG
                    printf("matched sequence element, %s * %d \n",$3->name,(int)$1);
#endif
                    // add to temporary element sequence
		    {
		      struct Element e;
		      e.name = $3->name;
		      e.type = _SEQUENCE;
		      e.lst = NULL;
		      for(int i=0;i<(int)$1;i++)
			tmp_list.push_front(e);
		    }
		  }
	      }
            | VARIABLE 
              {
		if(execute)
		  {
#ifdef DEBUG
                    printf("matched last sequence element, %s\n",$1->name);
#endif
                    // add to temporary element sequence
		    {
		      struct Element e;
		      e.name = $1->name;
		      e.type = _SEQUENCE;
		      e.lst = NULL;
		      tmp_list.push_front(e);
		    }
		  }
	      }
           | VARIABLE '*' NUMBER 
              {
		if(execute)
		  {
#ifdef DEBUG
                    printf("matched last sequence element, %s * %d\n",$1->name,(int)$3);
#endif
		    // add to temporary element sequence
		    {
		      struct Element e;
		      e.name = $1->name;
		      e.type = _SEQUENCE;
		      e.lst = NULL;
		      for(int i=0;i<(int)$3;i++)
			tmp_list.push_front(e);
		    }
		  }
	      }
            | NUMBER '*' VARIABLE 
              {
		if(execute)
		  {
#ifdef DEBUG
                    printf("matched last sequence element, %s * %d\n",$3->name,(int)$1);
#endif
                    // add to temporary element sequence
		    {
		      struct Element e;
		      e.name = $3->name;
		      e.type = _SEQUENCE;
		      e.lst = NULL;
		      for(int i=0;i<(int)$1;i++)
			tmp_list.push_front(e);
		    }
		  }
	      }
;

expr : aexpr 
       { // check type ??
	 if(ECHO_GRAMMAR) printf("expr -> aexpr\n");
	 if(execute) 
	   {
	     if(INTERACTIVE) printf ("\t%.10g\n", $1); $$=$1;
	   }
       }
     | vecexpr 
       {
	 if(ECHO_GRAMMAR) printf("expr -> vecexpr\n");
	 if(execute)
	   {
	     if(INTERACTIVE)
	       for(int i=0;i<$1->size;i++)
		 {
		   printf(" %.10g ",$1->data[i]);
		 }
	     $$ = 0;
	   } 
       }
     | assignment 
       { // check type
	 if(ECHO_GRAMMAR) printf("expr -> assignment\n");
	 if(execute)
	   {
	     if(INTERACTIVE) {
	       if($1->type == _ARRAY)
		 {
		   for(std::list<double>::iterator it = $1->array.begin();
		       it!=$1->array.end();it++)
		     printf ("\t%.10g", (*it));
		   printf("\n");
		 }
	       else
		 printf ("\t%.10g\n", $1->value);
	     } 
	     $$=0;
	   }
       }
;

aexpr :  NUMBER               { $$ = $1;                         }
       | VARIABLE             
         { 
	   //check type ??
	   $$ = $1->value;        
          } 
       | FUNC '(' aexpr ')'   { $$ = (*($1->funcptr))($3);       } 
       | aexpr '+' aexpr      { $$ = $1 + $3;                    }
       | aexpr '-' aexpr      { $$ = $1 - $3;                    }  
       | aexpr '*' aexpr      { $$ = $1 * $3;                    }
       | aexpr '/' aexpr      { $$ = $1 / $3;                    }
       | aexpr '^' aexpr      { $$ = pow($1,$3);                 }
       | '-' aexpr  %prec UMINUS { $$ = -$2; }
       | '+' aexpr  %prec UPLUS { $$ = $2; }
       | '(' aexpr ')'         { $$ = $2;                         }
       | '<' vecexpr ',' vecexpr '>' // scalar product
         {
	   if($2->size == $4->size)
	     {
	       $$ = 0;
	       for(int i=0;i<$2->size;i++)
		 $$ += $2->data[i] * $4->data[i];
	     }
	   else
	     {
	       // if(VERBOSE) 
	       printf("vector dimensions do not match");
	       exit(1);
	       // $$ = _undefined;
	     }
         } 
       // boolean stuff
        | aexpr '<' aexpr { $$ = ($1 < $3 )? 1 : 0; } 
        | aexpr LE aexpr { $$ = ($1 <= $3 )? 1 : 0; } 
        | aexpr '>' aexpr { $$ = ($1 > $3 )? 1 : 0; } 
        | aexpr GE aexpr { $$ = ($1 >= $3 )? 1 : 0; } 
        | aexpr NE aexpr { $$ = ($1 != $3 )? 1 : 0; } 
	| aexpr EQ aexpr { $$ = ($1 == $3 )? 1 : 0; }
        | VARIABLE '[' VARIABLE ']' 
          { 
	    if(ECHO_GRAMMAR) printf("aexpr-> %s [ %s ]\n ",$1->name, $3->name); 
	    $$ = property_lookup(element_list,$1->name,$3->name);
	  }// element attributes
 ; 

assignment :  VARIABLE '=' aexpr  
              {
		if(ECHO_GRAMMAR) printf("%s \n",$1->name);
		if(execute)
		  {
		    if($1->is_reserved)
		      printf("%s is reserved",$1->name);
		    else
		      {
			$1->value = $3; $$=$1;       
		      }
		  }
	      }
           |  VARIABLE '=' vecexpr
              {
		if(execute)
		  {
		    $1->array.erase($1->array.begin(),$1->array.end());
		    for(int i=0;i<$3->size;i++)
		      $1->array.push_back($3->data[i]);
		    $1->type = _ARRAY;
		    $$ = $1;
		    delete[] $3->data;
		    $3->size = 0;
		  }
              }

           |  VECVAR '=' vecexpr
              {
		if(execute)
		  {
		    $1->array.erase($1->array.begin(),$1->array.end());
		    for(int i=0;i<$3->size;i++)
		      $1->array.push_back($3->data[i]);
		    $$ = $1;
		    delete[] $3->data;
		    $3->size = 0;
		  }
              }
;

vecexpr :   VECVAR  
        {
	  if(execute)
	    {
	      $$ = new struct Array;
	      $$->data = new double[$1->array.size()];
	      $$->size = $1->array.size();
	      //array_list.push_back($$);
	      std::list<double>::iterator it;
	      int i = 0;
	      for(it=$1->array.begin();it!=$1->array.end();it++)
		{
		  $$->data[i++] = (*it);
		}
	    }
        } 
        | vectnum
        {
	  if(execute)
	    {
	      $$ = new struct Array;
	      $$->data = new double[$1->size];
	      $$->size = $1->size;
	      //array_list.push_back($$);
	      
	      for(int i=0;i<$1->size;i++)
		{
		  $$->data[i] = $1->data[i];
		}
	      
	      // erase data in vect
	      
	      delete[] $1->data;
	      $1->size = 0;
	    }
	}
       | vectstr
	{
	  if(execute)
	  {
	    $$ = new struct Array;
	    $$->size = $1->size;
	    $$->symbols = $1->symbols;

	    $1->symbols.clear();
	    $1->size = 0;
	  }
	}

       | vecexpr '+' vecexpr
        {
	  if(execute)
	    {
	      $$ = new struct Array;
	      $$->size = ($1->size < $3->size )? $1->size : $3->size;
	      $$->data = new double[$$->size];
	      //array_list.push_back($$);
	      
	      for(int i=0;i<$$->size;i++)
		{
		  $$->data[i] = $1->data[i] + $3->data[i];
		}
	      
	      
	      // erase data in vect
	      
	      delete[] $1->data;
	      delete[] $3->data;
	      $1->size = 0;
	      $3->size = 0;
	    }
        }
      | vecexpr '-' vecexpr
        {
	  if(execute)
	    {
	      $$ = new struct Array;
	      $$->size = ($1->size < $3->size )? $1->size : $3->size;
	      $$->data = new double[$$->size];
	      //array_list.push_back($$);
	      
	      for(int i=0;i<$$->size;i++)
		{
		  $$->data[i] = $1->data[i] - $3->data[i];
		}
	      
	      
	      // erase data in vect
	      
	      delete[] $1->data;
	      delete[] $3->data;
	      $1->size = 0;
	      $3->size = 0;
	    }
	}
       | vecexpr '+' aexpr
        {
	  if(execute)
	    {
	      $$ = new struct Array;
	      $$->size = $1->size;
	      $$->data = new double[$$->size];
	      //array_list.push_back($$);
	      
	      for(int i=0;i<$$->size;i++)
		{
		  $$->data[i] = $1->data[i] + $3;
		}
	      
	      // erase data in vect
	      
	      delete[] $1->data;
	      $1->size = 0;
	    }
	}

      | vecexpr '*' aexpr
        {
	  if(execute)
	    {
	      $$ = new struct Array;
	      $$->size = $1->size;
	      $$->data = new double[$$->size];
	      //array_list.push_back($$);
	      
	      for(int i=0;i<$$->size;i++)
		{
		  $$->data[i] = $1->data[i] * $3;
		}
	      
	      // erase data in vect
	      
	      delete[] $1->data;
	      $1->size = 0;
	    }
	}
      | vecexpr '/' aexpr
        {
	  if(execute)
	    {
	      $$ = new struct Array;
	      $$->size = $1->size;
	      $$->data = new double[$$->size];
	      //array_list.push_back($$);
	      
	      for(int i=0;i<$$->size;i++)
		{
		  $$->data[i] = $1->data[i] / $3;
		}
	      
	      // erase data in vect
	      
	      delete[] $1->data;
	      $1->size = 0;
	    }
	}
       | aexpr '+' vecexpr
        {
	  if(execute)
	    {
	      $$ = new struct Array;
	      $$->size = $3->size;
	      $$->data = new double[$$->size];
	      //array_list.push_back($$);
	      
	      for(int i=0;i<$$->size;i++)
		{
		  $$->data[i] = $3->data[i] + $1;
		}
	      
	      // erase data in vect
	      
	      delete[] $3->data;
	      $3->size = 0;
	    }
	}
       | aexpr '-' vecexpr
        {
	  if(execute)
	    {
	      $$ = new struct Array;
	      $$->size = $3->size;
	      $$->data = new double[$$->size];
	      //array_list.push_back($$);
	      
	      for(int i=0;i<$$->size;i++)
		{
		  $$->data[i] = $1 - $3->data[i];
		}
	      
	      // erase data in vect
	      
	      delete[] $3->data;
	      $3->size = 0;
	    }
	}
      | aexpr '*' vecexpr
        {
	  if(execute)
	    {
	      $$ = new struct Array;
	      $$->size = $3->size;
	      $$->data = new double[$$->size];
	      //array_list.push_back($$);
	      
	      for(int i=0;i<$$->size;i++)
		{
		  $$->data[i] = $1 * $3->data[i];
		}
	      
	      // erase data in vect
	      
	      delete[] $3->data;
	      $3->size = 0;
	    }
	}

;

vectnum : '{' numbers '}' 
	  {
	    if(execute)
	      {
	        //printf("matched vector of size %d\n",_tmparray.size());
	        $$ = new struct Array;
	        $$->data = new double[_tmparray.size()];
	        $$->size = _tmparray.size();
      
	        //array_list.push_back(a);
      
	        std::list<double>::iterator it;
		int i=0;      
	        for(it=_tmparray.begin();it!=_tmparray.end();it++)
	  	{
	 	 $$->data[i++] = (*it);
		}
    	        _tmparray.erase(_tmparray.begin(),_tmparray.end());

	        std::list<char*>::iterator lIter;
	        for(lIter = _tmpstring.begin(); lIter != _tmpstring.end(); lIter++)
	          $$->symbols.push_back(*lIter);

	        _tmpstring.clear();
	      }
	}
;

vectstr : '[' letters ']'
	{
	  if(execute)
	  {
	    $$ = new struct Array;
	    $$->size = _tmpstring.size();

	    std::list<char*>::iterator iter;
	    for(iter = _tmpstring.begin(); iter != _tmpstring.end(); iter++)
	      $$->symbols.push_back(*iter);

	    _tmpstring.clear();
	  }
	}
;

numbers : 
        | aexpr ',' numbers 
          {
	    if(execute)
	      _tmparray.push_front($1);
          } 
       | aexpr
         {
	   if(execute)
	     _tmparray.push_front($1);
        }
;

letters :
	| STR ',' letters
          {
            if(execute)
              _tmpstring.push_front($1);
          }
	| STR
         {
           if(execute)
             _tmpstring.push_front($1);
         }
;

command : STOP             { if(execute) quit(); }
        | BEAM ',' beam_parameters
        | PRINT            { if(execute) element_list.print(); }
        | PRINT ',' LINE   { if(execute) beamline_list.print(); }
        | PRINT ',' OPTION { if(execute) options.print(); }
        | PRINT ',' VARIABLE 
          {
	    if(execute)
	      {
		printf("\t");
		printf("\t%.10g\n",$3->value);
	      }
	  } 
        | PRINT ',' VECVAR 
          {
	    if(execute)
	      {
		printf("\t");
		
		std::list<double>::iterator it;
		for(it=$3->array.begin();it!=$3->array.end();it++)
		  {
		    printf("  %.10g ",(*it));
		  }
		
		printf("\n");
	      } 
	  }
        | USE ',' use_parameters { if(execute) expand_line(current_line,current_start, current_end);}
        | OPTION  ',' option_parameters
	| ECHO STR { if(execute) printf("%s\n",$2); }
        | SAMPLE ',' sample_options 
          {
	    if(execute)
	      {  
		if(ECHO_GRAMMAR) printf("command -> SAMPLE\n");
		add_sampler($3->name,$3->name, element_count);
		element_count = 1;
		params.flush();
	      }
          }
        | CSAMPLE ',' csample_options // cylindrical sampler
          {
	    if(execute)
	      {  
		if(ECHO_GRAMMAR) printf("command -> CSAMPLE\n");
//SPM		add_csampler("sampler",$3->name, element_count,params.l, params.r);
		add_csampler($3->name,$3->name, element_count,params.l, params.r);
		element_count = 1;
		params.flush();
	      }
          }
        | GAS ',' gas_options // beampipe gas
          {
	    if(execute)
	      {  
		if(ECHO_GRAMMAR) printf("command -> GAS\n");
		add_gas("gas",$3->name, element_count, params.material);
		element_count = 1;
		params.flush();
	      }
          }
        | TUNNEL ',' parameters // tunnel
          {
	    if(execute)
	      {  
		if(ECHO_GRAMMAR) printf("command -> TUNNEL\n");
		write_table(params,"tunnel",_TUNNEL);
		params.flush();
	      }
          }
        | BETA0 ',' option_parameters // beta 0 (is a synonym of option, for clarity)
          {
	    if(execute)
	      {  
		if(ECHO_GRAMMAR) printf("command -> BETA0\n");
	      }
          }
        | TWISS ',' option_parameters // twiss (again, is a synonym of option, for clarity)
          {
	    if(execute)
	      {
		options.set_value("doTwiss",1);
		if(ECHO_GRAMMAR) printf("command -> TWISS\n");
	      }
          }
        | DUMP ',' sample_options //  options for beam dump 
          {                                                   
            if(execute)                                       
              {                                               
                if(ECHO_GRAMMAR) printf("command -> DUMP\n"); 
                add_dump($3->name,$3->name, element_count);     
                element_count = 1;                            
                params.flush();                               
              }                                               
          }                                                   

//| PRINTF '(' fmt ')' { if(execute) printf($3,$5); }
;

use_parameters :  VARIABLE
                  {
		    if(execute)
		      {
			$$ = $1->name;
			current_line = $1->name;
			current_start = NULL;
			current_end = NULL;
		      }
                  }
		| PERIOD '=' VARIABLE
                  {
		    if(execute)
		      {
			$$ = $3->name;
			current_line = $3->name;
			current_start = NULL;
			current_end = NULL;
		      }
                  }
                | PERIOD '=' VARIABLE ',' RANGE '=' VARIABLE '/' VARIABLE
                  {
		    if(execute)
		      {
			$$ = $3->name;
			current_line = $3->name;
			current_start = $7->name;
			current_end = $9->name;
		      }
		  }
;



sample_options: RANGE '=' VARIABLE
                { if(ECHO_GRAMMAR)  printf("sample_opt : RANGE =  %s \n",$3->name);
		  {
		    if(execute) $$ = $3;
		  }
                }
              | RANGE '=' VARIABLE '[' NUMBER ']'
                {
                  if(ECHO_GRAMMAR) printf("sample_opt : RANGE =  %s [%.10g] \n",$3->name,$5);
		    {
		      if(execute) { $$ = $3; element_count = (int)$5; }
		    }
                }
;



csample_options : VARIABLE '=' aexpr
                  {
		    if(ECHO_GRAMMAR) printf("csample_opt ->csopt , %s =  %.10g \n",$1->name,$3);
		    
		    if(execute)
		      {
			if( !strcmp($1->name,"r") ) params.r = $3;
			else if (!strcmp($1->name,"l") ) params.l = $3;
			else {
			  //                  if(VERBOSE)
			  printf("Warning : CSAMPLER: unknown parameter %s\n",$1->name);
			  exit(1);
			}
		      }
		  }   
                | VARIABLE '=' STR
                  {
		    if(ECHO_GRAMMAR) printf("csample_opt -> %s =  %s \n",$1->name,$3);
		    /* if(execute) */
		    /*   { */
		    /* 	;//options.set_value($1->name,string($3)); */
		    /*   } */
		  }   
                | VARIABLE '=' aexpr ',' csample_options
                  {
		    if(ECHO_GRAMMAR) printf("csample_opt ->csopt , %s =  %.10g \n",$1->name,$3);
		    
		    if(execute)
		      {
			if( !strcmp($1->name,"r") ) params.r = $3;
			else if (!strcmp($1->name,"l") ) params.l = $3;
			else {
			  //                  if(VERBOSE)
			  printf("Warning : CSAMPLER: unknown parameter %s\n",$1->name);
			  exit(1);
			}
		      }

		  }   
                | VARIABLE '=' STR ',' csample_options
                  {
		    if(ECHO_GRAMMAR) printf("csample_opt -> %s =  %s \n",$1->name,$3);
		    // if(execute) //options.set_value($1->name,string($3));
		  }   
                | sample_options ',' csample_options
                  {
		    if(ECHO_GRAMMAR) printf("csample_opt -> sopt, csopt\n");
		    $$ = $1;
		  }
                | sample_options
                  {
		    if(ECHO_GRAMMAR) printf("csample_opt -> sopt\n");
		    $$ = $1;
                  }
;

gas_options : VARIABLE '=' aexpr
                  {
		    if(ECHO_GRAMMAR) printf("gas_opt -> , %s =  %.10g \n",$1->name,$3);
		    
		    if(execute)
		      {
			if( !strcmp($1->name,"r") ) params.r = $3;
			else if (!strcmp($1->name,"l") ) params.l = $3;
			else {
			  //                  if(VERBOSE)
			  printf("Warning : GAS: unknown parameter %s\n",$1->name);
			  exit(1);
			}
		      }
		  }   
                | VARIABLE '=' STR
                  {
		    if(ECHO_GRAMMAR) printf("gas_opt -> %s =  %s \n",$1->name,$3);
		    if(execute)
		      {
			if( !strcmp($1->name,"material") ) 
			  {
			    params.material = $3;
			    params.materialset = 1;
			  }
			//options.set_value($1->name,string($3));
		      }
		  }   
                | VARIABLE '=' aexpr ',' gas_options
                  {
		    if(ECHO_GRAMMAR) printf("gas_opt -> , %s =  %.10g \n",$1->name,$3);
		    
		    if(execute)
		      {
			if( !strcmp($1->name,"r") ) params.r = $3;
			else if (!strcmp($1->name,"l") ) params.l = $3;
			else {
			  //                  if(VERBOSE)
			  printf("Warning : GAS: unknown parameter %s\n",$1->name);
			  exit(1);
			}
		      }

		  }   
                | VARIABLE '=' STR ',' gas_options
                  {
		    if(ECHO_GRAMMAR) printf("csample_opt -> %s =  %s \n",$1->name,$3);
		    if(execute)
		      {
			  if( !strcmp($1->name,"material") ) 
			    {
			      params.material = $3;
			      params.materialset = 1;
			    }
		      }
		  }   
                | RANGE '='  VARIABLE '/' VARIABLE ',' gas_options
                  {
		    if(ECHO_GRAMMAR) printf("gas_opt -> range, csopt\n");

		  }
                | RANGE '='  VARIABLE '/' VARIABLE
                  {
		    if(ECHO_GRAMMAR) printf("gas_opt -> range\n");

                  }
                | RANGE '='  VARIABLE ',' gas_options
                  {
		    if(ECHO_GRAMMAR) printf("gas_opt -> range\n");
		    $$ = $3;
		  }
                | RANGE '='  VARIABLE
                  {
		    if(ECHO_GRAMMAR) printf("gas_opt -> range\n");
		    $$ = $3;
                  }
;

option_parameters : 
                  | VARIABLE '=' aexpr ',' option_parameters
                    {
		      if(execute)
			options.set_value($1->name,$3);
		    }   
                  | VARIABLE '=' aexpr
                    {
		      if(execute)
			options.set_value($1->name,$3);
		    } 
                  | VARIABLE '=' STR ',' option_parameters
                    {
		      if(execute)
			options.set_value($1->name,std::string($3));
		    }   
                  | VARIABLE '=' STR
                    {
		      if(execute)
			options.set_value($1->name,std::string($3));
		    }   
;

beam_parameters :
                | VARIABLE '=' aexpr ',' beam_parameters
                  {
		    if(execute)
		      options.set_value($1->name,$3);
		  }   
                | VARIABLE '=' aexpr
                  {
		    if(execute)
		      options.set_value($1->name,$3);
		  }   
                | VARIABLE '=' STR ',' beam_parameters
                  {
		    if(execute)
		      options.set_value($1->name,std::string($3));
		  }   
                | VARIABLE '=' STR
                  {
		    if(execute)
		      options.set_value($1->name,std::string($3));
		  }   
;

%%



int yyerror(const char *s)
{
  printf("%s at line %d , file %s\n",s, line_num, yyfilename);
  exit(1);
}

#ifdef __cplusplus
extern "C" {
#endif
int yywrap()
{
	return 1;
}
#ifdef __cplusplus
}
#endif<|MERGE_RESOLUTION|>--- conflicted
+++ resolved
@@ -613,7 +613,6 @@
 		  if(!strcmp($1->name,"taperlength")) {params.taperlength = $3; params.taperlengthset = 1;}
 		    else
 		  if(!strcmp($1->name,"flatlength")) {params.flatlength = $3; params.flatlengthset = 1;}
-<<<<<<< HEAD
                     else
 		  if(!strcmp($1->name,"at")) {params.at = $3; params.atset = 1;}  //position of an element within a sequence
 		    else
@@ -621,14 +620,6 @@
 		    else
                   if(VERBOSE) printf("Warning : unknown parameter %s\n",$1->name);
 		  
-=======
-                  /*   else */
-		  /* if(!strcmp($1->name,"at")) {params.at = $3; params.atset = 1;}  //position of an element within a sequence */
-		    else {
-		      //                  if(VERBOSE)
-		      printf("Warning : unknown parameter %s\n",$1->name);
-		    }
->>>>>>> 1250cdfe
 		}
 	    }
            | VARIABLE '=' vecexpr ',' parameters
@@ -912,13 +903,13 @@
 		   if(!strcmp($1->name,"scintmaterial")) 
 		     {
 		       params.scintmaterialset = 1;
-		       strcpy(params.scintmaterial, $3); 
+		       params.scintmaterial = $3; 
 		     } // material for a scintillator screen 
 		   else
 		   if(!strcmp($1->name,"airmaterial")) 
 		     {
 		       params.airmaterialset = 1;
-		       strcpy(params.airmaterial, $3); 
+		       params.airmaterial = $3; 
 		     } // material for air around scintillator screen 
 		    else
 		   if(!strcmp($1->name,"spec")) 
@@ -977,13 +968,13 @@
 			 if(!strcmp($1->name,"scintmaterial")) 
 			   {	 
 			     params.scintmaterialset = 1;
-			     strcpy(params.scintmaterial, $3);
+			     params.scintmaterial = $3;
 			   }
 			 else
 			   if(!strcmp($1->name,"airmaterial")) 
 			     {	 
 			       params.airmaterialset = 1;
-			       strcpy(params.airmaterial, $3);
+			       params.airmaterial = $3;
                          }
                        else
                          if(!strcmp($1->name,"tunnelMaterial")) 
