--- conflicted
+++ resolved
@@ -443,9 +443,6 @@
 screen : SCREEN ',' parameters
 ;
 
-awakescreen : AWAKESCREEN ',' parameters
-;
-
 transform3d : TRANSFORM3D ',' parameters
 ;
 
@@ -613,7 +610,6 @@
 		  if(!strcmp($1->name,"taperlength")) {params.taperlength = $3; params.taperlengthset = 1;}
 		    else
 		  if(!strcmp($1->name,"flatlength")) {params.flatlength = $3; params.flatlengthset = 1;}
-<<<<<<< HEAD
                     else
 		  if(!strcmp($1->name,"at")) {params.at = $3; params.atset = 1;}  //position of an element within a sequence
 		    else
@@ -623,14 +619,6 @@
 		    else
                   if(VERBOSE) printf("Warning : unknown parameter %s\n",$1->name);
 		  
-=======
-                  /*   else */
-		  /* if(!strcmp($1->name,"at")) {params.at = $3; params.atset = 1;}  //position of an element within a sequence */
-		    else {
-		      //                  if(VERBOSE)
-		      printf("Warning : unknown parameter : \"%s\"\n",$1->name);
-		    }
->>>>>>> 92c10502
 		}
 	    }
            | VARIABLE '=' vecexpr ',' parameters
@@ -690,7 +678,7 @@
                        }
 		    else {
 		      //                  if(VERBOSE)
-		      printf("Warning : unknown parameter : \"%s\"\n",$1->name);
+		      printf("Warning : unknown parameter %s\n",$1->name);
 		    }
 		 }
 	     }         
@@ -751,7 +739,7 @@
                        }
 		     else {
 		       //                  if(VERBOSE)
-		       printf("Warning : unknown parameter : \"%s\"\n",$1->name);
+		       printf("Warning : unknown parameter %s\n",$1->name);
 		     }
 		 }         
 	     }
@@ -763,8 +751,6 @@
                   printf("VARIABLE (%s) = aexpr(%.10g)\n",$1->name,$3);
 #endif
 		  if(!strcmp($1->name,"l")) { params.l = $3; params.lset = 1;} // length
-		  else
-		  if(!strcmp($1->name,"bmapZOffset")) { params.bmapZOffset = $3; params.bmapZOffsetset = 1;} // length
 		    else
 		  if(!strcmp($1->name,"B")) { params.B = $3; params.Bset = 1;} // dipole field 
 		    else 
@@ -778,16 +764,15 @@
 		    else 
 		  if(!strcmp($1->name,"k3")) { params.k3 = $3; params.k3set = 1;} // octupole coef.
 		    else 
-		      if(!strcmp($1->name,"angle")) { params.angle = $3; params.angleset = 1;} // dipole bending angle
-		      else
-			if(!strcmp($1->name,"phiAngleIn")) { params.phiAngleIn = $3; params.phiAngleInset = 1;} // element incoming angle
-			else
-		      if(!strcmp($1->name,"phiAngleOut")) { params.phiAngleOut = $3; params.phiAngleOutset = 1;} // element outgoing angle
-		      else
+		  if(!strcmp($1->name,"angle")) { params.angle = $3; params.angleset = 1;} // dipole bending angle
+		    else
+		  if(!strcmp($1->name,"phiAngleIn")) { params.phiAngleIn = $3; params.phiAngleInset = 1;} // element incoming angle
+		    else
+		  if(!strcmp($1->name,"phiAngleOut")) { params.phiAngleOut = $3; params.phiAngleOutset = 1;} // element outgoing angle
+		    else
 		  if(!strcmp($1->name,"beampipeThickness") ) 
 			      { params.beampipeThickness = $3; params.beampipeThicknessset = 1;}
 		    else
-
 		  if(!strcmp($1->name,"aper") ||!strcmp($1->name,"aperture") ) 
 			      { params.aper = $3; params.aperset = 1;}
 		    else
@@ -838,7 +823,7 @@
 		  else
 		  if(!strcmp($1->name,"tunnelOffsetX")) { params.tunnelOffsetX = $3; params.tunnelOffsetXset = 1;} // tunnel offset
 		    else
-		  if(!strcmp($1->name,"precisionRegion")) { params.precisionRegion = (int)$3; params.precisionRegionset = 1;} // tunnel offset
+		  if(!strcmp($1->name,"precisionRegion")) { params.precisionRegion = $3; params.precisionRegionset = 1;} // tunnel offset
 		    else
 		  if(!strcmp($1->name,"e1")) {;}  //
                     else
@@ -865,7 +850,7 @@
 		  /* if(!strcmp($1->name,"at")) {params.at = $3; params.atset = 1;}  //position of an element within a sequence */
 		  else {
 		      //                  if(VERBOSE)
-		      printf("Warning : unknown parameter : \"%s\"\n",$1->name);
+		      printf("Warning : unknown parameter %s\n",$1->name);
 		  }
 		}
 	    }
@@ -873,7 +858,7 @@
              {
 	       if(execute) 
 		 {
-#ifdef BDSDEBUG 
+#ifdef DEBUG 
                    printf("params,VARIABLE (%s) = str (%s)\n",$1->name,$3);
 #endif
 		   if(!strcmp($1->name,"geometry")) 
@@ -892,8 +877,8 @@
 		       {
 			 //ignore the "type attribute for the moment"
 		       }
-		     else
-		       if(!strcmp($1->name,"material")) 
+		   else
+		   if(!strcmp($1->name,"material")) 
 		       {
 			 params.materialset = 1;
 			 params.material = $3;
