/*
   bison grammar for the gmad parser
   Ilya Agapov, Steve Malton 2005-2007
   bdsim v.0.4
*/

%{

  extern int line_num;
  extern char* yyfilename;

  const int ECHO_GRAMMAR = 0; // print grammar rule expansion (for debugging)
  const int VERBOSE = 0; // print more output
  const int INTERACTIVE = 0; // print output of commands (like in interactive mode)
  /* for more debug with parser:
     1) set yydebug to 1 in parser.tab.c (needs to be reset as this file gets overwritten from time to time!) 
     2) add %debug below
     3) compile bison with "-t" flag. This is automatically done when CMAKE_BUILD_TYPE equals Debug
  */

#include "parser.h"

  int execute = 1;
  int element_count = 1; // for samplers , ranges etc.

%}

/* define stack type */
%union{
  double dval;
  int ival;
  struct symtab *symp;
  char *str;
  struct Array *array;
}

/* more debug output can be added with %debug" */
//%debug

%left '+' '-'
%left '*' '/'
%left '^' '<' '>' NE LE GE EQ
%nonassoc UMINUS
%nonassoc UPLUS

%token <dval> NUMBER
%token <symp> VARIABLE VECVAR FUNC 
%token <str> STR
%token MARKER ELEMENT DRIFT PCLDRIFT RF DIPOLE RBEND SBEND QUADRUPOLE SEXTUPOLE OCTUPOLE MULTIPOLE SCREEN AWAKESCREEN
%token SOLENOID COLLIMATOR RCOL ECOL LINE SEQUENCE SPOILER ABSORBER LASER TRANSFORM3D MUSPOILER
%token VKICK HKICK KICK
%token PERIOD APERTURE FILENAME GAS PIPE TUNNEL MATERIAL ATOM
%token BEAM OPTION PRINT RANGE STOP USE VALUE ECHO PRINTF SAMPLE CSAMPLE BETA0 TWISS DUMP
%token IF ELSE BEGN END LE GE NE EQ FOR
%token CUT

%type <dval> aexpr
%type <dval> expr
%type <symp> assignment
%type <array> vecexpr
%type <array> vectnum vectstr
%type <str> use_parameters
%type <ival> extension
%type <ival> newinstance
%type <symp> sample_options
%type <symp> csample_options
%type <symp> gas_options

/* printout format for debug output */
/*
%printer { fprintf (yyoutput, "%.10g", $$); } <dval>
%printer { fprintf (yyoutput, "%d", $$); } <ival>
%printer { fprintf (yyoutput, "\"%s\"", $$); } <str>
%printer { fprintf (yyoutput, "\"%s\"", $$->name); } <symp>
%printer { fprintf (yyoutput, "size %d, &%p", $$->size, (void*)$$->data); } <array>
%printer { fprintf (yyoutput, "<>"); } <>
*/

%%

input : 
      | input stmt ';'
       { 
	 if(ECHO_GRAMMAR) printf("input -> input stmt ';' \n");
       }
/*       | error input';' */
/* { */
/*   yyerrok; */
/* } */
;


stmt :          if_clause '{' stmt '}' { if(ECHO_GRAMMAR) printf("stmt -> IF '(' aexpr ')' stmt\n" ); execute = 1;}
              | if_clause '{' stmt '}' ELSE '{' stmt '}' 
                { if(ECHO_GRAMMAR) printf("stmt -> IF '(' bool_expr ')' ELSE stmt \n" ); }
              | atomic_stmt  { if(ECHO_GRAMMAR) printf("stmt -> atomic_stmt \n"); }
              | BEGN input END { if(ECHO_GRAMMAR) printf("stmt -> '{' stmt ';' atomic_stmt '}' \n"); }
;

if_clause: IF '(' aexpr ')' {if( ($3 > 0) && (execute > 0) ) execute = 1; else execute = 0;}
;

atomic_stmt : 
            | expr { if(ECHO_GRAMMAR) printf("atomic_stmt -> expr\n"); }
            | command  { if(ECHO_GRAMMAR) printf("atomic_stmt -> command\n"); }
            | decl  { if(ECHO_GRAMMAR) printf("atomic_stmt -> decl\n"); }
            | error
              {
		//yyerror(" : some error message\n"); 
		if(ECHO_GRAMMAR) printf("\natomic_stmt -> error\n");
	      }
;



decl : VARIABLE ':' marker
       {
	 if(execute)  {
	   if(ECHO_GRAMMAR) printf("decl -> VARIABLE (%s) : marker\n",$1->name);
	   // check parameters and write into element table
	   write_table(params,$1->name,_MARKER);
	   params.flush();
	 }
       }
     | VARIABLE ':' drift
       {
	 if(execute) {
	   if(ECHO_GRAMMAR) printf("decl -> VARIABLE (%s) : drift\n",$1->name);
	   // check parameters and write into element table
	   write_table(params,$1->name,_DRIFT);
	   params.flush();
	 }
       }
     | VARIABLE ':' pcldrift
       {
	 if(execute) {
	   if(ECHO_GRAMMAR) printf("decl -> VARIABLE (%s) : pcldrift (drift)\n",$1->name);
	   // check parameters and write into element table
	   write_table(params,$1->name,_DRIFT);
	   params.flush();
	 }
       } 
     | VARIABLE ':' rf
       {
	 if(execute) {
	   if(ECHO_GRAMMAR) printf("decl -> VARIABLE (%s) : rf\n",$1->name);
	   // check parameters and write into element table
	   write_table(params,$1->name,_RF);
	   params.flush();
	 }
       } 
     | VARIABLE ':' sbend
       {  
	 if(execute) {
	   if(ECHO_GRAMMAR) printf("decl -> VARIABLE (%s) : sbend\n",$1->name);
	   // check parameters and write into element table
	   write_table(params,$1->name,_SBEND);
	   params.flush();
	 }
       }
     | VARIABLE ':' rbend
       {
         if(execute) {
           if(ECHO_GRAMMAR) printf("decl -> VARIABLE (%s) : rbend\n",$1->name);
           // check parameters and write into element table
           write_table(params,$1->name,_RBEND);
           params.flush();
         }
       }

    | VARIABLE ':' vkick
       {  
	 if(execute) {
	   if(ECHO_GRAMMAR) printf("decl -> VARIABLE (%s) : vkick\n",$1->name);
	   // check parameters and write into element table
	   write_table(params,$1->name,_VKICK);
	   params.flush();
	 }
       }
    | VARIABLE ':' hkick
       {  
	 if(execute) {
	   if(ECHO_GRAMMAR) printf("decl -> VARIABLE (%s) : hkick\n",$1->name);
	   // check parameters and write into element table
	   write_table(params,$1->name,_HKICK);
	   params.flush();
	 }
       }
     | VARIABLE ':' quad
       {
	 if(execute)       
	   {
	     if(ECHO_GRAMMAR) printf("decl -> VARIABLE : quad %s \n",$1->name);
	     // check parameters and write into element table
	     write_table(params,$1->name,_QUAD);
	     params.flush();
	   }
       }
     | VARIABLE ':' sextupole
       {
	 if(execute)
	   {
	     if(ECHO_GRAMMAR) printf("decl -> VARIABLE : sext %s \n",$1->name);
	     // check parameters and write into element table
	     write_table(params,$1->name,_SEXTUPOLE);
	     params.flush();
	   }
       }
     | VARIABLE ':' octupole
       {
	 if(execute)
	   {
	     if(ECHO_GRAMMAR) printf("VARIABLE : octupole %s \n",$1->name);
	     // check parameters and write into element table
	     write_table(params,$1->name,_OCTUPOLE);
	     params.flush();
	   }
       }
     | VARIABLE ':' multipole
       {
	 if(execute)
	   {	 
	     if(ECHO_GRAMMAR) printf("VARIABLE : multipole %s \n",$1->name);
	     // check parameters and write into element table
	     write_table(params,$1->name,_MULT);
	     params.flush();	 
	   }
       }
     | VARIABLE ':' solenoid
       {
	 if(execute)       
	   {
	     if(ECHO_GRAMMAR) printf("decl -> VARIABLE : solenoid %s \n",$1->name);
	     // check parameters and write into element table
	     write_table(params,$1->name,_SOLENOID);
	     params.flush();
	   }
       }
     | VARIABLE ':' rcol
       {
	 if(execute)
	   {
	     if(ECHO_GRAMMAR) printf("VARIABLE : rcol %s \n",$1->name);
	     // check parameters and write into element table
	     write_table(params,$1->name,_RCOL);
	     params.flush();
	   }
       }
     | VARIABLE ':' ecol
       {
	 if(execute)
	   {
	     if(ECHO_GRAMMAR) printf("VARIABLE : ecol %s \n",$1->name);
	     // check parameters and write into element table
	     write_table(params,$1->name,_ECOL);
	     params.flush();
	   }
       }
     | VARIABLE ':' muspoiler
       {
	 if(execute)
	   {
	     if(ECHO_GRAMMAR) printf("VARIABLE : muspoiler %s \n",$1->name);
	     // check parameters and write into element table
	     write_table(params,$1->name,_MUSPOILER);
	     params.flush();
	   }
       }
     | VARIABLE ':' element
       {
	 if(execute)
	   {	 
	     if(ECHO_GRAMMAR) printf("VARIABLE : element %s \n",$1->name);
	     // check parameters and write into element table
	     write_table(params,$1->name,_ELEMENT);
	     params.flush();	 
	   }
       }
     | VARIABLE ':' laser
       {
	 if(execute)
	   {	 
	     if(ECHO_GRAMMAR) printf("VARIABLE : laser %s \n",$1->name);
	     // check parameters and write into element table
	     write_table(params,$1->name,_LASER);
	     params.flush();	 
	   }
       }
     | VARIABLE ':' screen
       {
	 if(execute) {
	   if(ECHO_GRAMMAR) printf("decl -> VARIABLE (%s) : screen\n",$1->name);
	   // check parameters and write into element table
	   write_table(params,$1->name,_SCREEN);
	   params.flush();
	 }
       }
     | VARIABLE ':' awakescreen
       {
	 if(execute) {
	   if(ECHO_GRAMMAR) printf("decl -> VARIABLE (%s) : awakescreen\n",$1->name);
	   // check parameters and write into element table
	   write_table(params,$1->name,_AWAKESCREEN);
	   params.flush();
	 }
       }
     | VARIABLE ':' transform3d
       {
	 if(execute)
	   {	 
	     if(ECHO_GRAMMAR) printf("VARIABLE : transform3d %s \n",$1->name);
	     // check parameters and write into element table
	     write_table(params,$1->name,_TRANSFORM3D);
	     params.flush();	 
	   }
       }
     | VARIABLE ':' line 
       {
	 if(execute)
	   {
	     // create entry in the main table and add pointer to the parsed sequence
	     if(ECHO_GRAMMAR) printf("VARIABLE : LINE %s\n",$1->name);
	     // copy tmp_list to params
	     write_table(params,$1->name,_LINE,new std::list<struct Element>(tmp_list));
	     // clean list
	     tmp_list.clear();
	   }
       }     
     | VARIABLE ':' sequence
       {
	 if(execute)
	   {
             // create entry in the main table and add pointer to the parsed sequence
	     if(ECHO_GRAMMAR) printf("VARIABLE : SEQUENCE %s\n",$1->name);
	     // copy tmp_list to params
	     write_table(params,$1->name,_SEQUENCE,new std::list<struct Element>(tmp_list));
	     // clean list
	     tmp_list.clear();
	   }
       }
     | VARIABLE ':' extension
       {
	 if(execute)
	   {
	     if(ECHO_GRAMMAR) printf("decl -> VARIABLE : VARIABLE, %s  :  %s\n",$1->name, typestr($3));
	     if($3 != _NONE)
	       {
		 write_table(params,$1->name,$3);
	       }
	     params.flush();
	   }
       }
     | VARIABLE ':' newinstance
       {
         if(execute)
	   {
	     if(ECHO_GRAMMAR) printf("decl -> VARIABLE : VARIABLE, %s  :  %s\n",$1->name, typestr($3));
	     if($3 != _NONE)
	       {
		 write_table(params,$1->name,$3);
	       }
	     params.flush();
	   }
       }
       | VARIABLE ',' parameters
       {
	 if(execute)
	   {
	     if(ECHO_GRAMMAR) printf("edit : VARIABLE parameters   -- %s \n",$1->name);
	     std::list<struct Element>::iterator it = element_list.find($1->name);
	     std::list<struct Element>::iterator iterEnd = element_list.end();
	     if(it == iterEnd)
	       {
		 //if(VERBOSE) 
		 printf("type %s has not been defined\n",$1->name);
	       }
	     else
	       {
		 // inherit properties from the base type
		 params.inherit_properties(*it);
	       }
		
	     if(ECHO_GRAMMAR) printf("decl -> VARIABLE : VARIABLE, %s  :  %s\n",$1->name, typestr((*it).type));
	     if((*it).type != _NONE)
	       {
		 write_table(params,$1->name,(*it).type);
	       }
	     params.flush();
	   }
       }
     | VARIABLE ':' matdef
       {
	 if(execute)
	   {
	     if(ECHO_GRAMMAR) printf("decl -> VARIABLE : Material, %s \n",$1->name);
	     write_table(params,$1->name,_MATERIAL);
	     params.flush();
	   }
       }
     | VARIABLE ':' atom
       {
         if(execute)
           {
             if(ECHO_GRAMMAR) printf("decl -> VARIABLE : Atom, %s \n",$1->name);
             write_table(params,$1->name,_ATOM);
             params.flush();
           }
       }
;

marker : MARKER ;

drift : DRIFT ',' parameters
;

pcldrift : PCLDRIFT ',' parameters
;

rf : RF ',' parameters
;

sbend : SBEND ',' parameters
;

rbend : RBEND ',' parameters
;

vkick : VKICK ',' parameters
;

hkick : HKICK ',' parameters
;

quad : QUADRUPOLE ',' parameters
;

sextupole : SEXTUPOLE ',' parameters
;

octupole : OCTUPOLE ',' parameters
;

multipole : MULTIPOLE ',' parameters
;

solenoid : SOLENOID ',' parameters
;

ecol : ECOL ',' parameters
;

muspoiler : MUSPOILER ',' parameters
;

rcol : RCOL ',' parameters
;

laser : LASER ',' parameters
;

screen : SCREEN ',' parameters
;

awakescreen : AWAKESCREEN ',' parameters
;

transform3d : TRANSFORM3D ',' parameters
;

element : ELEMENT ',' parameters
;

matdef : MATERIAL ',' parameters
;

atom : ATOM ',' parameters
;

extension : VARIABLE ',' parameters
            {
	      if(execute)
		{	 
		  if(ECHO_GRAMMAR) printf("extension : VARIABLE parameters   -- %s \n",$1->name);
		  std::list<struct Element>::iterator it = element_list.find($1->name);
		  std::list<struct Element>::iterator iterEnd = element_list.end();
		  if(it == iterEnd)
		    {
		      //		      if(VERBOSE) 
		      printf("type %s has not been defined\n",$1->name);
		      $$ = _NONE;
		    }
		  else
		    {
		      // inherit properties from the base type
		      $$ = (*it).type;
		      params.inherit_properties(*it);
		    }
		  
		}
	    }
;

newinstance : VARIABLE 
            {
	      if(execute)
		{	 
		  if(ECHO_GRAMMAR) printf("newinstance : VARIABLE -- %s \n",$1->name);
		  std::list<struct Element>::iterator it = element_list.find($1->name);
		  std::list<struct Element>::iterator iterEnd = element_list.end();
		  if(it == iterEnd)
		    {
		      // if(VERBOSE)
		      printf("type %s has not been defined\n",$1->name);
		      $$ = _NONE;
		    }
		  else
		    {
		      // inherit properties from the base type
		      $$ = (*it).type;
		      params.inherit_properties(*it);
		    }
		  
		}
	    }
;

parameters: 
          | VARIABLE '=' aexpr ',' parameters
            {
	      if(execute)
		{
#ifdef BDSDEBUG 
                  printf("parameters, VARIABLE(%s) = aexpr(%.10g)\n",$1->name,$3);
#endif
		  if(!strcmp($1->name,"l")) { params.l = $3; params.lset = 1;} // length
		  else
		  if(!strcmp($1->name,"bmapZOffset")) { params.bmapZOffset = $3; params.bmapZOffsetset = 1;} // field map z offset
		    else
	          if(!strcmp($1->name,"B")) { params.B = $3; params.Bset = 1;} // dipole field
		    else 
		  if(!strcmp($1->name,"ks")) { params.ks = $3; params.ksset = 1;} // solenoid strength
		    else
		  if(!strcmp($1->name,"k0")) { params.k0 = $3; params.k0set = 1;} // dipole coef.
		    else 
		  if(!strcmp($1->name,"k1")) { params.k1 = $3; params.k1set = 1;} // quadrupole coef. 
		    else
		  if(!strcmp($1->name,"k2")) { params.k2 = $3; params.k2set = 1;} // sextupole coef.
		    else 
		  if(!strcmp($1->name,"k3")) { params.k3 = $3; params.k3set = 1;} // octupole coef.
		    else 
		  if(!strcmp($1->name,"angle")) { params.angle = $3; params.angleset = 1;} // dipole bending angle
		  else
		  if(!strcmp($1->name,"phiAngleIn")) { params.phiAngleIn = $3; params.phiAngleInset = 1;} // element incoming angle
		  else
		  if(!strcmp($1->name,"phiAngleOut")) { params.phiAngleOut = $3; params.phiAngleOutset = 1;} // element outgoing angle
		  else
		   if(!strcmp($1->name,"beampipeThickness") ) 
		      { params.beampipeThickness = $3; params.beampipeThicknessset = 1;}
		    else
<<<<<<< HEAD
=======
		  if(!strcmp($1->name,"aper") ||!strcmp($1->name,"aperture") ) 
		      { params.aper = $3; params.aperset = 1;}
		    else
>>>>>>> 69202a27
		  if(!strcmp($1->name,"aper1") ||!strcmp($1->name,"aperture1") )  // new aperture model 
		    { params.aper1 = $3; params.aper1set = 1;}
		    else
		  if(!strcmp($1->name,"aper2") ||!strcmp($1->name,"aperture2") ) 
		    { params.aper2 = $3; params.aper2set = 1;}
		    else
		  if(!strcmp($1->name,"aper3") ||!strcmp($1->name,"aperture3") ) 
		    { params.aper3 = $3; params.aper3set = 1;}
		    else
		  if(!strcmp($1->name,"aper4") ||!strcmp($1->name,"aperture4") ) 
		    { params.aper4 = $3; params.aper4set = 1;}
		    else
		  if(!strcmp($1->name,"outerDiameter")) 
		    { params.outerDiameter = $3; params.outerDiameterset = 1;}
		    else
<<<<<<< HEAD
		  if(!strcmp($1->name,"boxSize")) //for backwards compatability 
		    { params.outerDiameter = $3; params.outerDiameterset = 1;}
=======
		  if(!strcmp($1->name,"outR") ) { params.outR = $3; params.outRset = 1;}
>>>>>>> 69202a27
		    else
		  if(!strcmp($1->name,"xsize") ) { params.xsize = $3; params.xsizeset = 1;}
		    else
		  if(!strcmp($1->name,"ysize") ) { params.ysize = $3; params.ysizeset = 1;}
		    else
		  if(!strcmp($1->name,"tilt")) { params.tilt = $3; params.tiltset = 1;}
		    else
		  if(!strcmp($1->name,"x")) {params.xdir = $3; params.xdirset = 1;} // x direction
		    else
		  if(!strcmp($1->name,"y")) {params.ydir = $3; params.ydirset = 1;} // y direction 
		    else
		  if(!strcmp($1->name,"z")) {params.zdir = $3; params.zdirset = 1;} // z direction 
		    else
		  if(!strcmp($1->name,"phi")) {params.phi = $3; params.phiset = 1;}  // polar angle
		    else
		  if(!strcmp($1->name,"theta"))  {params.theta = $3; params.thetaset = 1;} 
		  // azimuthal angle
		    else
		  if(!strcmp($1->name,"psi"))  {params.psi = $3; params.psiset = 1;} // 3rd  angle
		  else
		  if(!strcmp($1->name,"gradient"))  {params.gradient = $3; params.gradientset = 1;} // rf voltage
		  else
		  if(!strcmp($1->name,"fint")) {;} // fringe field parameters
		  else
		  if(!strcmp($1->name,"fintx")) {;}  //
		  else
		  if(!strcmp($1->name,"tunnelRadius")) { params.tunnelRadius = $3; params.tunnelRadiusset = 1;} // tunnel radius
		  else
		  if(!strcmp($1->name,"tunnelOffsetX")) { params.tunnelOffsetX = $3; params.tunnelOffsetXset = 1;} // tunnel offset
		  else
		  if(!strcmp($1->name,"precisionRegion")) { params.precisionRegion = (int)$3; params.precisionRegionset = 1;} // tunnel offset
		    else
		  if(!strcmp($1->name,"e1")) {;}  //
                    else
		  if(!strcmp($1->name,"e2")) {;}  //
                    else
		  if(!strcmp($1->name,"hgap")) {params.hgap = $3; params.hgapset=1;}  //
		    else
		  if(!strcmp($1->name,"A")) {params.A = $3; params.Aset = 1;}  // mass number
		    else
		  if(!strcmp($1->name,"Z")) {params.Z = $3; params.Zset = 1;}  // atomic number
		    else
		  if(!strcmp($1->name,"density")) {params.density = $3; params.densityset = 1;}  // density
                    else
		  if(!strcmp($1->name,"T")) {params.temper = $3; params.temperset = 1;}  // temperature
		    else
		  if(!strcmp($1->name,"P")) {params.pressure = $3; params.pressureset = 1;}  // pressure
		    else
		  if(!strcmp($1->name,"waveLength")) {params.waveLength = $3; params.waveLengthset = 1;}
		    else
		  if(!strcmp($1->name,"taperlength")) {params.taperlength = $3; params.taperlengthset = 1;}
		    else
		  if(!strcmp($1->name,"flatlength")) {params.flatlength = $3; params.flatlengthset = 1;}
                    else
		  if(!strcmp($1->name,"at")) {params.at = $3; params.atset = 1;}  //position of an element within a sequence
		    else
                  if(!strcmp($1->name,"tscint")) { params.tscint = $3; params.tscintset = 1;} // thickness for a scintillator screen 
		  else
                  if(!strcmp($1->name,"twindow")) { params.twindow = $3; params.twindowset = 1;} // thickness for a scintillator screen window 
		    else
                  if(VERBOSE) printf("Warning : unknown parameter %s\n",$1->name);
		  
		}
	    }
           | VARIABLE '=' vecexpr ',' parameters
             {
	       if(execute) 
		 {
#ifdef BDSDEBUG 
                   printf("params,VARIABLE (%s) = vecexpr (%d)\n",$1->name,$3->size);
#endif
                   if(!strcmp($1->name,"knl")) 
		     {
		       params.knlset = 1;
		       set_vector(params.knl,$3);
		       delete[] $3->data;
		     } 
		   else
		     if(!strcmp($1->name,"ksl")) 
		       {
			 params.kslset = 1;
			 set_vector(params.ksl,$3);
			 delete[] $3->data;
		       }
                     else
		     if(!strcmp($1->name,"blmLocZ")) 
		       {
			 params.blmLocZset = 1;
			 set_vector(params.blmLocZ,$3);
			 delete[] $3->data;
		       }
		   else
		     if(!strcmp($1->name,"blmLocTheta")) 
		       {
			 params.blmLocThetaset = 1;
			 set_vector(params.blmLocTheta,$3);
			 delete[] $3->data;
		       }
                   else
                     if(!strcmp($1->name,"components"))
                       {
                         params.componentsset = 1;
                         set_vector(params.components,$3);
                         $3->symbols.clear();
                       } 
                   else
                     if(!strcmp($1->name,"componentsWeights"))
                       {
                         params.componentsWeightsset = 1;
                         set_vector(params.componentsWeights,$3);
                         delete[] $3->data;
                       }
                   else
                     if(!strcmp($1->name,"componentsFractions"))
                       {
                         params.componentsFractionsset = 1;
                         set_vector(params.componentsFractions,$3);
                         delete[] $3->data;
                       }
		    else {
		      //                  if(VERBOSE)
		      printf("Warning : unknown parameter %s\n",$1->name);
		    }
		 }
	     }         
           | VARIABLE '=' vecexpr
             {
	       if(execute) 
		 {
#ifdef BDSDEBUG 
                   printf("VARIABLE (%s) = vecexpr (%d)\n",$1->name,$3->size);
#endif
		   if(!strcmp($1->name,"knl")) 
		     {
		       params.knlset = 1;
		       set_vector(params.knl,$3);
		       delete[] $3->data;
		     } 
		   else
		     if(!strcmp($1->name,"ksl")) 
		       {
			 params.kslset = 1;
			 set_vector(params.ksl,$3);
			 delete[] $3->data;
		       }
                     else
		       if(!strcmp($1->name,"blmLocZ")) 
			 {
			   params.blmLocZset = 1;
			   set_vector(params.blmLocZ,$3);
			   delete[] $3->data;
			 }
		       else
			 if(!strcmp($1->name,"blmLocTheta")) 
			   {
			     params.blmLocThetaset = 1;
			     set_vector(params.blmLocTheta,$3);
			     delete[] $3->data;
			   }
			 else
                     if(!strcmp($1->name,"components"))
                       {
                         params.componentsset = 1;
                         set_vector(params.components,$3);
                         delete[] $3->data;
                       }
                   else
                     if(!strcmp($1->name,"componentsWeights"))
                       {
                         params.componentsWeightsset = 1;
                         set_vector(params.componentsWeights,$3);
                         delete[] $3->data;
                       }
                   else
                     if(!strcmp($1->name,"componentsFractions"))
                       {
                         params.componentsFractionsset = 1;
                         set_vector(params.componentsFractions,$3);
                         delete[] $3->data;
                       }
		     else {
		       //                  if(VERBOSE)
		       printf("Warning : unknown parameter %s\n",$1->name);
		     }
		 }         
	     }
          | VARIABLE '=' aexpr
            {
	      if(execute)
		{
#ifdef BDSDEBUG 
                  printf("VARIABLE (%s) = aexpr(%.10g)\n",$1->name,$3);
#endif
		  if(!strcmp($1->name,"l")) { params.l = $3; params.lset = 1;} // length
		    else
		  if(!strcmp($1->name,"B")) { params.B = $3; params.Bset = 1;} // dipole field 
		    else 
		  if(!strcmp($1->name,"ks")) { params.ks = $3; params.ksset = 1;} // solenoid strength
		    else
		  if(!strcmp($1->name,"k0")) { params.k0 = $3; params.k0set = 1;} // dipole coef.
		    else 
		  if(!strcmp($1->name,"k1")) { params.k1 = $3; params.k1set = 1;} // quadrupole coef.
		    else
		  if(!strcmp($1->name,"k2")) { params.k2 = $3; params.k2set = 1;} // sextupole coef.
		    else 
		  if(!strcmp($1->name,"k3")) { params.k3 = $3; params.k3set = 1;} // octupole coef.
		    else 
		  if(!strcmp($1->name,"angle")) { params.angle = $3; params.angleset = 1;} // dipole bending angle
		    else
		  if(!strcmp($1->name,"phiAngleIn")) { params.phiAngleIn = $3; params.phiAngleInset = 1;} // element incoming angle
		    else
		  if(!strcmp($1->name,"phiAngleOut")) { params.phiAngleOut = $3; params.phiAngleOutset = 1;} // element outgoing angle
		    else
		  if(!strcmp($1->name,"beampipeThickness") ) 
			      { params.beampipeThickness = $3; params.beampipeThicknessset = 1;}
<<<<<<< HEAD
		  else
=======
		    else
		  if(!strcmp($1->name,"aper") ||!strcmp($1->name,"aperture") ) 
			      { params.aper = $3; params.aperset = 1;}
		    else
>>>>>>> 69202a27
		  if(!strcmp($1->name,"aper1") ||!strcmp($1->name,"aperture1") )  // new aperture model 
		    { params.aper1 = $3; params.aper1set = 1;}
		    else
		  if(!strcmp($1->name,"aper2") ||!strcmp($1->name,"aperture2") ) 
		    { params.aper2 = $3; params.aper2set = 1;}
		    else
		  if(!strcmp($1->name,"aper3") ||!strcmp($1->name,"aperture3") ) 
		    { params.aper3 = $3; params.aper3set = 1;}
		    else
		  if(!strcmp($1->name,"aper4") ||!strcmp($1->name,"aperture4") ) 
		    { params.aper4 = $3; params.aper4set = 1;}
		    else
<<<<<<< HEAD
		  if(!strcmp($1->name,"outerDiameter")) 
		    { params.outerDiameter = $3; params.outerDiameterset = 1;}
		    else
		  if(!strcmp($1->name,"boxSize")) //for backwards compatability 
		    { params.outerDiameter = $3; params.outerDiameterset = 1;}
		  else
=======
		  if(!strcmp($1->name,"boxSize")) 
		    { params.boxSize = $3; params.boxSizeset = 1;}
		    else
		  if(!strcmp($1->name,"outR") ) { params.outR = $3; params.outRset = 1;}
		    else
>>>>>>> 69202a27
		  if(!strcmp($1->name,"xsize") ) { params.xsize = $3; params.xsizeset = 1;}
		    else
		  if(!strcmp($1->name,"ysize") ) { params.ysize = $3; params.ysizeset = 1;}
		    else
		  if(!strcmp($1->name,"tilt")) { params.tilt = $3; params.tiltset = 1;}
		    else
		  if(!strcmp($1->name,"x")) {params.xdir = $3; params.xdirset = 1;} // x direction
		    else
		  if(!strcmp($1->name,"y")) {params.ydir = $3; params.ydirset = 1;} // y direction 
		    else
		  if(!strcmp($1->name,"z")) {params.zdir = $3; params.zdirset = 1;} // z direction 
		    else
		  if(!strcmp($1->name,"phi")) {params.phi = $3; params.phiset = 1;}  // polar angle
		    else
		  if(!strcmp($1->name,"theta"))  {params.theta = $3; params.thetaset = 1;} // azimuthal angle
		    else
		  if(!strcmp($1->name,"psi"))  {params.psi = $3; params.psiset = 1;} // 3rd angle
		    else
		  if(!strcmp($1->name,"gradient"))  {params.gradient = $3; params.gradientset = 1;} // rf voltage
		    else
		  if(!strcmp($1->name,"fint")) {;} // fringe field parameters
		  else
		  if(!strcmp($1->name,"fintx")) {;}  //
		  else
		  if(!strcmp($1->name,"tunnelRadius")) { params.tunnelRadius = $3; params.tunnelRadiusset = 1;} // tunnel radius
		  else
		  if(!strcmp($1->name,"tunnelOffsetX")) { params.tunnelOffsetX = $3; params.tunnelOffsetXset = 1;} // tunnel offset
		  else
		    if(!strcmp($1->name,"precisionRegion")) { params.precisionRegion = (int)$3; params.precisionRegionset = 1;} // tunnel offset
		    else
		  if(!strcmp($1->name,"e1")) {;}  //
                    else
		  if(!strcmp($1->name,"e2")) {;}  //
		    else
		  if(!strcmp($1->name,"hgap")) {params.hgap = $3; params.hgapset=1;}  //
		    else
		  if(!strcmp($1->name,"A")) {params.A = $3; params.Aset = 1;}  // mass number
		    else
		  if(!strcmp($1->name,"Z")) {params.Z = $3; params.Zset = 1;}  // atomic number
		    else
		  if(!strcmp($1->name,"density")) {params.density = $3; params.densityset = 1;}  // density
                    else
		  if(!strcmp($1->name,"T")) {params.temper = $3; params.temperset = 1;}  // temperature
		    else
		  if(!strcmp($1->name,"P")) {params.pressure = $3; params.pressureset = 1;}  // pressure
		    else
		  if(!strcmp($1->name,"waveLength")) {params.waveLength = $3; params.waveLengthset = 1;}
		    else
		  if(!strcmp($1->name,"taperlength")) {params.taperlength = $3; params.taperlengthset = 1;}
		    else
		  if(!strcmp($1->name,"flatlength")) {params.flatlength = $3; params.flatlengthset = 1;}
                  /*   else */
		  /* if(!strcmp($1->name,"at")) {params.at = $3; params.atset = 1;}  //position of an element within a sequence */
		  else {
		      //                  if(VERBOSE)
		      printf("Warning : unknown parameter %s\n",$1->name);
		  }
		}
	    }
          | VARIABLE '=' STR ',' parameters
             {
	       if(execute) 
		 {
#ifdef BDSDEBUG 
                   printf("params,VARIABLE (%s) = str (%s)\n",$1->name,$3);
#endif
		   if(!strcmp($1->name,"geometry")) 
		     {
		       params.geomset = 1;
		       params.geometry = $3;
		     } 
		   else
		     if(!strcmp($1->name,"bmap")) 
		       {
			 params.geomset = 1;
			 params.bmap = $3;
		       }
		   else 
		     if(!strcmp($1->name,"type")) 
		       {
			 //ignore the "type attribute for the moment"
		       }
		   else
		   if(!strcmp($1->name,"outerMaterial")) 
		       {
			 params.outerMaterialset = 1;
			 params.outerMaterial = $3;
		       }
		   else
		   if(!strcmp($1->name,"material")) 
		       {	 
			 params.materialset = 1;
			 params.material = $3;
		       }
		   else
		   if(!strcmp($1->name,"magnetGeometryType")) 
		       {
		         params.magnetGeometryTypeset = 1;
		         params.magnetGeometryType = $3;
		       }
		   else
		   if(!strcmp($1->name,"apertureType"))
		       {
			 params.apertureTypeset = 1;
			 params.apertureType = $3;
		       }
		   else
		   if(!strcmp($1->name,"beampipeMaterial"))
			 {
			   params.beampipeMaterialset = 1;
			   params.beampipeMaterial = $3;
			 }
		   else
		   if(!strcmp($1->name,"tunnelMaterial")) 
		       {
			 params.tunnelmaterialset = 1;
			 params.tunnelMaterial = $3;
		       }
		   else 
		   if(!strcmp($1->name,"tunnelCavityMaterial")) 
		       {
			 params.tunnelcavitymaterialset = 1;
			 params.tunnelCavityMaterial = $3;
		       }
		   else 
		   if(!strcmp($1->name,"scintmaterial")) 
		     {
		       params.scintmaterialset = 1;
		       params.scintmaterial = $3; 
		     } // material for a scintillator screen 
		   else
		   if(!strcmp($1->name,"windowmaterial")) 
		     {
		       params.windowmaterialset = 1;
		       params.windowmaterial = $3; 
		     } // material for a scintillator screen window
		   else
		   if(!strcmp($1->name,"airmaterial")) 
		     {
		       params.airmaterialset = 1;
		       params.airmaterial = $3; 
		     } // material for air around scintillator screen 
		    else
		   if(!strcmp($1->name,"spec")) 
		       {
			 params.specset = 1;
			 params.spec = $3;
		       }
                   else 
                   if(!strcmp($1->name,"symbol"))
                       {
                         params.symbolset = 1;
                         params.symbol = $3;
                       }
		   else 
                   if(!strcmp($1->name,"state"))
                       {
                         params.stateset = 1;
                         params.state = $3;
                       }
		    else {
		      //                  if(VERBOSE)
		      printf("Warning : unknown parameter : \"%s\"\n",$1->name);
		    }
		 }
	     }         
           | VARIABLE '=' STR
             {
	       if(execute) 
		 {
#ifdef BDSDEBUG 
                   printf("VARIABLE (%s) = str (%s)\n",$1->name,$3);
#endif
		   if(!strcmp($1->name,"geometry")) 
		     {
		       params.geomset = 1;
		       params.geometry = $3;
		     } 
		   else
		     if(!strcmp($1->name,"bmap")) 
		       {
			 params.geomset = 1;
			 params.bmap = $3;
		       }
		     else 
		     if(!strcmp($1->name,"type")) 
		       {
			 //ignore the "type attribute for the moment"
		       }
                     else
                       if(!strcmp($1->name,"outerMaterial")) 
                         {	 
                           params.outerMaterialset = 1;
                           params.outerMaterial = $3;
                         }
                       else
		       if(!strcmp($1->name,"material")) 
                         {	 
                           params.materialset = 1;
                           params.material = $3;
                         }
                       else
                       if(!strcmp($1->name,"tunnelMaterial")) 
		       {
			 params.tunnelmaterialset = 1;
			 params.tunnelMaterial = $3;
		       }
		       else
		       if(!strcmp($1->name,"apertureType"))
			 {
			   params.apertureTypeset = 1;
			   params.apertureType = $3;
			 }
		       else
		       if(!strcmp($1->name,"magnetGeometryType")) 
		       {
		         params.magnetGeometryTypeset = 1;
		         params.magnetGeometryType = $3;
		       }
		       else
		       if(!strcmp($1->name,"beampipeMaterial"))
			 {
			   params.beampipeMaterialset = 1;
			   params.beampipeMaterial = $3;
			 }
		       else
                         if(!strcmp($1->name,"tunnelCavityMaterial")) 
		       {
			 params.tunnelcavitymaterialset = 1;
			 params.tunnelCavityMaterial = $3;
		       }
                       else
			 if(!strcmp($1->name,"scintmaterial")) 
			   {	 
			     params.scintmaterialset = 1;
			     params.scintmaterial = $3;
			   }
			 else if(!strcmp($1->name,"windowmaterial")) 
			   {	 
			     params.windowmaterialset = 1;
			     params.windowmaterial = $3;
			   }
			 else
			   if(!strcmp($1->name,"airmaterial")) 
			     {	 
			       params.airmaterialset = 1;
			       params.airmaterial = $3;
                         }
                     else
                   if(!strcmp($1->name,"spec")) 
		       {
			 params.specset = 1;
			 params.spec = $3;
		       }
		   else 
                   if(!strcmp($1->name,"symbol"))
                       {
                         params.symbolset = 1;
                         params.symbol = $3;
                       }
		   else 
                   if(!strcmp($1->name,"state"))
                       {
                         params.stateset = 1;
                         params.state = $3;
                       }
		    else {
		      //                  if(VERBOSE)
		      printf("Warning : unknown parameter : \"%s\"\n",$1->name);
		    }
		 }         
	     }

line : LINE '=' '(' element_seq ')'
;

line : LINE '=' '-' '(' rev_element_seq ')'
;

//sequence : SEQUENCE ',' params ',' '(' element_seq ')'
//;

//sequence : SEQUENCE ',' params ',' '-' '(' rev_element_seq ')'
//;

sequence : SEQUENCE '=' '(' seq_element_seq ')'
;


element_seq : 
            | VARIABLE ',' element_seq
              {
		if(execute)
		  {
#ifdef BDSDEBUG 
                    printf("matched sequence element, %s\n",$1->name);
#endif
		    // add to temporary element sequence
		    {
		      struct Element e;
		      e.name = $1->name;
		      e.type = _LINE;
		      e.lst = NULL;
		      tmp_list.push_front(e);
		    }
		  }
	      }
            | VARIABLE '*' NUMBER ',' element_seq
              {
		if(execute)
		  {
#ifdef BDSDEBUG 
                    printf("matched sequence element, %s * %d \n",$1->name,(int)$3);
#endif
		    // add to temporary element sequence
		    {
		      struct Element e;
		      e.name = $1->name;
		      e.type = _LINE;
		      e.lst = NULL;
		      for(int i=0;i<(int)$3;i++)
			tmp_list.push_front(e);
		    }
		  }
	      }
            | NUMBER '*' VARIABLE ',' element_seq
              {
		if(execute)
		  {
#ifdef BDSDEBUG 
                    printf("matched sequence element, %s * %d \n",$3->name,(int)$1);
#endif
                    // add to temporary element sequence
		    {
		      struct Element e;
		      e.name = $3->name;
		      e.type = _LINE;
		      e.lst = NULL;
		      for(int i=0;i<(int)$1;i++)
			tmp_list.push_front(e);
		    }
		  }
	      }
            | VARIABLE
              {
		if(execute)
		  {
#ifdef BDSDEBUG 
                    printf("matched last sequence element, %s\n",$1->name);
#endif
                    // add to temporary element sequence
		    {
		      struct Element e;
		      e.name = $1->name;
		      e.type = _LINE;
		      e.lst = NULL;
		      tmp_list.push_front(e);
		    }
		  }
	      }
           | VARIABLE '*' NUMBER
              {
		if(execute)
		  {
#ifdef BDSDEBUG 
                    printf("matched last sequence element, %s * %d\n",$1->name,(int)$3);
#endif
                    // add to temporary element sequence
		    {
		      struct Element e;
		      e.name = $1->name;
		      e.type = _LINE;
		      e.lst = NULL;
		      for(int i=0;i<(int)$3;i++)
			tmp_list.push_front(e);
		    }
		  }
	      }
            | NUMBER '*' VARIABLE
              {
		if(execute)
		  {
#ifdef BDSDEBUG 
                    printf("matched last sequence element, %s * %d\n",$3->name,(int)$1);
#endif
                    // add to temporary element sequence
		    {
		      struct Element e;
		      e.name = $3->name;
		      e.type = _LINE;
		      e.lst = NULL;
		      for(int i=0;i<(int)$1;i++)
			tmp_list.push_front(e);
		    }
		  }
	      }
            | '-' VARIABLE ',' element_seq
              {
		if(execute)
		  {
#ifdef BDSDEBUG 
                    printf("matched last sequence element, %s\n",$2->name);
#endif
                    // add to temporary element sequence
		    {
		      struct Element e;
		      e.name = $2->name;
		      e.type = _REV_LINE;
		      e.lst = NULL;
	    	      tmp_list.push_front(e);
		    }
		  }
	      }
            | '-' VARIABLE
              {
		if(execute)
		  {
#ifdef BDSDEBUG 
                    printf("matched last sequence element, %s\n",$2->name);
#endif
                    // add to temporary element sequence
		    {
		      struct Element e;
		      e.name = $2->name;
		      e.type = _REV_LINE;
		      e.lst = NULL;
	    	      tmp_list.push_front(e);
		    }
		  }
	      }
;

rev_element_seq : 
            | VARIABLE ',' rev_element_seq 
              {
		if(execute)
		  {
#ifdef BDSDEBUG 
                    printf("matched sequence element, %s\n",$1->name);
#endif
                    // add to temporary element sequence
		    {
		      struct Element e;
		      e.name = $1->name;
		      e.type = _REV_LINE;
		      e.lst = NULL;
		      tmp_list.push_back(e);
		    }
		  }
	      }
            | VARIABLE '*' NUMBER ',' rev_element_seq
              {
		if(execute)
		  {
#ifdef BDSDEBUG
                    printf("matched sequence element, %s * %d \n",$1->name,(int)$3);
#endif
                    // add to temporary element sequence
		    {
		      struct Element e;
		      e.name = $1->name;
		      e.type = _REV_LINE;
		      e.lst = NULL;
		      for(int i=0;i<(int)$3;i++)
			tmp_list.push_back(e);
		    }
		  }
	      }
            | NUMBER '*' VARIABLE ',' rev_element_seq
              {
		if(execute)
		  {
#ifdef BDSDEBUG
                    printf("matched sequence element, %s * %d \n",$3->name,(int)$1);
#endif
		    // add to temporary element sequence
		    {
		      struct Element e;
		      e.name = $3->name;
		      e.type = _REV_LINE;
		      e.lst = NULL;
		      for(int i=0;i<(int)$1;i++)
			tmp_list.push_back(e);
		    }
		  }
	      }
            | VARIABLE
              {
		if(execute)
		  {
#ifdef BDSDEBUG
                    printf("matched last sequence element, %s\n",$1->name);
#endif
                    // add to temporary element sequence
		    {
		      struct Element e;
		      e.name = $1->name;
		      e.type = _REV_LINE;
		      e.lst = NULL;
		      tmp_list.push_back(e);
		    }
		  }
	      }
           | VARIABLE '*' NUMBER
              {
		if(execute)
		  {
#ifdef BDSDEBUG 
                    printf("matched last sequence element, %s * %d\n",$1->name,(int)$3);
#endif
		    // add to temporary element sequence
		    {
		      struct Element e;
		      e.name = $1->name;
		      e.type = _REV_LINE;
		      e.lst = NULL;
		      for(int i=0;i<(int)$3;i++)
			tmp_list.push_back(e);
		    }
		  }
	      }
            | NUMBER '*' VARIABLE
              {
		if(execute)
		  {
#ifdef BDSDEBUG
                    printf("matched last sequence element, %s * %d\n",$3->name,(int)$1);
#endif
                    // add to temporary element sequence
		    {
		      struct Element e;
		      e.name = $3->name;
		      e.type = _REV_LINE;
		      e.lst = NULL;
		      for(int i=0;i<(int)$1;i++)
			tmp_list.push_back(e);
		    }
		  }
	      }
            | '-' VARIABLE ',' element_seq
              {
		if(execute)
		  {
#ifdef BDSDEBUG
                    printf("matched last sequence element, %s\n",$2->name);
#endif
                    // add to temporary element sequence
		    {
		      struct Element e;
		      e.name = $2->name;
		      e.type = _LINE;
		      e.lst = NULL;
	    	      tmp_list.push_back(e);
		    }
		  }
	      }
            | '-' VARIABLE
              {
		if(execute)
		  {
#ifdef BDSDEBUG
                    printf("matched last sequence element, %s\n",$2->name);
#endif
                    // add to temporary element sequence
		    {
		      struct Element e;
		      e.name = $2->name;
		      e.type = _LINE;
		      e.lst = NULL;
	    	      tmp_list.push_back(e);
		    }
		  }
	      }
;

seq_element_seq : 
            | VARIABLE ',' seq_element_seq
              {
		if(execute)
		  {
#ifdef BDSDEBUG
                    printf("matched sequence element, %s\n",$1->name);
#endif
		    // add to temporary element sequence
		    {
		      struct Element e;
		      e.name = $1->name;
		      e.type = _SEQUENCE;
		      e.lst = NULL;
		      tmp_list.push_front(e);
		    }
		  }
	      }
            | VARIABLE '*' NUMBER ',' seq_element_seq
              {
		if(execute)
		  {
#ifdef BDSDEBUG 
                    printf("matched sequence element, %s * %d \n",$1->name,(int)$3);
#endif
		    // add to temporary element sequence
		    {
		      struct Element e;
		      e.name = $1->name;
		      e.type = _SEQUENCE;
		      e.lst = NULL;
		      for(int i=0;i<(int)$3;i++)
			tmp_list.push_front(e);
		    }
		  }
	      }
            | NUMBER '*' VARIABLE ',' seq_element_seq
              {
		if(execute)
		  {
#ifdef BDSDEBUG
                    printf("matched sequence element, %s * %d \n",$3->name,(int)$1);
#endif
                    // add to temporary element sequence
		    {
		      struct Element e;
		      e.name = $3->name;
		      e.type = _SEQUENCE;
		      e.lst = NULL;
		      for(int i=0;i<(int)$1;i++)
			tmp_list.push_front(e);
		    }
		  }
	      }
            | VARIABLE 
              {
		if(execute)
		  {
#ifdef BDSDEBUG
                    printf("matched last sequence element, %s\n",$1->name);
#endif
                    // add to temporary element sequence
		    {
		      struct Element e;
		      e.name = $1->name;
		      e.type = _SEQUENCE;
		      e.lst = NULL;
		      tmp_list.push_front(e);
		    }
		  }
	      }
           | VARIABLE '*' NUMBER 
              {
		if(execute)
		  {
#ifdef BDSDEBUG
                    printf("matched last sequence element, %s * %d\n",$1->name,(int)$3);
#endif
		    // add to temporary element sequence
		    {
		      struct Element e;
		      e.name = $1->name;
		      e.type = _SEQUENCE;
		      e.lst = NULL;
		      for(int i=0;i<(int)$3;i++)
			tmp_list.push_front(e);
		    }
		  }
	      }
            | NUMBER '*' VARIABLE 
              {
		if(execute)
		  {
#ifdef BDSDEBUG
                    printf("matched last sequence element, %s * %d\n",$3->name,(int)$1);
#endif
                    // add to temporary element sequence
		    {
		      struct Element e;
		      e.name = $3->name;
		      e.type = _SEQUENCE;
		      e.lst = NULL;
		      for(int i=0;i<(int)$1;i++)
			tmp_list.push_front(e);
		    }
		  }
	      }
;

expr : aexpr 
       { // check type ??
	 if(ECHO_GRAMMAR) printf("expr -> aexpr\n");
	 if(execute) 
	   {
	     if(INTERACTIVE) printf ("\t%.10g\n", $1); $$=$1;
	   }
       }
     | vecexpr 
       {
	 if(ECHO_GRAMMAR) printf("expr -> vecexpr\n");
	 if(execute)
	   {
	     if(INTERACTIVE)
	       for(int i=0;i<$1->size;i++)
		 {
		   printf(" %.10g ",$1->data[i]);
		 }
	     $$ = 0;
	   } 
       }
     | assignment 
       { // check type
	 if(ECHO_GRAMMAR) printf("expr -> assignment\n");
	 if(execute)
	   {
	     if(INTERACTIVE) {
	       if($1->type == _ARRAY)
		 {
		   for(std::list<double>::iterator it = $1->array.begin();
		       it!=$1->array.end();it++)
		     printf ("\t%.10g", (*it));
		   printf("\n");
		 }
	       else
		 printf ("\t%.10g\n", $1->value);
	     } 
	     $$=0;
	   }
       }
;

aexpr :  NUMBER               { $$ = $1;                         }
       | VARIABLE             
         { 
	   //check type ??
	   $$ = $1->value;        
          } 
       | FUNC '(' aexpr ')'   { $$ = (*($1->funcptr))($3);       } 
       | aexpr '+' aexpr      { $$ = $1 + $3;                    }
       | aexpr '-' aexpr      { $$ = $1 - $3;                    }  
       | aexpr '*' aexpr      { $$ = $1 * $3;                    }
       | aexpr '/' aexpr      { $$ = $1 / $3;                    }
       | aexpr '^' aexpr      { $$ = pow($1,$3);                 }
       | '-' aexpr  %prec UMINUS { $$ = -$2; }
       | '+' aexpr  %prec UPLUS { $$ = $2; }
       | '(' aexpr ')'         { $$ = $2;                         }
       | '<' vecexpr ',' vecexpr '>' // scalar product
         {
	   if($2->size == $4->size)
	     {
	       $$ = 0;
	       for(int i=0;i<$2->size;i++)
		 $$ += $2->data[i] * $4->data[i];
	     }
	   else
	     {
	       // if(VERBOSE) 
	       printf("vector dimensions do not match");
	       exit(1);
	       // $$ = _undefined;
	     }
         } 
       // boolean stuff
        | aexpr '<' aexpr { $$ = ($1 < $3 )? 1 : 0; } 
        | aexpr LE aexpr { $$ = ($1 <= $3 )? 1 : 0; } 
        | aexpr '>' aexpr { $$ = ($1 > $3 )? 1 : 0; } 
        | aexpr GE aexpr { $$ = ($1 >= $3 )? 1 : 0; } 
        | aexpr NE aexpr { $$ = ($1 != $3 )? 1 : 0; } 
	| aexpr EQ aexpr { $$ = ($1 == $3 )? 1 : 0; }
        | VARIABLE '[' VARIABLE ']' 
          { 
	    if(ECHO_GRAMMAR) printf("aexpr-> %s [ %s ]\n ",$1->name, $3->name); 
	    $$ = property_lookup(element_list,$1->name,$3->name);
	  }// element attributes
 ; 

assignment :  VARIABLE '=' aexpr  
              {
		if(ECHO_GRAMMAR) printf("%s \n",$1->name);
		if(execute)
		  {
		    if($1->is_reserved)
		      printf("%s is reserved",$1->name);
		    else
		      {
			$1->value = $3; $$=$1;       
		      }
		  }
	      }
           |  VARIABLE '=' vecexpr
              {
		if(execute)
		  {
		    $1->array.clear();
		    for(int i=0;i<$3->size;i++)
		      $1->array.push_back($3->data[i]);
		    $1->type = _ARRAY;
		    $$ = $1;
		    delete[] $3->data;
		    $3->size = 0;
		  }
              }

           |  VECVAR '=' vecexpr
              {
		if(execute)
		  {
		    $1->array.clear();
		    for(int i=0;i<$3->size;i++)
		      $1->array.push_back($3->data[i]);
		    $$ = $1;
		    delete[] $3->data;
		    $3->size = 0;
		  }
              }
;

vecexpr :   VECVAR  
        {
	  if(execute)
	    {
	      $$ = new struct Array;
	      $$->data = new double[$1->array.size()];
	      $$->size = $1->array.size();
	      //array_list.push_back($$);
	      std::list<double>::iterator it;
	      int i = 0;
	      for(it=$1->array.begin();it!=$1->array.end();it++)
		{
		  $$->data[i++] = (*it);
		}
	    }
        } 
        | vectnum
        {
	  if(execute)
	    {
	      $$ = new struct Array;
	      $$->data = new double[$1->size];
	      $$->size = $1->size;
	      //array_list.push_back($$);
	      
	      for(int i=0;i<$1->size;i++)
		{
		  $$->data[i] = $1->data[i];
		}
	      
	      // erase data in vect
	      
	      delete[] $1->data;
	      $1->size = 0;
	    }
	}
       | vectstr
	{
	  if(execute)
	  {
	    $$ = new struct Array;
	    $$->size = $1->size;
	    $$->symbols = $1->symbols;

	    $1->symbols.clear();
	    $1->size = 0;
	  }
	}

       | vecexpr '+' vecexpr
        {
	  if(execute)
	    {
	      $$ = new struct Array;
	      $$->size = ($1->size < $3->size )? $1->size : $3->size;
	      $$->data = new double[$$->size];
	      //array_list.push_back($$);
	      
	      for(int i=0;i<$$->size;i++)
		{
		  $$->data[i] = $1->data[i] + $3->data[i];
		}
	      
	      
	      // erase data in vect
	      
	      delete[] $1->data;
	      delete[] $3->data;
	      $1->size = 0;
	      $3->size = 0;
	    }
        }
      | vecexpr '-' vecexpr
        {
	  if(execute)
	    {
	      $$ = new struct Array;
	      $$->size = ($1->size < $3->size )? $1->size : $3->size;
	      $$->data = new double[$$->size];
	      //array_list.push_back($$);
	      
	      for(int i=0;i<$$->size;i++)
		{
		  $$->data[i] = $1->data[i] - $3->data[i];
		}
	      
	      
	      // erase data in vect
	      
	      delete[] $1->data;
	      delete[] $3->data;
	      $1->size = 0;
	      $3->size = 0;
	    }
	}
       | vecexpr '+' aexpr
        {
	  if(execute)
	    {
	      $$ = new struct Array;
	      $$->size = $1->size;
	      $$->data = new double[$$->size];
	      //array_list.push_back($$);
	      
	      for(int i=0;i<$$->size;i++)
		{
		  $$->data[i] = $1->data[i] + $3;
		}
	      
	      // erase data in vect
	      
	      delete[] $1->data;
	      $1->size = 0;
	    }
	}

      | vecexpr '*' aexpr
        {
	  if(execute)
	    {
	      $$ = new struct Array;
	      $$->size = $1->size;
	      $$->data = new double[$$->size];
	      //array_list.push_back($$);
	      
	      for(int i=0;i<$$->size;i++)
		{
		  $$->data[i] = $1->data[i] * $3;
		}
	      
	      // erase data in vect
	      
	      delete[] $1->data;
	      $1->size = 0;
	    }
	}
      | vecexpr '/' aexpr
        {
	  if(execute)
	    {
	      $$ = new struct Array;
	      $$->size = $1->size;
	      $$->data = new double[$$->size];
	      //array_list.push_back($$);
	      
	      for(int i=0;i<$$->size;i++)
		{
		  $$->data[i] = $1->data[i] / $3;
		}
	      
	      // erase data in vect
	      
	      delete[] $1->data;
	      $1->size = 0;
	    }
	}
       | aexpr '+' vecexpr
        {
	  if(execute)
	    {
	      $$ = new struct Array;
	      $$->size = $3->size;
	      $$->data = new double[$$->size];
	      //array_list.push_back($$);
	      
	      for(int i=0;i<$$->size;i++)
		{
		  $$->data[i] = $3->data[i] + $1;
		}
	      
	      // erase data in vect
	      
	      delete[] $3->data;
	      $3->size = 0;
	    }
	}
       | aexpr '-' vecexpr
        {
	  if(execute)
	    {
	      $$ = new struct Array;
	      $$->size = $3->size;
	      $$->data = new double[$$->size];
	      //array_list.push_back($$);
	      
	      for(int i=0;i<$$->size;i++)
		{
		  $$->data[i] = $1 - $3->data[i];
		}
	      
	      // erase data in vect
	      
	      delete[] $3->data;
	      $3->size = 0;
	    }
	}
      | aexpr '*' vecexpr
        {
	  if(execute)
	    {
	      $$ = new struct Array;
	      $$->size = $3->size;
	      $$->data = new double[$$->size];
	      //array_list.push_back($$);
	      
	      for(int i=0;i<$$->size;i++)
		{
		  $$->data[i] = $1 * $3->data[i];
		}
	      
	      // erase data in vect
	      
	      delete[] $3->data;
	      $3->size = 0;
	    }
	}

;

vectnum : '{' numbers '}' 
	  {
	    if(execute)
	      {
	        //printf("matched vector of size %d\n",_tmparray.size());
	        $$ = new struct Array;
	        $$->data = new double[_tmparray.size()];
	        $$->size = _tmparray.size();
      
	        //array_list.push_back(a);
      
	        std::list<double>::iterator it;
		int i=0;      
	        for(it=_tmparray.begin();it!=_tmparray.end();it++)
	  	{
	 	 $$->data[i++] = (*it);
		}
    	        _tmparray.clear();

	        std::list<char*>::iterator lIter;
	        for(lIter = _tmpstring.begin(); lIter != _tmpstring.end(); lIter++)
	          $$->symbols.push_back(*lIter);

	        _tmpstring.clear();
	      }
	}
;

vectstr : '[' letters ']'
	{
	  if(execute)
	  {
	    $$ = new struct Array;
	    $$->size = _tmpstring.size();

	    std::list<char*>::iterator iter;
	    for(iter = _tmpstring.begin(); iter != _tmpstring.end(); iter++)
	      $$->symbols.push_back(*iter);

	    _tmpstring.clear();
	  }
	}
;

numbers : 
        | aexpr ',' numbers 
          {
	    if(execute)
	      _tmparray.push_front($1);
          } 
       | aexpr
         {
	   if(execute)
	     _tmparray.push_front($1);
        }
;

letters :
	| STR ',' letters
          {
            if(execute)
              _tmpstring.push_front($1);
          }
	| STR
         {
           if(execute)
             _tmpstring.push_front($1);
         }
;

command : STOP             { if(execute) quit(); }
        | BEAM ',' beam_parameters
        | PRINT            { if(execute) element_list.print(); }
        | PRINT ',' LINE   { if(execute) beamline_list.print(); }
        | PRINT ',' OPTION { if(execute) options.print(); }
        | PRINT ',' VARIABLE 
          {
	    if(execute)
	      {
		printf("\t");
		printf("\t%.10g\n",$3->value);
	      }
	  } 
        | PRINT ',' VECVAR 
          {
	    if(execute)
	      {
		printf("\t");
		
		std::list<double>::iterator it;
		for(it=$3->array.begin();it!=$3->array.end();it++)
		  {
		    printf("  %.10g ",(*it));
		  }
		
		printf("\n");
	      } 
	  }
        | USE ',' use_parameters { if(execute) expand_line(current_line,current_start, current_end);}
        | OPTION  ',' option_parameters
	| ECHO STR { if(execute) printf("%s\n",$2); }
        | SAMPLE ',' sample_options 
          {
	    if(execute)
	      {  
		if(ECHO_GRAMMAR) printf("command -> SAMPLE\n");
		add_sampler($3->name,$3->name, element_count);
		element_count = 1;
		params.flush();
	      }
          }
        | CSAMPLE ',' csample_options // cylindrical sampler
          {
	    if(execute)
	      {  
		if(ECHO_GRAMMAR) printf("command -> CSAMPLE\n");
//SPM		add_csampler("sampler",$3->name, element_count,params.l, params.r);
		add_csampler($3->name,$3->name, element_count,params.l, params.r);
		element_count = 1;
		params.flush();
	      }
          }
        | GAS ',' gas_options // beampipe gas
          {
	    if(execute)
	      {  
		if(ECHO_GRAMMAR) printf("command -> GAS\n");
		add_gas("gas",$3->name, element_count, params.material);
		element_count = 1;
		params.flush();
	      }
          }
        | TUNNEL ',' parameters // tunnel
          {
	    if(execute)
	      {  
		if(ECHO_GRAMMAR) printf("command -> TUNNEL\n");
		write_table(params,"tunnel",_TUNNEL);
		params.flush();
	      }
          }
        | BETA0 ',' option_parameters // beta 0 (is a synonym of option, for clarity)
          {
	    if(execute)
	      {  
		if(ECHO_GRAMMAR) printf("command -> BETA0\n");
	      }
          }
        | DUMP ',' sample_options //  options for beam dump 
          {                                                   
            if(execute)                                       
              {                                               
                if(ECHO_GRAMMAR) printf("command -> DUMP\n"); 
                add_dump($3->name,$3->name, element_count);     
                element_count = 1;                            
                params.flush();                               
              }                                               
          }                                                   

//| PRINTF '(' fmt ')' { if(execute) printf($3,$5); }
;

use_parameters :  VARIABLE
                  {
		    if(execute)
		      {
			$$ = $1->name;
			current_line = $1->name;
			current_start = NULL;
			current_end = NULL;
		      }
                  }
		| PERIOD '=' VARIABLE
                  {
		    if(execute)
		      {
			$$ = $3->name;
			current_line = $3->name;
			current_start = NULL;
			current_end = NULL;
		      }
                  }
                | PERIOD '=' VARIABLE ',' RANGE '=' VARIABLE '/' VARIABLE
                  {
		    if(execute)
		      {
			$$ = $3->name;
			current_line = $3->name;
			current_start = $7->name;
			current_end = $9->name;
		      }
		  }
;



sample_options: RANGE '=' VARIABLE
                { if(ECHO_GRAMMAR)  printf("sample_opt : RANGE =  %s \n",$3->name);
		  {
		    if(execute) $$ = $3;
		  }
                }
              | RANGE '=' VARIABLE '[' NUMBER ']'
                {
                  if(ECHO_GRAMMAR) printf("sample_opt : RANGE =  %s [%.10g] \n",$3->name,$5);
		    {
		      if(execute) { $$ = $3; element_count = (int)$5; }
		    }
                }
;



csample_options : VARIABLE '=' aexpr
                  {
		    if(ECHO_GRAMMAR) printf("csample_opt ->csopt , %s =  %.10g \n",$1->name,$3);
		    
		    if(execute)
		      {
			if( !strcmp($1->name,"r") ) params.r = $3;
			else if (!strcmp($1->name,"l") ) params.l = $3;
			else {
			  //                  if(VERBOSE)
			  printf("Warning : CSAMPLER: unknown parameter : \"%s\"\n",$1->name);
			  exit(1);
			}
		      }
		  }   
                | VARIABLE '=' STR
                  {
		    if(ECHO_GRAMMAR) printf("csample_opt -> %s =  %s \n",$1->name,$3);
		    /* if(execute) */
		    /*   { */
		    /* 	;//options.set_value($1->name,string($3)); */
		    /*   } */
		  }   
                | VARIABLE '=' aexpr ',' csample_options
                  {
		    if(ECHO_GRAMMAR) printf("csample_opt ->csopt , %s =  %.10g \n",$1->name,$3);
		    
		    if(execute)
		      {
			if( !strcmp($1->name,"r") ) params.r = $3;
			else if (!strcmp($1->name,"l") ) params.l = $3;
			else {
			  //                  if(VERBOSE)
			  printf("Warning : CSAMPLER: unknown parameter : \"%s\"\n",$1->name);
			  exit(1);
			}
		      }

		  }   
                | VARIABLE '=' STR ',' csample_options
                  {
		    if(ECHO_GRAMMAR) printf("csample_opt -> %s =  %s \n",$1->name,$3);
		    // if(execute) //options.set_value($1->name,string($3));
		  }   
                | sample_options ',' csample_options
                  {
		    if(ECHO_GRAMMAR) printf("csample_opt -> sopt, csopt\n");
		    $$ = $1;
		  }
                | sample_options
                  {
		    if(ECHO_GRAMMAR) printf("csample_opt -> sopt\n");
		    $$ = $1;
                  }
;

gas_options : VARIABLE '=' aexpr
                  {
		    if(ECHO_GRAMMAR) printf("gas_opt -> , %s =  %.10g \n",$1->name,$3);
		    
		    if(execute)
		      {
			if( !strcmp($1->name,"r") ) params.r = $3;
			else if (!strcmp($1->name,"l") ) params.l = $3;
			else {
			  //                  if(VERBOSE)
			  printf("Warning : GAS: unknown parameter : \"%s\"\n",$1->name);
			  exit(1);
			}
		      }
		  }   
                | VARIABLE '=' STR
                  {
		    if(ECHO_GRAMMAR) printf("gas_opt -> %s =  %s \n",$1->name,$3);
		    if(execute)
		      {
			if( !strcmp($1->name,"material") ) 
			  {
			    params.material = $3;
			    params.materialset = 1;
			  }
			//options.set_value($1->name,string($3));
		      }
		  }   
                | VARIABLE '=' aexpr ',' gas_options
                  {
		    if(ECHO_GRAMMAR) printf("gas_opt -> , %s =  %.10g \n",$1->name,$3);
		    
		    if(execute)
		      {
			if( !strcmp($1->name,"r") ) params.r = $3;
			else if (!strcmp($1->name,"l") ) params.l = $3;
			else {
			  //                  if(VERBOSE)
			  printf("Warning : GAS: unknown parameter : \"%s\"\n",$1->name);
			  exit(1);
			}
		      }

		  }   
                | VARIABLE '=' STR ',' gas_options
                  {
		    if(ECHO_GRAMMAR) printf("csample_opt -> %s =  %s \n",$1->name,$3);
		    if(execute)
		      {
			  if( !strcmp($1->name,"material") ) 
			    {
			      params.material = $3;
			      params.materialset = 1;
			    }
		      }
		  }   
                | RANGE '='  VARIABLE '/' VARIABLE ',' gas_options
                  {
		    if(ECHO_GRAMMAR) printf("gas_opt -> range, csopt\n");

		  }
                | RANGE '='  VARIABLE '/' VARIABLE
                  {
		    if(ECHO_GRAMMAR) printf("gas_opt -> range\n");

                  }
                | RANGE '='  VARIABLE ',' gas_options
                  {
		    if(ECHO_GRAMMAR) printf("gas_opt -> range\n");
		    $$ = $3;
		  }
                | RANGE '='  VARIABLE
                  {
		    if(ECHO_GRAMMAR) printf("gas_opt -> range\n");
		    $$ = $3;
                  }
;

option_parameters : 
                  | VARIABLE '=' aexpr ',' option_parameters
                    {
		      if(execute)
			options.set_value($1->name,$3);
		    }   
                  | VARIABLE '=' aexpr
                    {
		      if(execute)
			options.set_value($1->name,$3);
		    } 
                  | VARIABLE '=' STR ',' option_parameters
                    {
		      if(execute)
			options.set_value($1->name,std::string($3));
		    }   
                  | VARIABLE '=' STR
                    {
		      if(execute)
			options.set_value($1->name,std::string($3));
		    }   
;

beam_parameters :
                | VARIABLE '=' aexpr ',' beam_parameters
                  {
		    if(execute)
		      options.set_value($1->name,$3);
		  }   
                | VARIABLE '=' aexpr
                  {
		    if(execute)
		      options.set_value($1->name,$3);
		  }   
                | VARIABLE '=' STR ',' beam_parameters
                  {
		    if(execute)
		      options.set_value($1->name,std::string($3));
		  }   
                | VARIABLE '=' STR
                  {
		    if(execute)
		      options.set_value($1->name,std::string($3));
		  }   
;

%%



int yyerror(const char *s)
{
  printf("%s at line %d , file %s\n",s, line_num, yyfilename);
  exit(1);
}

#ifdef __cplusplus
extern "C" {
#endif
int yywrap()
{
	return 1;
}
#ifdef __cplusplus
}
#endif<|MERGE_RESOLUTION|>--- conflicted
+++ resolved
@@ -557,12 +557,6 @@
 		   if(!strcmp($1->name,"beampipeThickness") ) 
 		      { params.beampipeThickness = $3; params.beampipeThicknessset = 1;}
 		    else
-<<<<<<< HEAD
-=======
-		  if(!strcmp($1->name,"aper") ||!strcmp($1->name,"aperture") ) 
-		      { params.aper = $3; params.aperset = 1;}
-		    else
->>>>>>> 69202a27
 		  if(!strcmp($1->name,"aper1") ||!strcmp($1->name,"aperture1") )  // new aperture model 
 		    { params.aper1 = $3; params.aper1set = 1;}
 		    else
@@ -578,12 +572,7 @@
 		  if(!strcmp($1->name,"outerDiameter")) 
 		    { params.outerDiameter = $3; params.outerDiameterset = 1;}
 		    else
-<<<<<<< HEAD
-		  if(!strcmp($1->name,"boxSize")) //for backwards compatability 
-		    { params.outerDiameter = $3; params.outerDiameterset = 1;}
-=======
 		  if(!strcmp($1->name,"outR") ) { params.outR = $3; params.outRset = 1;}
->>>>>>> 69202a27
 		    else
 		  if(!strcmp($1->name,"xsize") ) { params.xsize = $3; params.xsizeset = 1;}
 		    else
@@ -799,14 +788,7 @@
 		    else
 		  if(!strcmp($1->name,"beampipeThickness") ) 
 			      { params.beampipeThickness = $3; params.beampipeThicknessset = 1;}
-<<<<<<< HEAD
-		  else
-=======
-		    else
-		  if(!strcmp($1->name,"aper") ||!strcmp($1->name,"aperture") ) 
-			      { params.aper = $3; params.aperset = 1;}
-		    else
->>>>>>> 69202a27
+		    else
 		  if(!strcmp($1->name,"aper1") ||!strcmp($1->name,"aperture1") )  // new aperture model 
 		    { params.aper1 = $3; params.aper1set = 1;}
 		    else
@@ -819,20 +801,14 @@
 		  if(!strcmp($1->name,"aper4") ||!strcmp($1->name,"aperture4") ) 
 		    { params.aper4 = $3; params.aper4set = 1;}
 		    else
-<<<<<<< HEAD
 		  if(!strcmp($1->name,"outerDiameter")) 
 		    { params.outerDiameter = $3; params.outerDiameterset = 1;}
 		    else
 		  if(!strcmp($1->name,"boxSize")) //for backwards compatability 
 		    { params.outerDiameter = $3; params.outerDiameterset = 1;}
-		  else
-=======
-		  if(!strcmp($1->name,"boxSize")) 
-		    { params.boxSize = $3; params.boxSizeset = 1;}
 		    else
 		  if(!strcmp($1->name,"outR") ) { params.outR = $3; params.outRset = 1;}
 		    else
->>>>>>> 69202a27
 		  if(!strcmp($1->name,"xsize") ) { params.xsize = $3; params.xsizeset = 1;}
 		    else
 		  if(!strcmp($1->name,"ysize") ) { params.ysize = $3; params.ysizeset = 1;}
