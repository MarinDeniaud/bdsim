/*
 *  Lexical analyzer for gmad bison parser  
 *  Ilya Agapov, 2005
 *  
*/



%x incl

/*
%option yylineno // use own improved line number info
*/

%{
  
#include <cstdio>
#include <map>
#include <string>
#include <vector>
#include <cstring>
#include <iostream>
#include "parser.h"
#include "parser.tab.hh"
#include "sym_table.h"
#include "getEnv.h"
#include <unistd.h>

#ifdef _WIN32
#include <io.h>
#define YY_NO_UNISTD_H 1
#endif

using namespace GMAD;

extern FILE* yyin;
extern int yyerror(const char *);

namespace GMAD {

const int max_include_depth = 10;
YY_BUFFER_STATE include_stack[max_include_depth];
std::vector<std::string> include_filename_stack(max_include_depth);
int include_linenum_stack[max_include_depth];
int include_stack_ptr = 0;

int line_num = 1;
std::string yyfilename;

}

%}

%s ERROR

%option nounput

%%

[\t ]+     //ignore whitespaces

(([0-9]+)|([0-9]*\.[0-9]*))((e|E)[+|-]?[0-9]+)? { yylval.dval=atof(yytext); return NUMBER; }


"<=" { return LE; }
">=" { return GE; }
"<>" { return NE; }
"==" { return EQ; }

"!".*$    {}    // comments - ignore
"!".*     {}    // comments at end of file (without return) - ignore

marker { return MARKER; } // reserved elements
drift { return DRIFT; }
rf { return RF; }
rfcavity { return RF; }
sbend { return SBEND; } 
rbend {return RBEND; }
hkicker { return HKICKER; }
vkicker { return VKICKER; }
kicker  { return KICKER;  }
tkicker { return TKICKER; }
quadrupole { return QUADRUPOLE; }
sextupole { return SEXTUPOLE; }
octupole { return OCTUPOLE; }
decapole { return DECAPOLE; }
multipole { return MULTIPOLE; }
thinmultipole { return THINMULT; }
solenoid { return SOLENOID; }
rcol { return RCOL;}
ecol { return ECOL; } 
muspoiler { return MUSPOILER; }
shield {return SHIELD; }
element { return ELEMENT; }
screen { return SCREEN; }
awakescreen { return AWAKESCREEN; }
awakespectrometer { return AWAKESPECTROMETER; }
transform3d { return TRANSFORM3D ; }
laser { return LASER; }
<<<<<<< HEAD
degrader { return DEGRADER;}
gap { return GAP;}
thinrmatrix { return THINRMATRIX;}
paralleltransporter {return PARALLELTRANSPORTER;}
rmatrix {return RMATRIX;}
=======
degrader { return DEGRADER; }
gap { return GAP; }
crystalcol { return CRYSTALCOL; }
>>>>>>> 4ae54248

cavitymodel {return CAVITYMODEL; }
cutsregion { return REGION; }
crystal { return CRYSTAL; }
field { return FIELD; }
placement { return PLACEMENT; }
query { return QUERY; }
tunnel { return TUNNEL; }
xsecbias {return XSECBIAS; }
xsecBias {return XSECBIAS; }

matdef { return MATERIAL; }
atom { return ATOM; }

line { return LINE; } 

all { return ALL; }
period { return PERIOD; }
range { return RANGE; }

"if" { return IF; }
"for" { return FOR; }
"else" { return ELSE; } 
"begin" { return BEGN; }
"end" { return END; }


include   BEGIN(incl);  //reserved commands

beam { return BEAM; }
option { return OPTION; }
beta0 { return BEAM; }  // beta0 is a synonym of beam
print { return PRINT; }
"return" { return STOP; }
stop {return STOP;}
use { return USE; }
sample { return SAMPLE; }
csample { return CSAMPLE; }

\"[^",\n]*\" {
  //strip quotes and return string
  // no commas or newline in string allowed

  // copy string without quotes, 
  // memory needs to be allocated
  yylval.str = new std::string(yytext+1,strlen(yytext)-2);
  // add string to variable vector for deletion afterwards
  Parser::Instance()->AddVariable(yylval.str);
  return STR;
}

\" {
   // give warning for other strings
   std::string errorstring = "malformed string or unmatched quote";
   yyerror(errorstring.c_str());
}

":="    { return '=';}  // alternative assignment 

[a-zA-Z#][A-Za-z0-9_#.]* {
     std::string var(yytext);
     // look up variable if defined and array or function
     // else create string (also if in the lookup map(!))
     Symtab *sp = Parser::Instance()->symlook(var);
     if (sp) {
       yylval.symp=sp;
       switch(sp->GetType()) {
       case Symtab::symtabtype::FUNCTION:
         return FUNC;
       case Symtab::symtabtype::ARRAY:
         return VECVAR;
       case Symtab::symtabtype::NUMBER:
         return NUMVAR;
       case Symtab::symtabtype::STRING:
         return STRVAR;
       default:
         break;
       }
     }
     std::string* name = new std::string(var);
     // add string to variable vector for deletion afterwards
     Parser::Instance()->AddVariable(name); 
     yylval.str = name;
     return VARIABLE;
}
.    { return yytext[0]; } // return characters like * and /

<incl>[ \t]*  // eat the whitespace
<incl>[^ \t\n;]+ {

  //this is perhaps unnecessary now...
  std::string bdsimpath = (std::string)getEnv("BDSIMPATH");
  std::string includefilename = "";
  std::string mainfilename    = yyfilename; //get the supplied main filename
  std::string mainfilepath    = "";
  if(bdsimpath.length()>0){
#ifdef BDSDEBUG
  std::cout << "parser> using BDSIMPATH to build included filepaths" << std::endl;
#endif
  includefilename = bdsimpath + (std::string)yytext;
  } else {
    // get the path part of the supplied path to the main input file
    std::string::size_type found = mainfilename.rfind("/"); // find the last '/'
    if (found != std::string::npos) {
      mainfilepath = mainfilename.substr(0,found+1); // the path is the bit before that, including the '/'
    } // else remains empty string
    // need to know whether it's an absolute or relative path
    if ((mainfilename.substr(0,1)) == "/"){
      // the main file has an absolute path
      includefilename = mainfilepath + (std::string)yytext;
    } else {
      // the main file has a relative path or just the file name
      char cwdchars[200]; //filepath up to 200 characters
      // get current working directory
      std::string cwd = (std::string)getcwd(cwdchars, sizeof(cwdchars)) + "/";
      includefilename = cwd + mainfilepath + (std::string)yytext;
    }
  }

  std::cout << "parser> reading file " << includefilename << std::endl; //yytext
  if(include_stack_ptr >= max_include_depth - 1)
    {
      std::string errorstring = "Error : Include depth exceeds " + std::to_string(max_include_depth);
      yyerror(errorstring.c_str());
    }
  else
    {
      yyin = fopen(includefilename.c_str(), "r"); //yytext
      if(yyin)
        {
          //std::cout << "saving to stack buffer n " << include_stack_ptr << ", file " << yyfilename << std::endl;
          // save info to the stack and load new buffer
          include_linenum_stack[include_stack_ptr] = line_num;
          line_num = 1;
          include_filename_stack[include_stack_ptr] = yyfilename;
          yyfilename = includefilename; //yytext
          include_stack[include_stack_ptr++] = YY_CURRENT_BUFFER;
          include_filename_stack[include_stack_ptr] = yyfilename;
          yy_switch_to_buffer(yy_create_buffer( yyin, YY_BUF_SIZE ) );
          //std::cout << "done saving to stack" << std::endl;
    	}
      else
        {
          std::string errorstring = "Error : can't open " + includefilename;
          yyerror(errorstring.c_str());
        }
    }
  BEGIN(INITIAL);
}

<<EOF>> {
  if (--include_stack_ptr < 0)
    {
      yyterminate();
    }
  else
    {
      // restore the previous buffer info
      //std::cout << "switching to previous buffer with " << include_filename_stack[include_stack_ptr] << std::endl;
      yy_delete_buffer(YY_CURRENT_BUFFER);
      yy_switch_to_buffer(include_stack[include_stack_ptr]);
      yyfilename = include_filename_stack[include_stack_ptr];
      line_num = include_linenum_stack[include_stack_ptr];
    }
}

\n   line_num++; // unix line separator
\r\n line_num++; // windows line separator

%%<|MERGE_RESOLUTION|>--- conflicted
+++ resolved
@@ -97,17 +97,12 @@
 awakespectrometer { return AWAKESPECTROMETER; }
 transform3d { return TRANSFORM3D ; }
 laser { return LASER; }
-<<<<<<< HEAD
 degrader { return DEGRADER;}
 gap { return GAP;}
 thinrmatrix { return THINRMATRIX;}
 paralleltransporter {return PARALLELTRANSPORTER;}
 rmatrix {return RMATRIX;}
-=======
-degrader { return DEGRADER; }
-gap { return GAP; }
 crystalcol { return CRYSTALCOL; }
->>>>>>> 4ae54248
 
 cavitymodel {return CAVITYMODEL; }
 cutsregion { return REGION; }
