--- conflicted
+++ resolved
@@ -26,19 +26,6 @@
 #include "getEnv.h"
 #include <unistd.h>
 
-<<<<<<< HEAD
-=======
-#ifndef YY_BUF_SIZE
-#define YY_BUF_SIZE 1000000
-#endif
-const int maxfilenamelength = 200;
-
-int match_var(char *name);
-struct symtab * symlook(const char *s);
-extern std::map<std::string, struct symtab*> symtab_map;
-extern int yyerror(const char *s);
-
->>>>>>> 0c9da90a
 #ifdef _WIN32
 #include <io.h>
 #define YY_NO_UNISTD_H 1
@@ -105,6 +92,7 @@
 element { return ELEMENT; }
 screen { return SCREEN; }
 awakescreen { return AWAKESCREEN; }
+awakespectrometer { return AWAKESPECTROMETER; }
 transform3d { return TRANSFORM3D ; }
 laser { return LASER; }
 degrader { return DEGRADER;}
@@ -117,13 +105,6 @@
 
 matdef { return MATERIAL; }
 atom { return ATOM; }
-<<<<<<< HEAD
-=======
-laser { return LASER; }
-screen { return SCREEN; }
-awakescreen { return AWAKESCREEN; }
-awakespectrometer { return AWAKESPECTROMETER; }
->>>>>>> 0c9da90a
 
 line { return LINE; } 
 
@@ -155,17 +136,9 @@
 
   // copy string without quotes, 
   // memory needs to be allocated
-<<<<<<< HEAD
   yylval.str = new std::string(yytext+1,strlen(yytext)-2);
   // add string to variable vector for deletion afterwards
   Parser::Instance()->AddVariable(yylval.str);
-=======
-  // strndup allocates memory with malloc 
-  // strndup will add an end of string character
-  // memory needs to be freed with free()
-  // see e.g. http://linux.die.net/man/3/strdup
-  yylval.str = strndup(yytext+1,strlen(yytext)-2);
->>>>>>> 0c9da90a
   return STR;
 }
 
