--- conflicted
+++ resolved
@@ -244,11 +244,7 @@
   const char * name;
 
   double inR; double bpRad; // inner radius and beam pipe radius of muon spoiler  
-<<<<<<< HEAD
-  double l,ks,k0,k1,k2,k3,angle,beampipeThickness,aper,aperX, aperY, tilt,xsize,ysize,r,outR,hgap,B, phiAngleIn, phiAngleOut, tscint; // l in meter
-=======
   double l,ks,k0,k1,k2,k3,angle,beampipeThickness,aper,aperX, aperY, tilt,xsize,ysize,r,outR,hgap,B, phiAngleIn, phiAngleOut, tscint, fieldZOffset;
->>>>>>> e661290c
   double xdir, ydir, zdir, waveLength; // for laser wire and 3d transforms
   double flatlength,taperlength; //for realistic collimators
   double gradient; // for rf cavities
@@ -401,11 +397,8 @@
     l=0; lset = 0;
     r = 0; rset = 0;
     tscint = 0.0001; tscintset = 0;
-<<<<<<< HEAD
     scintmaterialset=0;
     airmaterialset=0;
-=======
->>>>>>> e661290c
 
     // materials' parameters
     A = 0; Aset = 0; //g*mol^-1
