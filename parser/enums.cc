#include "enums.h"

const char *typestr(int type) {
  switch(type){
  case _MARKER : 
    return "marker";
  case _DRIFT :
    return "drift";
  case _PCLDRIFT :
    return "pcldrift";
  case _RF :
   return "rf";
  case _SBEND : 
    return "sbend";
  case _RBEND :
    return "rbend";
  case _QUAD :
    return "quadrupole";
  case _SEXTUPOLE :
    return "sextupole";
  case _OCTUPOLE :
    return "octupole";
  case _MULT :
    return "multipole";
  case _SOLENOID : 
    return "solenoid";
  case _ECOL : 
    return "ecol";
  case _MUSPOILER : 
    return "muspoiler";
  case _VKICK :
    return "vkick";
  case _HKICK :
    return "hkick";
  case _RCOL : 
    return "rcol";
  case _LINE :
    return "line";
  case _REV_LINE :
    return "rev_line";
  case _SAMPLER :
    return "sampler";
  case _CSAMPLER:
    return "csampler";
  case _GAS:
    return "gas";
  case _TUNNEL:
    return "tunnel";
  case _MATERIAL:
    return "material";
  case _ATOM:
    return "atom";
  case _LASER:
    return "laser";
  case _ELEMENT :
    return "element";
  case _TRANSFORM3D :
    return "transform3d";
  case _SCREEN :
    return "screen";
<<<<<<< HEAD
  case _AWAKESCREEN :
    return "awakescreen";
=======
  case _TELEPORTER : 
    return "teleporter";
  case _TERMINATOR :
    return "terminator";
>>>>>>> 92c10502
  default:
    return "none";
  }
}<|MERGE_RESOLUTION|>--- conflicted
+++ resolved
@@ -58,15 +58,12 @@
     return "transform3d";
   case _SCREEN :
     return "screen";
-<<<<<<< HEAD
-  case _AWAKESCREEN :
+ case _AWAKESCREEN :
     return "awakescreen";
-=======
   case _TELEPORTER : 
     return "teleporter";
   case _TERMINATOR :
     return "terminator";
->>>>>>> 92c10502
   default:
     return "none";
   }
