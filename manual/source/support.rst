--- conflicted
+++ resolved
@@ -11,11 +11,7 @@
 BDSIM News Letter
 -----------------
 
-<<<<<<< HEAD
-For the latest updates about BDSIM and future releases, please register for our email list:
-=======
 For the latest updates about BDSIM and future releases, please register for our mailing list:
->>>>>>> ea4362cf
 
 https://www.jiscmail.ac.uk/lists/BDSIM.html
 
