//  
//   BDSIM, (C) 2001-2008 
//   
//   version 0.5-dev
//  
//
//
//   Main code
//
//
//   History
//     17 Jul 2007 by Malton v.0.4
//     26 Jan 2007 by Agapov v.0.3
//     28 Mar 2006 by Agapov v.0.2
//     
//

#include "BDSDebug.hh" 
#include "BDSExecOptions.hh"     // executable command line options 
#include "BDSGlobalConstants.hh" //  global parameters

#include "G4UIterminal.hh"
#ifdef G4UI_USE_TCSH
#include "G4UItcsh.hh"
#endif
#include "G4GeometryManager.hh"

#include "Randomize.hh"

#ifdef G4VIS_USE
#include "BDSVisManager.hh"
#endif

#ifdef G4UI_USE
#ifdef G4VIS_USE
#include "G4UImanager.hh"        // G4 session managers
#endif
#include "G4UIExecutive.hh"
#endif


#include <cstdlib>      // standard headers 
#include <cstdio>
#include <ctime>
#include <unistd.h>
#include <getopt.h>


#include "BDSDetectorConstruction.hh"   // Geant4 includes
#include "BDSPhysicsList.hh"
#include "QGSP_BERT.hh"
#include "QGSP_BERT_HP.hh"
#include "BDSPrimaryGeneratorAction.hh"
#include "BDSRunAction.hh"
#include "BDSEventAction.hh"
#include "BDSSteppingAction.hh"
#include "BDSStackingAction.hh"
#include "BDSUserTrackingAction.hh"
#include "BDSRunManager.hh"
#include "G4EventManager.hh"
#include "G4TrackingManager.hh"
#include "G4SteppingManager.hh"
#include "G4GeometrySampler.hh"
#include "G4ImportanceAlgorithm.hh"
#include "G4GeometryTolerance.hh"
#include "G4ScoringManager.hh"

#include "CLHEP/Random/Random.h"

#include "BDSGeometryInterface.hh"

#include "BDSOutput.hh" 
#include "BDSBunch.hh"
#include "BDSMaterials.hh"
//#ifdef USE_ROOT
//#include "BDSScoreWriter.hh"
//#endif

#include "parser/gmad.h"  // GMAD parser

<<<<<<< HEAD
=======


>>>>>>> c3e08928
//=======================================================
// Global variables 
BDSOutput*    bdsOutput;         // output interface
BDSBunch      bdsBunch;          // bunch information 
BDSSamplerSD* BDSSamplerSensDet; // sampler???
//=======================================================

//=======================================================


int main(int argc,char** argv) {

  /* Executable command line options reader object */
  BDSExecOptions *bdsOptions = BDSExecOptions::Instance();
  bdsOptions->Parse(argc,argv);
  bdsOptions->Print();
  
#ifdef DEBUG
  G4cout << __FUNCTION__ << "> DEBUG mode is on." << G4endl;
#endif  

  //
  // Parse lattice file
  //
<<<<<<< HEAD
  G4cout << __FUNCTION__ << "> Using input file : "<< BDSExecOptions::Instance()->GetInputFilename()<<G4endl;
  if( gmad_parser(BDSExecOptions::Instance()->GetInputFilename()) == -1) {
      G4cout << __FUNCTION__ << "> Can't open input file " << BDSExecOptions::Instance()->GetInputFilename()<<G4endl;
=======
  G4cout << __FUNCTION__ << "> Using input file : "<< bdsOptions->GetInputFilename()<<G4endl;
  if( gmad_parser(bdsOptions->GetInputFilename()) == -1)
    {
      G4cout << __FUNCTION__ << "> Can't open input file "
	     << bdsOptions->GetInputFilename()<<G4endl;
>>>>>>> c3e08928
      exit(1);
    }


  //
  // pass the run control and beam options read from the lattice
  // file via the gmad parser to the BDSGlobalConstants and 
  // to the BDSBunch instances
  //

#ifdef DEBUG
  G4cout << __FUNCTION__ << "> Setting global constants." << G4endl;
#endif  

  //  BDSGlobals = new BDSGlobalConstants(options);

#ifdef DEBUG
  G4cout << __FUNCTION__ << "> Setting bunch options." << G4endl;
#endif  

  bdsBunch.SetOptions(options);

  //
  // set default output formats:
  //
#ifdef DEBUG
  G4cout << __FUNCTION__ << "> Setting up output." << G4endl;
#endif  

  bdsOutput = new BDSOutput();
  bdsOutput->SetFormat(BDSExecOptions::Instance()->GetOutputFormat());
  G4cout.precision(10);


  //
  // initialize random number generator
  //

  // choose the Random engine
#ifdef DEBUG
  G4cout << __FUNCTION__ << "> Initialising random number generator." << G4endl;
#endif  
  CLHEP::HepRandom::setTheEngine(new CLHEP::RanecuEngine);

  long seed;

  // get the seed from options if positive, else
  // user time as a seed

  if(BDSGlobalConstants::Instance()->GetRandomSeed()>=0)
    seed = BDSGlobalConstants::Instance()->GetRandomSeed();
  else
    seed = time(NULL);

  // set the seed
  CLHEP::HepRandom::setTheSeed(seed);

  // Print generator full state to output 
  G4cout << __FUNCTION__ << "Random number generator's state: " << G4endl;
  CLHEP::HepRandom::saveFullState(G4cout);

#ifdef DEBUG
  G4cout << __FUNCTION__ << "> Seed from BDSGlobalConstants=" 
	 << BDSGlobalConstants::Instance()->GetRandomSeed() << G4endl;
#endif

  G4cout << __FUNCTION__ << "> Random number generator's seed=" 
	 << CLHEP::HepRandom::getTheSeed() << G4endl;


  //
  // construct mandatory run manager (the G4 kernel) and
  // set mandatory initialization classes
  //

#ifdef DEBUG 
  G4cout << __FUNCTION__ << "> Constructing run manager"<<G4endl;
#endif
  BDSRunManager * runManager = new BDSRunManager;
  // runManager->SetNumberOfAdditionalWaitingStacks(1);

  //For geometry sampling, phys list must be initialized before detector.
#ifdef DEBUG 
  G4cout << __FUNCTION__ << "> Constructing phys list" << G4endl;
#endif

#ifdef DEBUG 
  G4cout<<"constructing phys list"<<G4endl;
#endif 
  BDSPhysicsList* PhysList=new BDSPhysicsList;
  runManager->SetUserInitialization(PhysList);
  
#ifdef DEBUG 
  G4cout<< __FUNCTION__ << "> User init phys list"<<G4endl;
#endif

  // Set the geometry tolerance
  static G4GeometryTolerance* theGeometryTolerance = G4GeometryTolerance::GetInstance();
  G4cout << __FUNCTION__ << "> Default geometry tolerances: surface " 
	 << theGeometryTolerance->GetSurfaceTolerance() << " " 
	 << theGeometryTolerance->GetAngularTolerance() << " " 
	 << theGeometryTolerance->GetRadialTolerance()  << " " <<G4endl;
  G4double worldMaximumExtent=1000*m;
  // This sets the tolerances for the geometry (1e-11 times this value)
  G4GeometryManager::GetInstance()->SetWorldMaximumExtent(worldMaximumExtent); 
  G4cout << __FUNCTION__ << "> Geometry toleranceswith worldMaximumExtent=" 
	 << worldMaximumExtent/m << "m: surface: " 
	 << theGeometryTolerance->GetSurfaceTolerance() 
	 << " angular: " << theGeometryTolerance->GetAngularTolerance() 
	 << " radial: " << theGeometryTolerance->GetRadialTolerance() << " " <<G4endl;
  
  
#ifdef DEBUG 
  G4cout << __FUNCTION__ << "> Constructing detector"<<G4endl;
#endif
  BDSDetectorConstruction* detector = new BDSDetectorConstruction();
 
#ifdef DEBUG 
  G4cout << __FUNCTION__ << "> User init detector"<<G4endl;
#endif
  runManager->SetUserInitialization(detector);


  //
  // set user action classes
  //
#ifdef DEBUG 
  G4cout << __FUNCTION__ << "> User action - runaction"<<G4endl;
#endif
  runManager->SetUserAction(new BDSRunAction);

#ifdef DEBUG 
  G4cout << __FUNCTION__ << "> User action - eventaction"<<G4endl;
#endif
  runManager->SetUserAction(new BDSEventAction());

#ifdef DEBUG 
  G4cout << __FUNCTION__ << "> User action - steppingaction"<<G4endl;
#endif
  runManager->SetUserAction(new BDSSteppingAction);

#ifdef DEBUG 
  G4cout << __FUNCTION__ << "> User action - trackingaction"<<G4endl;
#endif
  runManager->SetUserAction(new BDSUserTrackingAction);

#ifdef DEBUG 
  G4cout << __FUNCTION__ << "> User action - stackingaction"<<G4endl;
#endif
  runManager->SetUserAction(new BDSStackingAction);

#ifdef DEBUG 
  G4cout << __FUNCTION__ << "> User action - detector"<<G4endl;
#endif
  runManager->SetUserAction(new BDSPrimaryGeneratorAction(detector));

  

  //
  // Initialize G4 kernel
  //
#ifdef DEBUG 
  G4cout << __FUNCTION__ << "> Init kernel"<<G4endl;
#endif
  runManager->Initialize();

  //Create a geometric importance sampling store
  //  if(BDSGlobalConstants::Instance()->GetGeometryBias()){
  //    G4VIStore *aIstore = 0;
  //    aIstore = detector->CreateImportanceStore();
  //    G4GeometrySampler mgs(detector->GetWorldVolume(),"neutron");
  //    mgs.SetParallel(false);
  //    G4ImportanceAlgorithm* importanceAlgorithm = new G4ImportanceAlgorithm();
  //    mgs.PrepareImportanceSampling(aIstore, 0);//,0);
  //    mgs.Configure();
  //  }


  //
  // set verbosity levels
  //
  runManager->SetVerboseLevel(BDSExecOptions::Instance()->GetVerboseRunLevel());
  G4EventManager::GetEventManager()->SetVerboseLevel(BDSExecOptions::Instance()->GetVerboseEventLevel());
  G4EventManager::GetEventManager()->GetTrackingManager()->SetVerboseLevel(BDSExecOptions::Instance()->GetVerboseTrackingLevel());
  G4EventManager::GetEventManager()->GetTrackingManager()->GetSteppingManager()->SetVerboseLevel(BDSExecOptions::Instance()->GetVerboseSteppingLevel());

  //
  // Close the geometry
  //
  G4bool bCloseGeometry = G4GeometryManager::GetInstance()->CloseGeometry();
  if(!bCloseGeometry) { 
    G4cerr << "bdsim.cc: error - geometry not closed." << G4endl;
    return 1;
  }

  bdsOutput->Init(0); // activate the output - setting the first filename to 
                     // be appended with _0

  //
  // Write survey file
  //

  if(BDSExecOptions::Instance()->GetOutline()) {
#ifdef DEBUG 
    G4cout<<"contructing geometry interface"<<G4endl;
#endif
    BDSGeometryInterface* BDSGI = new BDSGeometryInterface(BDSExecOptions::Instance()->GetOutlineFilename());

#ifdef DEBUG 
    G4cout << __FUNCTION__ << "> Writing survey file"<<G4endl;
#endif
    if(BDSExecOptions::Instance()->GetOutlineFormat()=="survey") BDSGI->Survey();
    if(BDSExecOptions::Instance()->GetOutlineFormat()=="optics") BDSGI->Optics();

#ifdef DEBUG 
    G4cout<<"deleting geometry interface"<<G4endl;
#endif
    delete BDSGI;
  }


  // Track nptwiss particles for beta functions 
  // and SR Rescaling. SR rescaling is adjusting the magnet fields according to
  // k-values considering the beam energy loss due to SR
  //
  if(BDSGlobalConstants::Instance()->DoTwiss())
    {

      G4cout<<"do twiss"<<G4endl;
      
      // disable SR process if present - analytical formulae used in rescaling
      G4ProcessManager *pManager = G4Electron::Electron()->GetProcessManager(); 	 
      G4ProcessVector *procVec=pManager->GetProcessList(); 	 
      G4int nProc=pManager->GetProcessListLength(); 	 
      
      
      for(G4int iProc=0;iProc<nProc;iProc++) 	 
	{ 	 
	  G4String pName=(*procVec)[iProc]->GetProcessName(); 	 
	  if(pName=="BDSSynchRad")  	 
	    { 	 
	      G4cout << __FUNCTION__ << "> Disabling SR"<<G4endl;
	      pManager->SetProcessActivation(iProc, false);

	    } 	 

	  if(pName=="contSR")  	 
	    { 	 
	      G4cout << __FUNCTION__ << "> Enabling constSR"<<G4endl;
	      pManager->SetProcessActivation(iProc, true);
	      
	    } 	 
	}

      // do not need secondaries whatsoever
      BDSGlobalConstants::Instance()->SetStopTracks(true);

      runManager->BeamOn(BDSExecOptions::Instance()->GetNPTwiss());

      // Clear Stack
      G4EventManager::GetEventManager()->GetStackManager()->ClearPostponeStack();
      
      // turn  SR back on
      BDSGlobalConstants::Instance()->SetSynchTrackPhotons(options.synchTrackPhotons);

      //restore the stoptracks flag
      BDSGlobalConstants::Instance()->SetStopTracks(options.stopTracks);

      for(G4int iProc=0;iProc<nProc;iProc++) 	 
	{ 	 
	  G4String pName=(*procVec)[iProc]->GetProcessName(); 	 
	  if(pName=="BDSSynchRad")  	 
	    { 	 
	      G4cout<< __FUNCTION__ << "> Enabling SR"<<G4endl;
	      pManager->SetProcessActivation(iProc, true);
	      
	    } 	 

	  if(pName=="contSR")  	 
	    { 	 
	      G4cout<<"Disabling constSR"<<G4endl;
	      pManager->SetProcessActivation(iProc, false);
	      
	    } 	 

	}

      G4cout<<"done"<<G4endl;
    
    }
  
  // now turn off SR Rescaling 
  BDSGlobalConstants::Instance()->SetDoTwiss(false);
  BDSGlobalConstants::Instance()->SetSynchRescale(false);


  //
  // Start the simulation
  // If not running in batch:
  //   1) start interactive session
  //   2) if visualisation requested, initialise visual manager
  //   3) execute visualisation macro (defined with option --vis_mac)
  //   4) wait for user input
  // else 
  //   generate and track the particles of the bunch as 
  //   defined by the user in the gmad input file
  //

  G4UIsession* session=0;
  G4VisManager* visManager=0;
 
  if(!BDSExecOptions::Instance()->GetBatch())   // Interactive mode
    {
#ifdef G4UI_USE_TCSH
      session = new G4UIterminal(new G4UItcsh);
#else
      session = new G4UIterminal();
#endif    

#ifdef G4VIS_USE
#ifdef DEBUG 
      G4cout<< __FUNCTION__ << "> Initializing Visualisation Manager"<<G4endl;
#endif
      visManager = new BDSVisManager;
      visManager->Initialize();
#endif
 
#ifdef G4UI_USE
      G4UIExecutive* session2 = new G4UIExecutive(argc, argv);
#ifdef G4VIS_USE
      // get the pointer to the User Interface manager 
      G4UImanager* UIManager = G4UImanager::GetUIpointer();  
      UIManager->ApplyCommand("/control/execute " + BDSExecOptions::Instance()->GetVisMacroFilename());    
#endif
      session2->SessionStart();
      delete session2;
#endif
      delete session;

#ifdef G4VIS_USE
#ifdef DEBUG 
      G4cout << __FUNCTION__ << "> Visualisation Manager deleting..." << G4endl;
#endif
      delete visManager;
    }
#endif
  else           // Batch mode
    { 
      runManager->BeamOn(BDSGlobalConstants::Instance()->GetNumberToGenerate());
    }


  //
  // job termination
  //
  G4GeometryManager::GetInstance()->OpenGeometry();

#ifdef DEBUG 
  G4cout << __FUNCTION__ << "> BDSOutput deleting..."<<G4endl;
#endif
  delete bdsOutput;

#ifdef DEBUG 
  G4cout << __FUNCTION__ << "> BDSGlobalConstants::Instance() deleting..."<<G4endl;
#endif
  delete BDSGlobalConstants::Instance();
  
#ifdef DEBUG 
  G4cout<< __FUNCTION__ << "> BDSRunManager deleting..."<<G4endl;
#endif
  delete runManager;
 
  G4cout << __FUNCTION__ << "> End of Run, Thank you for using BDSIM!" << G4endl;

   
  return 0;
}<|MERGE_RESOLUTION|>--- conflicted
+++ resolved
@@ -19,6 +19,7 @@
 #include "BDSExecOptions.hh"     // executable command line options 
 #include "BDSGlobalConstants.hh" //  global parameters
 
+#include "G4UImanager.hh"        // G4 session managers
 #include "G4UIterminal.hh"
 #ifdef G4UI_USE_TCSH
 #include "G4UItcsh.hh"
@@ -78,11 +79,9 @@
 
 #include "parser/gmad.h"  // GMAD parser
 
-<<<<<<< HEAD
-=======
-
-
->>>>>>> c3e08928
+
+
+
 //=======================================================
 // Global variables 
 BDSOutput*    bdsOutput;         // output interface
@@ -107,17 +106,11 @@
   //
   // Parse lattice file
   //
-<<<<<<< HEAD
-  G4cout << __FUNCTION__ << "> Using input file : "<< BDSExecOptions::Instance()->GetInputFilename()<<G4endl;
-  if( gmad_parser(BDSExecOptions::Instance()->GetInputFilename()) == -1) {
-      G4cout << __FUNCTION__ << "> Can't open input file " << BDSExecOptions::Instance()->GetInputFilename()<<G4endl;
-=======
   G4cout << __FUNCTION__ << "> Using input file : "<< bdsOptions->GetInputFilename()<<G4endl;
   if( gmad_parser(bdsOptions->GetInputFilename()) == -1)
     {
       G4cout << __FUNCTION__ << "> Can't open input file "
 	     << bdsOptions->GetInputFilename()<<G4endl;
->>>>>>> c3e08928
       exit(1);
     }
 
