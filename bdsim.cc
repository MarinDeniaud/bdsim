//  
//   BDSIM, (C) 2001-2013 
//   
//   version 0.6
//  
//
//
//   Main code
//
//
//   History
//     17 Jul 2007 by Malton v.0.4
//     26 Jan 2007 by Agapov v.0.3
//     28 Mar 2006 by Agapov v.0.2
//     
//

#include "BDSDebug.hh" 
#include "BDSExecOptions.hh"     // executable command line options 
#include "BDSGlobalConstants.hh" //  global parameters

#include "G4UImanager.hh"        // G4 session managers
#include "G4UIterminal.hh"
#ifdef G4UI_USE_TCSH
#include "G4UItcsh.hh"
#endif
#include "G4GeometryManager.hh"

#include "Randomize.hh"

#ifdef G4VIS_USE
#include "BDSVisManager.hh"
#endif

#ifdef G4UI_USE
#ifdef G4VIS_USE
#include "G4UImanager.hh"        // G4 session managers
#endif
#include "G4UIExecutive.hh"
#endif


#include <cstdlib>      // standard headers 
#include <cstdio>
#include <ctime>
#include <unistd.h>
#include <getopt.h>


#include "BDSDetectorConstruction.hh"   // Geant4 includes
#include "BDSPhysicsList.hh"
#include "QGSP_BERT.hh"
#include "QGSP_BERT_HP.hh"
#include "BDSPrimaryGeneratorAction.hh"
#include "BDSRunAction.hh"
#include "BDSEventAction.hh"
#include "BDSSteppingAction.hh"
#include "BDSStackingAction.hh"
#include "BDSUserTrackingAction.hh"
#include "BDSRunManager.hh"
#include "G4EventManager.hh"
#include "G4TrackingManager.hh"
#include "G4SteppingManager.hh"
#include "G4GeometrySampler.hh"
//#include "G4ImportanceAlgorithm.hh"
#include "G4GeometryTolerance.hh"

#include "CLHEP/Random/Random.h"

#include "BDSGeometryInterface.hh"

#include "BDSOutput.hh" 
#include "BDSBunch.hh"
#include "BDSMaterials.hh"
//#ifdef USE_ROOT
//#include "BDSScoreWriter.hh"
//#endif

#include "parser/gmad.h"  // GMAD parser

<<<<<<< HEAD
=======



>>>>>>> 5e44e11f
//=======================================================
// Global variables 
BDSOutput*    bdsOutput;         // output interface
BDSBunch      bdsBunch;          // bunch information 
BDSSamplerSD* BDSSamplerSensDet; // sampler
//=======================================================

//=======================================================


int main(int argc,char** argv) {

  /* Executable command line options reader object */
  BDSExecOptions *bdsOptions = BDSExecOptions::Instance();
  bdsOptions->Parse(argc,argv);
  bdsOptions->Print();
  
#ifdef DEBUG
  G4cout << __FUNCTION__ << "> DEBUG mode is on." << G4endl;
#endif  

  //
  // Parse lattice file
  //
  G4cout << __FUNCTION__ << "> Using input file : "<< bdsOptions->GetInputFilename()<<G4endl;
  if( gmad_parser(bdsOptions->GetInputFilename()) == -1)
    {
      G4cout << __FUNCTION__ << "> Can't open input file "
	     << bdsOptions->GetInputFilename()<<G4endl;
      exit(1);
    }


  //
  // pass the run control and beam options read from the lattice
  // file via the gmad parser to the BDSGlobalConstants and 
  // to the BDSBunch instances
  //

#ifdef DEBUG
  G4cout << __FUNCTION__ << "> Setting bunch options." << G4endl;
#endif  

  bdsBunch.SetOptions(options);

  //
  // set default output formats:
  //
#ifdef DEBUG
  G4cout << __FUNCTION__ << "> Setting up output." << G4endl;
#endif  

  bdsOutput = new BDSOutput();
  bdsOutput->SetFormat(BDSExecOptions::Instance()->GetOutputFormat());
  G4cout.precision(10);


  //
  // initialize random number generator
  //

  // choose the Random engine
#ifdef DEBUG
  G4cout << __FUNCTION__ << "> Initialising random number generator." << G4endl;
#endif  
  CLHEP::HepRandom::setTheEngine(new CLHEP::RanecuEngine);

  long seed;

  // get the seed from options if positive, else
  // user time as a seed

  if(BDSGlobalConstants::Instance()->GetRandomSeed()>=0)
    seed = BDSGlobalConstants::Instance()->GetRandomSeed();
  else
    seed = time(NULL);

  // set the seed
  CLHEP::HepRandom::setTheSeed(seed);

  // Print generator full state to output 
  G4cout << __FUNCTION__ << "Random number generator's state: " << G4endl;
  CLHEP::HepRandom::saveFullState(G4cout);

#ifdef DEBUG
  G4cout << __FUNCTION__ << "> Seed from BDSGlobalConstants=" 
	 << BDSGlobalConstants::Instance()->GetRandomSeed() << G4endl;
#endif

  G4cout << __FUNCTION__ << "> Random number generator's seed=" 
	 << CLHEP::HepRandom::getTheSeed() << G4endl;


  //
  // construct mandatory run manager (the G4 kernel) and
  // set mandatory initialization classes
  //

#ifdef DEBUG 
  G4cout << __FUNCTION__ << "> Constructing run manager"<<G4endl;
#endif
  BDSRunManager * runManager = new BDSRunManager;
  // runManager->SetNumberOfAdditionalWaitingStacks(1);

  //For geometry sampling, phys list must be initialized before detector.
#ifdef DEBUG 
  G4cout << __FUNCTION__ << "> Constructing phys list" << G4endl;
#endif

#ifdef DEBUG 
  G4cout<<"constructing phys list"<<G4endl;
#endif 
  BDSPhysicsList* PhysList=new BDSPhysicsList;
  runManager->SetUserInitialization(PhysList);
  
#ifdef DEBUG 
  G4cout<< __FUNCTION__ << "> User init phys list"<<G4endl;
#endif

  // Set the geometry tolerance
  static G4GeometryTolerance* theGeometryTolerance = G4GeometryTolerance::GetInstance();
  G4cout << __FUNCTION__ << "> Default geometry tolerances: surface " 
	 << theGeometryTolerance->GetSurfaceTolerance() << " " 
	 << theGeometryTolerance->GetAngularTolerance() << " " 
	 << theGeometryTolerance->GetRadialTolerance()  << " " <<G4endl;
  G4double worldMaximumExtent=1000*m;
  // This sets the tolerances for the geometry (1e-11 times this value)
  G4GeometryManager::GetInstance()->SetWorldMaximumExtent(worldMaximumExtent); 
  G4cout << __FUNCTION__ << "> Geometry tolerances with worldMaximumExtent=" 
	 << worldMaximumExtent/m << "m: surface: " 
	 << theGeometryTolerance->GetSurfaceTolerance() 
	 << " angular: " << theGeometryTolerance->GetAngularTolerance() 
	 << " radial: " << theGeometryTolerance->GetRadialTolerance() << " " <<G4endl;
  
  
#ifdef DEBUG 
  G4cout << __FUNCTION__ << "> Constructing detector"<<G4endl;
#endif
  BDSDetectorConstruction* detector = new BDSDetectorConstruction();
 
#ifdef DEBUG 
  G4cout << __FUNCTION__ << "> User init detector"<<G4endl;
#endif
  runManager->SetUserInitialization(detector);


  //
  // set user action classes
  //
#ifdef DEBUG 
  G4cout << __FUNCTION__ << "> User action - runaction"<<G4endl;
#endif
  runManager->SetUserAction(new BDSRunAction);

#ifdef DEBUG 
  G4cout << __FUNCTION__ << "> User action - eventaction"<<G4endl;
#endif
  runManager->SetUserAction(new BDSEventAction());

#ifdef DEBUG 
  G4cout << __FUNCTION__ << "> User action - steppingaction"<<G4endl;
#endif
  runManager->SetUserAction(new BDSSteppingAction);

#ifdef DEBUG 
  G4cout << __FUNCTION__ << "> User action - trackingaction"<<G4endl;
#endif
  runManager->SetUserAction(new BDSUserTrackingAction);

#ifdef DEBUG 
  G4cout << __FUNCTION__ << "> User action - stackingaction"<<G4endl;
#endif
  runManager->SetUserAction(new BDSStackingAction);

#ifdef DEBUG 
  G4cout << __FUNCTION__ << "> User action - detector"<<G4endl;
#endif
  runManager->SetUserAction(new BDSPrimaryGeneratorAction(detector));

  

  //
  // Initialize G4 kernel
  //
#ifdef DEBUG 
  G4cout << __FUNCTION__ << "> Init kernel"<<G4endl;
#endif
  runManager->Initialize();

  //Create a geometric importance sampling store
  //  if(BDSGlobalConstants::Instance()->GetGeometryBias()){
  //    G4VIStore *aIstore = 0;
  //    aIstore = detector->CreateImportanceStore();
  //    G4GeometrySampler mgs(detector->GetWorldVolume(),"neutron");
  //    mgs.SetParallel(false);
  //    G4ImportanceAlgorithm* importanceAlgorithm = new G4ImportanceAlgorithm();
  //    mgs.PrepareImportanceSampling(aIstore, 0);//,0);
  //    mgs.Configure();
  //  }


  //
  // set verbosity levels
  //
  runManager->SetVerboseLevel(BDSExecOptions::Instance()->GetVerboseRunLevel());
  G4EventManager::GetEventManager()->SetVerboseLevel(BDSExecOptions::Instance()->GetVerboseEventLevel());
  G4EventManager::GetEventManager()->GetTrackingManager()->SetVerboseLevel(BDSExecOptions::Instance()->GetVerboseTrackingLevel());
  G4EventManager::GetEventManager()->GetTrackingManager()->GetSteppingManager()->SetVerboseLevel(BDSExecOptions::Instance()->GetVerboseSteppingLevel());

  //
  // Close the geometry
  //
  G4bool bCloseGeometry = G4GeometryManager::GetInstance()->CloseGeometry();
  if(!bCloseGeometry) { 
    G4cerr << "bdsim.cc: error - geometry not closed." << G4endl;
    return 1;
  }

  bdsOutput->Init(0); // activate the output - setting the first filename to 
                     // be appended with _0

  //
  // Write survey file
  //

  if(BDSExecOptions::Instance()->GetOutline()) {
#ifdef DEBUG 
    G4cout<<"contructing geometry interface"<<G4endl;
#endif
    BDSGeometryInterface* BDSGI = new BDSGeometryInterface(BDSExecOptions::Instance()->GetOutlineFilename());

#ifdef DEBUG 
    G4cout << __FUNCTION__ << "> Writing survey file"<<G4endl;
#endif
    if(BDSExecOptions::Instance()->GetOutlineFormat()=="survey") BDSGI->Survey();
    if(BDSExecOptions::Instance()->GetOutlineFormat()=="optics") BDSGI->Optics();

#ifdef DEBUG 
    G4cout<<"deleting geometry interface"<<G4endl;
#endif
    delete BDSGI;
  }


  // Track nptwiss particles for beta functions 
  // and SR Rescaling. SR rescaling is adjusting the magnet fields according to
  // k-values considering the beam energy loss due to SR
  //
  if(BDSGlobalConstants::Instance()->DoTwiss())
    {

      G4cout<<"do twiss"<<G4endl;
      
      // disable SR process if present - analytical formulae used in rescaling
      G4ProcessManager *pManager = G4Electron::Electron()->GetProcessManager(); 	 
      G4ProcessVector *procVec=pManager->GetProcessList(); 	 
      G4int nProc=pManager->GetProcessListLength(); 	 
      
      
      for(G4int iProc=0;iProc<nProc;iProc++) 	 
	{ 	 
	  G4String pName=(*procVec)[iProc]->GetProcessName(); 	 
	  if(pName=="BDSSynchRad")  	 
	    { 	 
	      G4cout << __FUNCTION__ << "> Disabling SR"<<G4endl;
	      pManager->SetProcessActivation(iProc, false);

	    } 	 

	  if(pName=="contSR")  	 
	    { 	 
	      G4cout << __FUNCTION__ << "> Enabling constSR"<<G4endl;
	      pManager->SetProcessActivation(iProc, true);
	      
	    } 	 
	}

      // do not need secondaries whatsoever
      BDSGlobalConstants::Instance()->SetStopTracks(true);

      runManager->BeamOn(BDSExecOptions::Instance()->GetNPTwiss());

      // Clear Stack
      G4EventManager::GetEventManager()->GetStackManager()->ClearPostponeStack();
      
      // turn  SR back on
      BDSGlobalConstants::Instance()->SetSynchTrackPhotons(options.synchTrackPhotons);

      //restore the stoptracks flag
      BDSGlobalConstants::Instance()->SetStopTracks(options.stopTracks);

      for(G4int iProc=0;iProc<nProc;iProc++) 	 
	{ 	 
	  G4String pName=(*procVec)[iProc]->GetProcessName(); 	 
	  if(pName=="BDSSynchRad")  	 
	    { 	 
	      G4cout<< __FUNCTION__ << "> Enabling SR"<<G4endl;
	      pManager->SetProcessActivation(iProc, true);
	      
	    } 	 

	  if(pName=="contSR")  	 
	    { 	 
	      G4cout<<"Disabling constSR"<<G4endl;
	      pManager->SetProcessActivation(iProc, false);
	      
	    } 	 

	}

      G4cout<<"done"<<G4endl;
    
    }
  
  // now turn off SR Rescaling 
  BDSGlobalConstants::Instance()->SetDoTwiss(false);
  BDSGlobalConstants::Instance()->SetSynchRescale(false);


  //
  // Start the simulation
  // If not running in batch:
  //   1) start interactive session
  //   2) if visualisation requested, initialise visual manager
  //   3) execute visualisation macro (defined with option --vis_mac)
  //   4) wait for user input
  // else 
  //   generate and track the particles of the bunch as 
  //   defined by the user in the gmad input file
  //

  G4UIsession* session=0;
  G4VisManager* visManager=0;
 
  if(!BDSExecOptions::Instance()->GetBatch())   // Interactive mode
    {
#ifdef G4UI_USE_TCSH
      session = new G4UIterminal(new G4UItcsh);
#else
      session = new G4UIterminal();
#endif    

#ifdef G4VIS_USE
#ifdef DEBUG 
      G4cout<< __FUNCTION__ << "> Initializing Visualisation Manager"<<G4endl;
#endif
      visManager = new BDSVisManager;
      visManager->Initialize();
#endif
 
#ifdef G4UI_USE
      G4UIExecutive* session2 = new G4UIExecutive(argc, argv);
#ifdef G4VIS_USE
      // get the pointer to the User Interface manager 
      G4UImanager* UIManager = G4UImanager::GetUIpointer();  
      UIManager->ApplyCommand("/control/execute " + BDSExecOptions::Instance()->GetVisMacroFilename());    
#endif
      session2->SessionStart();
      delete session2;
#endif
      delete session;

#ifdef G4VIS_USE
#ifdef DEBUG 
      G4cout << __FUNCTION__ << "> Visualisation Manager deleting..." << G4endl;
#endif
      delete visManager;
    }
#endif
  else           // Batch mode
    { 
      runManager->BeamOn(BDSGlobalConstants::Instance()->GetNumberToGenerate());
    }


  //
  // job termination
  //
  G4GeometryManager::GetInstance()->OpenGeometry();

#ifdef DEBUG 
  G4cout << __FUNCTION__ << "> BDSOutput deleting..."<<G4endl;
#endif
  delete bdsOutput;

#ifdef DEBUG
  G4cout << __FUNCTION__ << "> BDSBeamline deleting..."<<G4endl;
#endif
  delete BDSBeamline::Instance();

#ifdef DEBUG 
  G4cout << __FUNCTION__ << "> instances deleting..."<<G4endl;
#endif
  delete BDSExecOptions::Instance();
  delete BDSGlobalConstants::Instance();
  delete BDSMaterials::Instance();

#ifdef DEBUG 
  G4cout<< __FUNCTION__ << "> BDSRunManager deleting..."<<G4endl;
#endif
  delete runManager;
 
  G4cout << __FUNCTION__ << "> End of Run, Thank you for using BDSIM!" << G4endl;

   
  return 0;
}<|MERGE_RESOLUTION|>--- conflicted
+++ resolved
@@ -78,12 +78,6 @@
 
 #include "parser/gmad.h"  // GMAD parser
 
-<<<<<<< HEAD
-=======
-
-
-
->>>>>>> 5e44e11f
 //=======================================================
 // Global variables 
 BDSOutput*    bdsOutput;         // output interface
