set(ROOTSYS "" CACHE PATH "Which ROOT installation to use.")

if (NOT ROOTSYS STREQUAL "")
  message(STATUS "Using user-specified ROOT: ${ROOTSYS}")
elseif (DEFINED ENV{ROOTSYS})
  message(STATUS "Use ROOTSYS from environment: $ENV{ROOTSYS}")
  set (ROOTSYS "$ENV{ROOTSYS}" CACHE PATH "Which ROOT installation to use." FORCE)
endif()

# find ROOT of at least version 6
find_package(ROOT 6.0 REQUIRED)

# remove the C++ standard set by ROOT so CMake can handle it correctly for the
# compiler we find
removeCXXStandardFlags("${CMAKE_CXX_FLAGS}" CMAKE_CXX_FLAGS)

# now remove any duplicates we have to keep things tidy
removeDuplicateSubstring("${CMAKE_CXX_FLAGS}" $CMAKE_CXX_FLAGS)

# ROOT can be compiled with C++17 and therefore BDSIM won't compile if it doesn't have
# at leat that standard, so we pick apart ROOT stuff to find out and update the standard
execute_process(COMMAND ${ROOT_CONFIG_EXECUTABLE} --features OUTPUT_VARIABLE ROOT_FEATURES)
list(REMOVE_DUPLICATES ROOT_FEATURES)
string(FIND ${ROOT_FEATURES} "cxx17" _CXX17FOUND)
if (_CXX17FOUND STRGREATER -1)
  message(STATUS "ROOT compiled with cxx17 feature -> changing to C++17 for BDSIM")
  set(CMAKE_CXX_STANDARD 17)
  set(CMAKE_CXX_STANDARD_REQUIRED ON)
endif()

 
# ROOT doesn't implement the version and subversion number in CMAKE as it should, so
# the above find package doesn't match the version required. Need to decode version ourselves
if (ROOT_VERSION VERSION_LESS "6.00")
  message(FATAL_ERROR "ROOT Version 6 required. Version ${ROOT_MAJOR_VERSION} found")
endif()

# add ROOT include directory
include_directories(SYSTEM ${ROOT_INCLUDE_DIR})

option(ROOT_DOUBLE_OUTPUT "Double precision root output" OFF)
if(ROOT_DOUBLE_OUTPUT)
  add_definitions("-D__ROOTDOUBLE__")
  set(PREPROCESSOR_DEFS "-D__ROOTBUILD__;-D__ROOTDOUBLE__")
else()
  set(PREPROCESSOR_DEFS "-D__ROOTBUILD__")
endif()

# Make Dictionaries
file(MAKE_DIRECTORY ${CMAKE_CURRENT_BINARY_DIR}/root)
file(GLOB linkHeaders ${CMAKE_CURRENT_SOURCE_DIR}/include/*LinkDef.hh)
# for loop over link definitions
foreach(header ${linkHeaders})
  # remove LinkDef.hh
  string(FIND ${header} "LinkDef.hh" pos REVERSE)
  string(FIND ${header} "/" dir REVERSE)
  MATH(EXPR beginpos "${dir}+1")
  MATH(EXPR length "${pos}-${beginpos}")
  string(SUBSTRING ${header} ${beginpos} ${length} className)
  #message(STATUS "${ROOTCINT_EXECUTABLE} -f ${CMAKE_CURRENT_BINARY_DIR}/root/${className}Dict.cc -c ${CMAKE_CURRENT_SOURCE_DIR}/include/${className}.hh ${header}")

  # add preprocessor flag __ROOTBUILD__ as used in BDSIM.
  # root6 .pcm file needs to be at library level
  # for discussion see e.g. this forum topic: https://root.cern.ch/phpBB3/viewtopic.php?t=17654
  add_custom_command(
    OUTPUT ${CMAKE_CURRENT_BINARY_DIR}/root/${className}Dict.cc
    ${CMAKE_CURRENT_BINARY_DIR}/root/${className}Dict_rdict.pcm
    COMMAND ${ROOTCINT_EXECUTABLE}
    ARGS -f ${CMAKE_CURRENT_BINARY_DIR}/root/${className}Dict.cc -noIncludePaths -inlineInputHeader
    ${PREPROCESSOR_DEFS}  -I${CMAKE_CURRENT_SOURCE_DIR} -I${CMAKE_CURRENT_SOURCE_DIR}/include -I${CMAKE_CURRENT_SOURCE_DIR}/parser/
    ${CMAKE_CURRENT_SOURCE_DIR}/include/${className}.hh ${header}
    DEPENDS ${CMAKE_CURRENT_SOURCE_DIR}/include/${className}.hh ${header}
    IMPLICIT_DEPENDS CXX ${CMAKE_CURRENT_SOURCE_DIR}/include/${className}.hh ${header}
    COMMENT "Generate ROOT Dictionary for ${className}"
    )
  add_custom_command(
    OUTPUT ${CMAKE_CURRENT_BINARY_DIR}/${className}Dict_rdict.pcm
    COMMAND ${CMAKE_COMMAND} -E copy ${CMAKE_CURRENT_BINARY_DIR}/root/${className}Dict_rdict.pcm
    ${CMAKE_CURRENT_BINARY_DIR}
    DEPENDS ${CMAKE_CURRENT_BINARY_DIR}/root/${className}Dict.cc
    )
  # add arbitrary dependence to make it run at compile time (since DEPENDS at custom_command seems not to work)
  set_property(
    SOURCE ${CMAKE_CURRENT_BINARY_DIR}/root/${className}Dict.cc
    APPEND PROPERTY OBJECT_DEPENDS ${CMAKE_CURRENT_BINARY_DIR}/${className}Dict_rdict.pcm
    )
  # keep list of ROOT pcms
  set(root_pcms ${root_pcms} ${CMAKE_CURRENT_BINARY_DIR}/${className}Dict_rdict.pcm)

  # keep list of ROOT dictionaries
  set(root_files ${root_files} ${CMAKE_CURRENT_SOURCE_DIR}/src/${className}.cc)
  set(root_dicts ${root_dicts} ${CMAKE_CURRENT_BINARY_DIR}/root/${className}Dict.cc)
endforeach()

# remove C++ standard flags from root library linking flags
<<<<<<< HEAD
string(REPLACE "-stdlib=libc++"  "" ROOT_LIBRARIES ${ROOT_LIBRARIES})
=======
string(REPLACE "-stdlib=libc++"  "" ROOT_LIBRARIES ${ROOT_LIBRARIES})



# fix the version number from root
# nice regex from CRMC pacakge in their search for ROOT also
STRING (REGEX REPLACE "[ \t\r\n]+" "" ROOT_VERSION "${ROOT_VERSION}")
STRING (REGEX REPLACE "/" "." ROOT_VERSION "${ROOT_VERSION}")
>>>>>>> 75ff93d7
<|MERGE_RESOLUTION|>--- conflicted
+++ resolved
@@ -93,9 +93,6 @@
 endforeach()
 
 # remove C++ standard flags from root library linking flags
-<<<<<<< HEAD
-string(REPLACE "-stdlib=libc++"  "" ROOT_LIBRARIES ${ROOT_LIBRARIES})
-=======
 string(REPLACE "-stdlib=libc++"  "" ROOT_LIBRARIES ${ROOT_LIBRARIES})
 
 
@@ -103,5 +100,4 @@
 # fix the version number from root
 # nice regex from CRMC pacakge in their search for ROOT also
 STRING (REGEX REPLACE "[ \t\r\n]+" "" ROOT_VERSION "${ROOT_VERSION}")
-STRING (REGEX REPLACE "/" "." ROOT_VERSION "${ROOT_VERSION}")
->>>>>>> 75ff93d7
+STRING (REGEX REPLACE "/" "." ROOT_VERSION "${ROOT_VERSION}")