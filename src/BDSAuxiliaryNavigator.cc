--- conflicted
+++ resolved
@@ -1,26 +1,19 @@
 #include "BDSDebug.hh"
 #include "BDSAuxiliaryNavigator.hh"
 
-#include "G4AffineTransform.hh"
 #include "G4Navigator.hh"
 #include "G4Step.hh"
 #include "G4StepPoint.hh"
 #include "G4StepStatus.hh"
 #include "G4ThreeVector.hh"
 
-#include <utility>
+class G4VPhysicalVolume;
 
 G4Navigator* BDSAuxiliaryNavigator::auxNavigator      = new G4Navigator();
 G4Navigator* BDSAuxiliaryNavigator::auxNavigatorCL    = new G4Navigator();
 G4int        BDSAuxiliaryNavigator::numberOfInstances = 0;
 
 BDSAuxiliaryNavigator::BDSAuxiliaryNavigator():
-<<<<<<< HEAD
-  initialised(false),
-  globalToLocal(new G4AffineTransform()),
-  localToGlobal(new G4AffineTransform())
-{
-=======
   BDSAuxiliaryNavigator(true)
 {;}
 
@@ -36,16 +29,12 @@
   G4cout << __METHOD_NAME__ << G4endl;
 #endif
   numberOfInstances++;
->>>>>>> 19cb0209
 }
 
 BDSAuxiliaryNavigator::~BDSAuxiliaryNavigator()
 {
   delete globalToLocal;
   delete localToGlobal;
-<<<<<<< HEAD
-  // do not delete static *auxNavigator as required by other instances of BDSAuxiliaryNavigator
-=======
   delete globalToLocalCL;
   delete localToGlobalCL;
   // Only delete navigator objects
@@ -187,81 +176,9 @@
 G4AffineTransform* BDSAuxiliaryNavigator::GlobalToLocal(G4bool curvilinear) const
 {
   return curvilinear ? globalToLocalCL : globalToLocal;
->>>>>>> 19cb0209
 }
 
 G4AffineTransform* BDSAuxiliaryNavigator::LocalToGlobal(G4bool curvilinear) const
 {
-<<<<<<< HEAD
-  auxNavigator->SetWorldVolume(worldPV);
-}
-
-void BDSAuxiliaryNavigator::InitialiseTransform(const G4ThreeVector& globalPosition) const
-{
-  auxNavigator->LocateGlobalPointAndSetup(globalPosition);  
-  (*globalToLocal) = auxNavigator->GetGlobalToLocalTransform();
-  (*localToGlobal) = auxNavigator->GetLocalToGlobalTransform();
-  initialised      = true;
-}
-
-G4ThreeVector BDSAuxiliaryNavigator::ConvertToLocal(const G4double globalPosition[3]) const
-{
-  G4ThreeVector globalPositionV(globalPosition[0], globalPosition[1], globalPosition[2]);
-  return ConvertToLocal(globalPositionV);
-}
-
-G4ThreeVector BDSAuxiliaryNavigator::ConvertToLocal(const G4ThreeVector& globalPosition) const
-{
-  if (!initialised)
-    {InitialiseTransform(globalPosition);}
-  return globalToLocal->TransformPoint(globalPosition);
-}
-
-G4ThreeVector BDSAuxiliaryNavigator::ConvertAxisToLocal(const G4double globalPosition[3],
-							const G4double globalAxis[3]) const
-{
-  G4ThreeVector globalPositionV(globalPosition[0], globalPosition[1], globalPosition[2]);
-  G4ThreeVector globalAxisV(globalAxis[0], globalAxis[1], globalAxis[2]);
-  return ConvertAxisToLocal(globalPositionV, globalAxisV);
-}
-
-G4ThreeVector BDSAuxiliaryNavigator::ConvertAxisToLocal(const G4ThreeVector& globalPosition,
-							const G4ThreeVector& globalAxis) const
-{
-  if (!initialised)
-    {InitialiseTransform(globalPosition);}
-  return globalToLocal->TransformAxis(globalAxis);
-}
-
-G4ThreeVector BDSAuxiliaryNavigator::ConvertAxisToGlobal(const G4ThreeVector& localAxis) const
-{return localToGlobal->TransformAxis(localAxis);}
-
-std::pair<G4ThreeVector, G4ThreeVector> BDSAuxiliaryNavigator::ConvertAxisToGlobal(const std::pair<G4ThreeVector, G4ThreeVector>& localAxis) const
-{
-  G4ThreeVector globalB = localToGlobal->TransformAxis(localAxis.first);
-  G4ThreeVector globalE = localToGlobal->TransformAxis(localAxis.second);
-  return std::make_pair(globalB, globalE);
-}
-										 
-
-G4ThreeVector BDSAuxiliaryNavigator::ConvertToGlobal(const G4ThreeVector& localPosition) const
-{return localToGlobal->TransformPoint(localPosition);}
-
-G4ThreeVector BDSAuxiliaryNavigator::ConvertAxisToGlobal(const G4ThreeVector& globalPosition,
-							 const G4ThreeVector& localAxis) const
-{
-  if (!initialised)
-    {InitialiseTransform(globalPosition);}
-  return localToGlobal->TransformAxis(localAxis);
-}
-
-G4ThreeVector BDSAuxiliaryNavigator::ConvertToGlobal(const G4ThreeVector& globalPosition,
-						     const G4ThreeVector& localPosition) const
-{
-  if (!initialised)
-    {InitialiseTransform(globalPosition);}
-  return localToGlobal->TransformPoint(localPosition);
-=======
   return curvilinear ? localToGlobalCL : localToGlobal;
->>>>>>> 19cb0209
 }