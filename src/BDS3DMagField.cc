//Based on the Geant4 example examples/advanced/purging_magnet/src/PurgMagTabulatedField3D.cc
#include <iostream>

#include "BDSGlobalConstants.hh"
#include "BDS3DMagField.hh"



BDS3DMagField::BDS3DMagField( const char* filename, double zOffset ) 
  :fZoffset(zOffset),invertX(false),invertY(false),invertZ(false)
{    


  _lenUnit= CLHEP::cm;
  _fieldUnit= CLHEP::tesla; 

  G4cout << "\n-----------------------------------------------------------"
	 << "\n      Magnetic field"
	 << "\n-----------------------------------------------------------";
    
  G4cout << "\n ---> " "Reading the field grid from " << filename << " ... " << G4endl; 
  std::ifstream file( filename ); // Open the file for reading.
  
  // Ignore first blank line
  char buffer[256];
  file.getline(buffer,256);
  
  // Read table dimensions 
  file >> nx >> ny >> nz; // Note dodgy order

  G4cout << "  [ Number of values x,y,z: " 
	 << nx << " " << ny << " " << nz << " ] "
	 << G4endl;

  // Set up storage space for table
  xField.resize( nx );
  yField.resize( nx );
  zField.resize( nx );
  int ix, iy, iz;
  for (ix=0; ix<nx; ix++) {
    xField[ix].resize(ny);
    yField[ix].resize(ny);
    zField[ix].resize(ny);
    for (iy=0; iy<ny; iy++) {
      xField[ix][iy].resize(nz);
      yField[ix][iy].resize(nz);
      zField[ix][iy].resize(nz);
    }
  }
  
  // Ignore other header information    
  // The first line whose second character is '0' is considered to
  // be the last line of the header.
  do {
    file.getline(buffer,256);
  } while ( buffer[1]!='0');
  
  // Read in the data
  double xval=0.0,yval=0.0,zval=0.0,bx,by,bz;
  //  double permeability; // Not used in this example.
  for (ix=0; ix<nx; ix++) {
    for (iy=0; iy<ny; iy++) {
      for (iz=0; iz<nz; iz++) {
        file >> xval >> yval >> zval >> bx >> by >> bz;
	G4cout << "Read: " << xval << " " << yval << " " << zval << " " << bx << " " << by << " " << bz << G4endl;
        if ( ix==0 && iy==0 && iz==0 ) {
          minx = xval * _lenUnit;
          miny = yval * _lenUnit;
          minz = zval * _lenUnit;
        }
        xField[ix][iy][iz] = bx * _fieldUnit;
        yField[ix][iy][iz] = by * _fieldUnit;
        zField[ix][iy][iz] = bz * _fieldUnit;
      }
    }
  }
  file.close();

  maxx = xval * _lenUnit;
  maxy = yval * _lenUnit;
  maxz = zval * _lenUnit;

  G4cout << "\n ---> ... done reading " << G4endl;

  // G4cout << " Read values of field from file " << filename << G4endl; 
  G4cout << " ---> assumed the order:  x, y, z, Bx, By, Bz "
	 << "\n ---> Min values x,y,z: " 
	 << minx/CLHEP::cm << " " << miny/CLHEP::cm << " " << minz/CLHEP::cm << " cm "
	 << "\n ---> Max values x,y,z: " 
	 << maxx/CLHEP::cm << " " << maxy/CLHEP::cm << " " << maxz/CLHEP::cm << " cm "
	 << "\n ---> The field will be offset by " << zOffset/CLHEP::cm << " cm " << G4endl;

  // Should really check that the limits are not the wrong way around.
  if (maxx < minx) {std::swap(maxx,minx); invertX = true;} 
  if (maxy < miny) {std::swap(maxy,miny); invertY = true;} 
  if (maxz < minz) {std::swap(maxz,minz); invertZ = true;} 
  G4cout << "\nAfter reordering if neccesary"  
	 << "\n ---> Min values x,y,z: " 
	 << minx/CLHEP::cm << " " << miny/CLHEP::cm << " " << minz/CLHEP::cm << " cm "
	 << " \n ---> Max values x,y,z: " 
	 << maxx/CLHEP::cm << " " << maxy/CLHEP::cm << " " << maxz/CLHEP::cm << " cm ";

  dx = maxx - minx;
  dy = maxy - miny;
  dz = maxz - minz;
  G4cout << "\n ---> Dif values x,y,z (range): " 
	 << dx/CLHEP::cm << " " << dy/CLHEP::cm << " " << dz/CLHEP::cm << " cm in z "
	 << "\n-----------------------------------------------------------" << G4endl;
}

void BDS3DMagField::GetFieldValue(const double point[4],
				      double *Bfield ) const
{

  G4ThreeVector local;

  local[0] = point[0] + translation[0];
  local[1] = point[1] + translation[1];
  local[2] = point[2] + translation[2] + fZoffset;

  local *= Rotation();

#ifdef DEBUG
  G4cout <<  "BDS3DMagField::GetFieldValue" << G4endl;
  G4cout << "point x       = " << point[0]/cm << " cm" << G4endl;
  G4cout << "point y       = " << point[1]/cm << " cm" << G4endl;
  G4cout << "point z       = " << point[2]/cm << " cm" << G4endl;
  G4cout << "translation x = " << translation[0]/cm << " cm" << G4endl;
  G4cout << "translation y = " << translation[1]/cm << " cm" << G4endl;
  G4cout << "translation z = " << translation[2]/cm << " cm" << G4endl;
  G4cout << "fZOffset = " << fZoffset/CLHEP::cm << " cm" << G4endl;
  G4cout << "local x       = " << local[0]/cm << " cm" << G4endl;
  G4cout << "local y       = " << local[1]/cm << " cm" << G4endl;
  G4cout << "local z       = " << local[2]/cm << " cm" << G4endl;
#endif

  double signy=1;
  double signz=1;

  //Mirror in x=0 plane and z=0 plane
<<<<<<< HEAD
  /*
  if( local[0] < 0 ){
#ifdef DEBUG
    G4cout << "x = " << local[0]/cm << " cm. Mirroring in x=0 plane." << G4endl;
=======
  if( x < 0 ){
#ifdef BDSDEBUG
    G4cout << "x = " << x << ". Mirroring in x=0 plane." << G4endl;
>>>>>>> 92c10502
#endif
    local[0] *= -1;
    signy = -1;
    signz = -1;
  }

<<<<<<< HEAD
  if( local[2] <0 ){
#ifdef DEBUG
    G4cout << "z = " << local[2]/cm << " cm. Mirroring in z=0 plane." << G4endl;
=======
  if( z <0 ){
#ifdef BDSDEBUG
    G4cout << "z = " << z << ". Mirroring in z=0 plane." << G4endl;
>>>>>>> 92c10502
#endif
    local[2] *= -1;
    signz = -1;
  }
  */

  // Check that the point is within the defined region 
  if ( local[0]>=minx && local[0]<=maxx &&
       local[1]>=miny && local[1]<=maxy && 
       local[2]>=minz && local[2]<=maxz ) {
    
    // Position of given point within region, normalized to the range
    // [0,1]
    double xfraction = (local[0] - minx) / dx;
    double yfraction = (local[1] - miny) / dy; 
    double zfraction = (local[2] - minz) / dz;

    if (invertX) { xfraction = 1 - xfraction;}
    if (invertY) { yfraction = 1 - yfraction;}
    if (invertZ) { zfraction = 1 - zfraction;}

    // Need addresses of these to pass to modf below.
    // modf uses its second argument as an OUTPUT argument.
    double xdindex, ydindex, zdindex;
    
    // Position of the point within the cuboid defined by the
    // nearest surrounding tabulated points
    double xlocal = ( std::modf(xfraction*(nx-1), &xdindex));
    double ylocal = ( std::modf(yfraction*(ny-1), &ydindex));
    double zlocal = ( std::modf(zfraction*(nz-1), &zdindex));
    
    // The indices of the nearest tabulated point whose coordinates
    // are all less than those of the given point
    int xindex = static_cast<int>(xdindex);
    int yindex = static_cast<int>(ydindex);
    int zindex = static_cast<int>(zdindex);
    

#ifdef DEBUG_INTERPOLATING_FIELD
    G4cout << "Local x,y,z: " << xlocal << " " << ylocal << " " << zlocal << G4endl;
    G4cout << "Index x,y,z: " << xindex << " " << yindex << " " << zindex << G4endl;
    double valx0z0, mulx0z0, valx1z0, mulx1z0;
    double valx0z1, mulx0z1, valx1z1, mulx1z1;
    //    valx0z0= table[xindex  ][0][zindex];  mulx0z0=  (1-xlocal) * (1-zlocal);
    //    valx1z0= table[xindex+1][0][zindex];  mulx1z0=   xlocal    * (1-zlocal);
    //    valx0z1= table[xindex  ][0][zindex+1]; mulx0z1= (1-xlocal) * zlocal;
    //    valx1z1= table[xindex+1][0][zindex+1]; mulx1z1=  xlocal    * zlocal;
#endif

        // Full 3-dimensional version
    Bfield[0] =
      xField[xindex  ][yindex  ][zindex  ] * (1-xlocal) * (1-ylocal) * (1-zlocal) +
      xField[xindex  ][yindex  ][zindex+1] * (1-xlocal) * (1-ylocal) *    zlocal  +
      xField[xindex  ][yindex+1][zindex  ] * (1-xlocal) *    ylocal  * (1-zlocal) +
      xField[xindex  ][yindex+1][zindex+1] * (1-xlocal) *    ylocal  *    zlocal  +
      xField[xindex+1][yindex  ][zindex  ] *    xlocal  * (1-ylocal) * (1-zlocal) +
      xField[xindex+1][yindex  ][zindex+1] *    xlocal  * (1-ylocal) *    zlocal  +
      xField[xindex+1][yindex+1][zindex  ] *    xlocal  *    ylocal  * (1-zlocal) +
      xField[xindex+1][yindex+1][zindex+1] *    xlocal  *    ylocal  *    zlocal ;
    Bfield[1] = signy *(
      yField[xindex  ][yindex  ][zindex  ] * (1-xlocal) * (1-ylocal) * (1-zlocal) +
      yField[xindex  ][yindex  ][zindex+1] * (1-xlocal) * (1-ylocal) *    zlocal  +
      yField[xindex  ][yindex+1][zindex  ] * (1-xlocal) *    ylocal  * (1-zlocal) +
      yField[xindex  ][yindex+1][zindex+1] * (1-xlocal) *    ylocal  *    zlocal  +
      yField[xindex+1][yindex  ][zindex  ] *    xlocal  * (1-ylocal) * (1-zlocal) +
      yField[xindex+1][yindex  ][zindex+1] *    xlocal  * (1-ylocal) *    zlocal  +
      yField[xindex+1][yindex+1][zindex  ] *    xlocal  *    ylocal  * (1-zlocal) +
      yField[xindex+1][yindex+1][zindex+1] *    xlocal  *    ylocal  *    zlocal );
    Bfield[2] = signz *(
      zField[xindex  ][yindex  ][zindex  ] * (1-xlocal) * (1-ylocal) * (1-zlocal) +
      zField[xindex  ][yindex  ][zindex+1] * (1-xlocal) * (1-ylocal) *    zlocal  +
      zField[xindex  ][yindex+1][zindex  ] * (1-xlocal) *    ylocal  * (1-zlocal) +
      zField[xindex  ][yindex+1][zindex+1] * (1-xlocal) *    ylocal  *    zlocal  +
      zField[xindex+1][yindex  ][zindex  ] *    xlocal  * (1-ylocal) * (1-zlocal) +
      zField[xindex+1][yindex  ][zindex+1] *    xlocal  * (1-ylocal) *    zlocal  +
      zField[xindex+1][yindex+1][zindex  ] *    xlocal  *    ylocal  * (1-zlocal) +
      zField[xindex+1][yindex+1][zindex+1] *    xlocal  *    ylocal  *    zlocal );

  } else {
    Bfield[0] = 0.0;
    Bfield[1] = 0.0;
    Bfield[2] = 0.0;
  }

#ifdef DEBUG
  G4cout << "Bfield x,y,z = " << 
    Bfield[0]/_fieldUnit << " " <<
    Bfield[1]/_fieldUnit << " " <<
    Bfield[2]/_fieldUnit <<
    G4endl;
#endif
}

void BDS3DMagField::Prepare(G4VPhysicalVolume *referenceVolume){
  const G4RotationMatrix* Rot= referenceVolume->GetFrameRotation();
  const G4ThreeVector Trans=referenceVolume->GetFrameTranslation();
  SetOriginRotation(*Rot);
  SetOriginTranslation(Trans);
}<|MERGE_RESOLUTION|>--- conflicted
+++ resolved
@@ -120,7 +120,7 @@
 
   local *= Rotation();
 
-#ifdef DEBUG
+#ifdef BDSDEBUG
   G4cout <<  "BDS3DMagField::GetFieldValue" << G4endl;
   G4cout << "point x       = " << point[0]/cm << " cm" << G4endl;
   G4cout << "point y       = " << point[1]/cm << " cm" << G4endl;
@@ -138,31 +138,19 @@
   double signz=1;
 
   //Mirror in x=0 plane and z=0 plane
-<<<<<<< HEAD
   /*
   if( local[0] < 0 ){
-#ifdef DEBUG
+#ifdef BDSDEBUG
     G4cout << "x = " << local[0]/cm << " cm. Mirroring in x=0 plane." << G4endl;
-=======
-  if( x < 0 ){
-#ifdef BDSDEBUG
-    G4cout << "x = " << x << ". Mirroring in x=0 plane." << G4endl;
->>>>>>> 92c10502
 #endif
     local[0] *= -1;
     signy = -1;
     signz = -1;
   }
 
-<<<<<<< HEAD
   if( local[2] <0 ){
-#ifdef DEBUG
+#ifdef BDSDEBUG
     G4cout << "z = " << local[2]/cm << " cm. Mirroring in z=0 plane." << G4endl;
-=======
-  if( z <0 ){
-#ifdef BDSDEBUG
-    G4cout << "z = " << z << ". Mirroring in z=0 plane." << G4endl;
->>>>>>> 92c10502
 #endif
     local[2] *= -1;
     signz = -1;
@@ -247,7 +235,7 @@
     Bfield[2] = 0.0;
   }
 
-#ifdef DEBUG
+#ifdef BDSDEBUG
   G4cout << "Bfield x,y,z = " << 
     Bfield[0]/_fieldUnit << " " <<
     Bfield[1]/_fieldUnit << " " <<
