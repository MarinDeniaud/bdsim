--- conflicted
+++ resolved
@@ -121,10 +121,7 @@
   itsMinimumEpsilonStep = opt.minimumEpsilonStep;
   itsMaximumEpsilonStep = opt.maximumEpsilonStep;
   itsMaxTime = opt.maximumTrackingTime * s;
-<<<<<<< HEAD
-=======
   
->>>>>>> d0a8ad1e
   itsDeltaOneStep = opt.deltaOneStep * m;
   doTwiss = opt.doTwiss;
   itsDoPlanckScattering = opt.doPlanckScattering;
