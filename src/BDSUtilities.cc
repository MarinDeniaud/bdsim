--- conflicted
+++ resolved
@@ -80,21 +80,13 @@
   if (angleIn > 0)
     {
       // Rotate input clockwise, output counterclockwise
-<<<<<<< HEAD
       inputface[0]  *= -1.0;
-=======
-      inputface[0] *= -1.0;
->>>>>>> ce500221
       outputface[2] *= -1.0;
     }
   else if (angleIn < 0)
     {
       // Rotate input counterclockwise, output clockwise
-<<<<<<< HEAD
       inputface[2]  *= -1.0;
-=======
-      inputface[2] *= -1.0;
->>>>>>> ce500221
       outputface[0] *= -1.0;
     }
   // offset of outputface vector origin from inputface vector origin is (0, 0, semilength)
@@ -167,23 +159,16 @@
   else
     {
       // the main file has a relative path or just the file name, add bdsimpath
-<<<<<<< HEAD
-      fullPath = BDSExecOptions::Instance()->GetBDSIMPATH() + "/" + inputFilepath;
-=======
       fullPath = BDSGlobalConstants::Instance()->BDSIMPath() + "/" + inputFilepath;
->>>>>>> ce500221
     }
   // add additional slash just to be safe
   fullPath += "/";
   // add filename if not excluded
   if (!excludeNameFromPath)
     {fullPath += inputFilename;}
-<<<<<<< HEAD
 #ifdef BDSDEBUG
   G4cout << __METHOD_NAME__ << "determined full path to be: " << fullPath << G4endl;
 #endif
-=======
->>>>>>> ce500221
   return fullPath;
 }
 
