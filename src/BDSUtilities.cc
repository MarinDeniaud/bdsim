#include "BDSDebug.hh"
#include "BDSGeometryComponent.hh"
#include "BDSGlobalConstants.hh"
#include "BDSRunManager.hh"
#include "BDSUtilities.hh"

#include "globals.hh" // geant4 types / globals
#include "G4ThreeVector.hh"
#include "G4TwoVector.hh"

#include <algorithm>
#include <cmath>
#include <cctype>
#include <cstdlib>
#include <functional>
#include <iostream>
#include <limits>
#include <utility>

#include <signal.h>
#include <unistd.h>
#include <utility>

#ifdef __APPLE__
#include <mach-o/dyld.h> // for executable path
#endif


G4bool BDS::non_alpha::operator()(char c)
{
  return !isalpha(c);
}

G4String BDS::PrepareSafeName(G4String name)
{
  //remove white space
  name.erase(std::remove_if(name.begin(),name.end(),isspace),name.end());
  //remove non alpha numeric characters
  std::replace_if(name.begin(),name.end(),BDS::non_alpha(),'_');
  
  return name;
}

G4int BDS::CalculateOrientation(G4double angle)
{
  G4int orientation;
  if (angle < 0)
    {orientation = 1;}
  else
    {orientation = -1;}
  return orientation;
}

std::pair<G4ThreeVector,G4ThreeVector> BDS::CalculateFaces(G4double angleIn,
							   G4double angleOut)
{
  /// orientation -1,0,1 value - always use |angle| with trigonometric and then
  /// multiply by this factor, 0 by default
  G4int orientationIn  = BDS::CalculateOrientation(angleIn);
  G4int orientationOut = BDS::CalculateOrientation(angleOut);
  
  G4double in_z  = cos(fabs(angleIn)); // calculate components of normal vectors (in the end mag(normal) = 1)
  G4double in_x  = sin(fabs(angleIn)); // note full angle here as it's the exit angle
  G4double out_z = cos(fabs(angleOut));
  G4double out_x = sin(fabs(angleOut));
  G4ThreeVector inputface  = G4ThreeVector(orientationIn*in_x, 0.0, -1.0*in_z); //-1 as pointing down in z for normal
  G4ThreeVector outputface = G4ThreeVector(orientationOut*out_x, 0.0, out_z);   // no output face angle
  return std::make_pair(inputface,outputface);
}

G4double BDS::CalculateFacesOverlapRadius(G4double angleIn,
					  G4double angleOut,
					  G4double length)
{
  std::pair<G4ThreeVector,G4ThreeVector> faces = BDS::CalculateFaces(angleIn,angleOut);
  G4ThreeVector inputface = faces.first;
  G4ThreeVector outputface = faces.second;

  std::swap(inputface[0],inputface[2]);
  std::swap(outputface[0],outputface[2]);

  if (angleIn > 0)
    {
      // Rotate input clockwise, output counterclockwise
      inputface[0]  *= -1.0;
      outputface[2] *= -1.0;
    }
  else if (angleIn < 0)
    {
      // Rotate input counterclockwise, output clockwise
      inputface[2]  *= -1.0;
      outputface[0] *= -1.0;
    }
  // offset of outputface vector origin from inputface vector origin is (0, 0, semilength)
  G4double intersectionRadius = length / ((inputface[2] / inputface[0]) - (outputface[2] / outputface[0]));

  return intersectionRadius;
}

void BDS::EnsureInLimits(G4double& value, G4double lowerLimit, G4double upperLimit)
{
  if (value < lowerLimit)
    {value = lowerLimit;}
  if (value > upperLimit)
    {value = upperLimit;}
}

G4bool BDS::FileExists(G4String fileName)
{
  std::ifstream infile(fileName.c_str());
  return infile.good();
}

std::string BDS::GetBDSIMExecPath()
{
  // get path to executable (platform dependent)
  char path[1024];
#ifdef __linux__
  // get path from /proc/self/exe
  ssize_t len = ::readlink("/proc/self/exe", path, sizeof(path) - 1);
  if (len != -1)
    {path[len] = '\0';}
#elif __APPLE__
  uint32_t size = sizeof(path);
  if (_NSGetExecutablePath(path, &size) != 0)
    {std::cout << "buffer too small; need size " << size << std::endl;}
#endif
  std::string bdsimPath(path);
  // remove executable from path
  std::string::size_type found = bdsimPath.rfind("/"); // find the last '/'
  if (found != std::string::npos)
    {bdsimPath = bdsimPath.substr(0,found+1);} // the path is the bit before that, including the '/'
  return bdsimPath;
}

G4String BDS::GetFullPath(G4String fileName, bool excludeNameFromPath)
{
#ifdef BDSDEBUG
  G4cout << __METHOD_NAME__ << fileName << " strip name off?: " << excludeNameFromPath << G4endl;
#endif
  //Return fullPath of a file:
  //mirror what is done in parser.l (i.e. if no environment varible set, assume base filename path is that of the gmad file).
  // 1) if absolute path (starting with a slash) return that
  // 2) if relative path, then
  // 2a) return path relative to environment variable BDSIMPATH (if set)
  // 2b) return path relative to main BDSIM input gmad file

  // return value
  G4String fullPath;

  // split input into path and filename
  G4String inputFilepath, inputFilename;
  G4String::size_type found = fileName.rfind("/"); // find the last '/'
  if (found != G4String::npos)
    {
      inputFilepath = fileName.substr(0,found); // the path is the bit before that
      inputFilename = fileName.substr(found); // the rest
    }
  else
    {
      // no slash, only filename
      inputFilepath = "";
      inputFilename = fileName;
    }
  
  // need to know whether it's an absolute or relative path
  if ((fileName.substr(0,1)) == "/")
    {fullPath = inputFilepath;}
  else
    {
      // the main file has a relative path or just the file name, add bdsimpath
      fullPath = BDSGlobalConstants::Instance()->BDSIMPath() + "/" + inputFilepath;
    }
  // add additional slash just to be safe
  fullPath += "/";
  // add filename if not excluded
  if (!excludeNameFromPath)
    {fullPath += inputFilename;}
#ifdef BDSDEBUG
  G4cout << __METHOD_NAME__ << "determined full path to be: " << fullPath << G4endl;
#endif
  return fullPath;
}

void BDS::HandleAborts(int signal_number)
{
  /** 
      Try to catch abort signals. This is not guaranteed to work.
      Main goal is to close output stream / files.
  */
  // prevent recursive calling
  static int nrOfCalls=0;
  if (nrOfCalls>0)
    {exit(1);}
  nrOfCalls++;
  std::cout << "BDSIM is about to crash or was interrupted! " << std::endl;
  std::cout << "With signal: " << strsignal(signal_number) << std::endl;
  std::cout << "Trying to write and close output file" << std::endl;
  std::cout << "Terminate run" << std::endl;
  BDSRunManager::GetRunManager()->RunTermination();
  std::cout << "Ave, Imperator, morituri te salutant!" << std::endl;
}

G4bool BDS::IsFinite(const G4double& variable)
{
  if (std::abs(variable) > std::numeric_limits<double>::epsilon())
    {return true;}
  else
    {return false;}
}

G4bool BDS::IsFinite(const G4ThreeVector& variable)
{
  G4bool resultX = BDS::IsFinite(variable.x());
  G4bool resultY = BDS::IsFinite(variable.y());
  G4bool resultZ = BDS::IsFinite(variable.z());
  if (resultX || resultY || resultZ)
    {return true;}
  else
    {return false;}
}

G4bool BDS::IsInteger(const char* ch, int& convertedInteger)
{
  // from http://stackoverflow.com/questions/2844817/how-do-i-check-if-a-c-string-is-an-int
  // convert to string
  std::string s(ch);
  if(s.empty() || ((!std::isdigit(s[0])) && (s[0] != '-') && (s[0] != '+')))
    {return false;}
  
  char * p;
  convertedInteger = std::strtol(ch, &p, 10);
  
  return (*p == 0);
}

G4bool BDS::IsNumber(const char* ch, double& convertedNumber)
{
  // from http://stackoverflow.com/questions/2844817/how-do-i-check-if-a-c-string-is-an-int
  // convert to string
  std::string s(ch);
  if(s.empty() || ((!std::isdigit(s[0])) && (s[0] != '-') && (s[0] != '+')))
    {return false;}
  
  char * p;
  convertedNumber = std::strtod(ch, &p);
  
  return (*p == 0);
}

void BDS::PrintRotationMatrix(G4RotationMatrix* rm, G4String keyName)
{
  G4cout << "Rotation matrix - reference: \"" << keyName << "\"" << *rm << G4endl;
  G4cout << "unit x -> " << G4ThreeVector(1,0,0).transform(*rm) << G4endl;
  G4cout << "unit y -> " << G4ThreeVector(0,1,0).transform(*rm) << G4endl;
  G4cout << "unit z -> " << G4ThreeVector(0,0,1).transform(*rm) << G4endl;
}

G4bool BDS::Geant4EnvironmentIsSet()
{
  std::vector<G4String> variables = {//"G4ABLADATA",
				     "G4NEUTRONHPDATA",
				     "G4RADIOACTIVEDATA",
				     "G4LEDATA",
				     "G4NEUTRONXSDATA",
				     "G4REALSURFACEDATA",
				     "G4LEVELGAMMADATA",
				     "G4PIIDATA",
				     "G4SAIDXSDATA"};

  G4bool result = true;
  for (auto it = variables.begin(); it != variables.end(); ++it)
    {
#ifdef BDSDEBUG
      G4cout << __METHOD_NAME__ << "testing for variable: " << *it;
#endif
      const char* env_p = std::getenv( (*it).c_str() );
      if (!env_p)
	{
	  result = false;
#ifdef BDSDEBUG
	  G4cout << " - not found" << G4endl;
	}
      else
	{
	  G4cout << " - found" << G4endl;
#endif
	}
    }
  return result;
}

G4double BDS::GetParameterValue(const G4String spec, const G4String name)
{
  G4double value = 0;

  std::string delimiters = "&";
  std::string param = name + "=";

  int pos = spec.find(param);
  if( pos >= 0 )
    {
      int pos2 = spec.find("&",pos);
      int pos3 = spec.length();
      int tend = pos2 < 0 ? pos3 : pos2; 
      int llen = tend - pos - param.length();
      
      std::string val = spec.substr(pos + param.length(), llen);
      
      value = atof(val.c_str());
    }
  return value;
}

G4String BDS::GetParameterValueString(const G4String spec, const G4String name)
{
  G4String value = "";

  std::string delimiters = "&";
  std::string param = name + "=";

  int pos = spec.find(param);
  if( pos >= 0 )
    {
      int pos2 = spec.find("&",pos);
      int pos3 = spec.length();
      int tend = pos2 < 0 ? pos3 : pos2; 
      int llen = tend - pos - param.length();
      
      value = spec.substr(pos + param.length(), llen);
    }
  return value;
}

<<<<<<< HEAD
std::pair<G4String, G4String> BDS::SplitOnColon(G4String formatAndPath)
{
#ifdef BDSDEBUG
  G4cout << __METHOD_NAME__ << formatAndPath << G4endl;
#endif
  if(!formatAndPath.empty())
    {
      std::size_t found = formatAndPath.find(":");
      if (found == std::string::npos)
	{
	  G4cerr << __METHOD_NAME__ << "invalid specifier \""
		 << formatAndPath << "\"" << G4endl;
	  G4cerr << "Missing \":\" to separate format and file path" << G4endl;
	  exit(1);
	}
      else
	{
	  G4String format   = formatAndPath.substr(0,found);
	  G4String filePath = formatAndPath.substr(found+1); // get everything after ":"
#ifdef BDSDEBUG
	G4cout << __METHOD_NAME__ << "format: " << format   << G4endl;
	G4cout << __METHOD_NAME__ << "file:   " << filePath << G4endl;
#endif
	return std::make_pair(format,filePath);
	}
    }
  return std::make_pair("","");
=======
G4TwoVector BDS::Rotate(const G4TwoVector& vec, const G4double& angle)
{
  G4double xp = vec.x()*cos(angle) - vec.y()*sin(angle);
  G4double yp = vec.x()*sin(angle) + vec.y()*cos(angle);
  return G4TwoVector(xp,yp);
}

G4bool BDS::WillIntersect(const G4ThreeVector& incomingNormal,
			  const G4ThreeVector& outgoingNormal,
			  const G4double&      zSeparation,
			  const BDSExtent&     incomingExtent,
			  const BDSExtent&     outgoingExtent)
{  
  // for any two normal vectors of planes - if their cross
  // product is zero, then they're (anti) parallel and will
  // never intersect
  G4ThreeVector cross = incomingNormal.cross(outgoingNormal);
  G4double det = cross.mag2();
  if (!BDS::IsFinite(det))
    {return false;}

  // shortcuts / copies - OG for outgoing and IC for incoming
  const BDSExtent& eog = outgoingExtent;
  const BDSExtent& eic = incomingExtent;

  // z coordinate of points at maximum extents in x,y
  G4double xNegYNegOG = BDS::GetZOfPointOnPlane(outgoingNormal, eog.XNeg(), eog.YNeg());
  G4double xNegYPosOG = BDS::GetZOfPointOnPlane(outgoingNormal, eog.XNeg(), eog.YPos());
  G4double xPosYPosOG = BDS::GetZOfPointOnPlane(outgoingNormal, eog.XPos(), eog.YPos());
  G4double xPosYNegOG = BDS::GetZOfPointOnPlane(outgoingNormal, eog.XPos(), eog.YNeg());
  G4double xNegYNegIC = BDS::GetZOfPointOnPlane(incomingNormal, eic.XNeg(), eic.YNeg());
  G4double xNegYPosIC = BDS::GetZOfPointOnPlane(incomingNormal, eic.XNeg(), eic.YPos());
  G4double xPosYPosIC = BDS::GetZOfPointOnPlane(incomingNormal, eic.XPos(), eic.YPos());
  G4double xPosYNegIC = BDS::GetZOfPointOnPlane(incomingNormal, eic.XPos(), eic.YNeg());
 
  // test of they'd overlap
  G4bool xNegYNegFail = xNegYNegIC > (zSeparation + xNegYNegOG);
  G4bool xNegYPosFail = xNegYPosIC > (zSeparation + xNegYPosOG);
  G4bool xPosYPosFail = xPosYPosIC > (zSeparation + xPosYPosOG);
  G4bool xPosYNegFail = xPosYNegIC > (zSeparation + xPosYNegOG);

  if (xNegYNegFail || xNegYPosFail || xPosYPosFail || xPosYNegFail)
    {return true;}
  else // shouldn't happen
    {return false;}
}

G4bool BDS::WillIntersect(const G4double angleIn,
			  const G4double angleOut,
			  const G4double outerDiameter,
			  const G4double length)
{
  // Calculate the z component of triangle with each angle and
  // axis along length.
  G4double dzIn  = outerDiameter * tan(angleIn);
  G4double dzOut = outerDiameter * tan(angleOut);
  if (dzIn > length - dzOut)
    {return true;}
  else
    {return false;}
}

G4double BDS::GetZOfPointOnPlane(G4ThreeVector normal, G4double x, G4double y)
{
  // equation of a plane with offset v_0, normal unit n and any point on plane v
  // n.(v-v_0) = 0
  // for equation of plane that intercepts 0,0,0
  // n.v = 0;
  // exanding dot product
  // n.x()*v.x() + n.y()*v.y() + n.z()*v.z() = 0;
  // for given x and y can solve for z
  // v.z = (-n.x*v.x - n.y*v.y ) / n.z;

  return (-normal.x()*x - normal.y()*y) / normal.z();
}

G4ThreeVector BDS::RotateToReferenceFrame(G4ThreeVector faceNormal, G4double fullAngle)
{
  if (!BDS::IsFinite(fullAngle))
    {return faceNormal;} // no angle -> no rotation
  G4RotationMatrix rm = G4RotationMatrix();
  rm.rotateY(fullAngle*0.5);
  return faceNormal.transform(rm);
>>>>>>> 8e3a6a16
}<|MERGE_RESOLUTION|>--- conflicted
+++ resolved
@@ -332,35 +332,6 @@
   return value;
 }
 
-<<<<<<< HEAD
-std::pair<G4String, G4String> BDS::SplitOnColon(G4String formatAndPath)
-{
-#ifdef BDSDEBUG
-  G4cout << __METHOD_NAME__ << formatAndPath << G4endl;
-#endif
-  if(!formatAndPath.empty())
-    {
-      std::size_t found = formatAndPath.find(":");
-      if (found == std::string::npos)
-	{
-	  G4cerr << __METHOD_NAME__ << "invalid specifier \""
-		 << formatAndPath << "\"" << G4endl;
-	  G4cerr << "Missing \":\" to separate format and file path" << G4endl;
-	  exit(1);
-	}
-      else
-	{
-	  G4String format   = formatAndPath.substr(0,found);
-	  G4String filePath = formatAndPath.substr(found+1); // get everything after ":"
-#ifdef BDSDEBUG
-	G4cout << __METHOD_NAME__ << "format: " << format   << G4endl;
-	G4cout << __METHOD_NAME__ << "file:   " << filePath << G4endl;
-#endif
-	return std::make_pair(format,filePath);
-	}
-    }
-  return std::make_pair("","");
-=======
 G4TwoVector BDS::Rotate(const G4TwoVector& vec, const G4double& angle)
 {
   G4double xp = vec.x()*cos(angle) - vec.y()*sin(angle);
@@ -444,5 +415,33 @@
   G4RotationMatrix rm = G4RotationMatrix();
   rm.rotateY(fullAngle*0.5);
   return faceNormal.transform(rm);
->>>>>>> 8e3a6a16
+}
+
+std::pair<G4String, G4String> BDS::SplitOnColon(G4String formatAndPath)
+{
+#ifdef BDSDEBUG
+  G4cout << __METHOD_NAME__ << formatAndPath << G4endl;
+#endif
+  if(!formatAndPath.empty())
+    {
+      std::size_t found = formatAndPath.find(":");
+      if (found == std::string::npos)
+	{
+	  G4cerr << __METHOD_NAME__ << "invalid specifier \""
+		 << formatAndPath << "\"" << G4endl;
+	  G4cerr << "Missing \":\" to separate format and file path" << G4endl;
+	  exit(1);
+	}
+      else
+	{
+	  G4String format   = formatAndPath.substr(0,found);
+	  G4String filePath = formatAndPath.substr(found+1); // get everything after ":"
+#ifdef BDSDEBUG
+	G4cout << __METHOD_NAME__ << "format: " << format   << G4endl;
+	G4cout << __METHOD_NAME__ << "file:   " << filePath << G4endl;
+#endif
+	return std::make_pair(format,filePath);
+	}
+    }
+  return std::make_pair("","");
 }