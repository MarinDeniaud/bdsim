--- conflicted
+++ resolved
@@ -82,29 +82,15 @@
   return out;
 }
 
-<<<<<<< HEAD
-void BDSBeamline::AddComponent(BDSAcceleratorComponent* component, BDSTiltOffset* tiltOffset)
-=======
-std::vector<BDSBeamlineElement*> BDSBeamline::AddComponent(BDSAcceleratorComponent* component,
+void BDSBeamline::AddComponent(BDSAcceleratorComponent* component,
 							   BDSTiltOffset*           tiltOffset,
 							   BDSSamplerType           samplerType,
 							   G4String                 samplerName)
->>>>>>> 63b1a8c0
 {
   // if default nullptr is supplied as tilt offset use a default 0,0,0,0 one
   if (!tiltOffset)
     {tiltOffset  = new BDSTiltOffset();}
-<<<<<<< HEAD
-  
-  if (BDSLine* line = dynamic_cast<BDSLine*>(component))
-    {
-      for (auto component : *line)
-	{AddSingleComponent(component, tiltOffset);}
-    }
-  else
-    {AddSingleComponent(component, tiltOffset);}
-=======
-
+  
   if (BDSLine* line = dynamic_cast<BDSLine*>(component))
     {
       for (G4int i = 0; i < (G4int)line->size(); ++i)
@@ -113,29 +99,18 @@
 	    {element = AddSingleComponent((*line)[i], tiltOffset, samplerType, samplerName);}
 	  else
 	    {element = AddSingleComponent((*line)[i], tiltOffset);}
-	  if (element)
-	    {addedComponents.push_back(element);}
 	}
     }
   else
-    {
-      element = AddSingleComponent(component, tiltOffset, samplerType, samplerName);
-      if (element)
-	{addedComponents.push_back(element);}
-    }
->>>>>>> 63b1a8c0
+    {AddSingleComponent(component, tiltOffset, samplerType, samplerName);}
   // free memory - as once the rotations are calculated, this is no longer needed
   delete tiltOffset;
 }
 
-<<<<<<< HEAD
-void BDSBeamline::AddSingleComponent(BDSAcceleratorComponent* component, BDSTiltOffset* tiltOffset)
-=======
-BDSBeamlineElement* BDSBeamline::AddSingleComponent(BDSAcceleratorComponent* component,
+void BDSBeamline::AddSingleComponent(BDSAcceleratorComponent* component,
 						    BDSTiltOffset*           tiltOffset,
 						    BDSSamplerType           samplerType,
 						    G4String                 samplerName)
->>>>>>> 63b1a8c0
 {
 #ifdef BDSDEBUG
   G4cout << G4endl << __METHOD_NAME__ << "adding component to beamline and calculating coordinates" << G4endl;
