--- conflicted
+++ resolved
@@ -5,11 +5,8 @@
 #include "globals.hh" // geant4 types / globals
 #include "G4TwoVector.hh"
 
-<<<<<<< HEAD
+#include <algorithm>
 #include <ostream>
-=======
-#include <algorithm>
->>>>>>> 411d0abe
 #include <utility>
 #include <vector>
 
@@ -56,7 +53,6 @@
 BDSExtent::~BDSExtent()
 {;}
 
-<<<<<<< HEAD
 BDSExtent BDSExtent::TiltOffset(const BDSTiltOffset* tiltOffset) const
 {
   if (!tiltOffset)
@@ -112,7 +108,8 @@
   out << ext.extYNeg << " " << ext.extYPos << " ";
   out << ext.extZNeg << " " << ext.extZPos;
   return out;
-=======
+}
+
 BDSExtent BDSExtent::Shift(G4double x, G4double y) const
 {
   BDSExtent xShifted = ShiftX(x);
@@ -141,5 +138,4 @@
 				std::abs(extentY.first), extentY.second,
 				std::abs(extentZ.first), extentZ.second};
   return *std::max_element(exts.begin(), exts.end());
->>>>>>> 411d0abe
 }