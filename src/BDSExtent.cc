/* 
Beam Delivery Simulation (BDSIM) Copyright (C) Royal Holloway, 
University of London 2001 - 2020.

This file is part of BDSIM.

BDSIM is free software: you can redistribute it and/or modify 
it under the terms of the GNU General Public License as published 
by the Free Software Foundation version 3 of the License.

BDSIM is distributed in the hope that it will be useful, but 
WITHOUT ANY WARRANTY; without even the implied warranty of
MERCHANTABILITY or FITNESS FOR A PARTICULAR PURPOSE.  See the
GNU General Public License for more details.

You should have received a copy of the GNU General Public License
along with BDSIM.  If not, see <http://www.gnu.org/licenses/>.
*/
#include "BDSExtent.hh"
#include "BDSParticleCoords.hh"
#include "BDSTiltOffset.hh"
#include "BDSUtilities.hh"

#include "globals.hh" // geant4 types / globals
#include "G4ThreeVector.hh"
#include "G4TwoVector.hh"

#include <algorithm>
#include <ostream>
#include <utility>
#include <vector>

BDSExtent::BDSExtent():
  extXNeg(0.0),
  extXPos(0.0),
  extYNeg(0.0),
  extYPos(0.0),
  extZNeg(0.0),
  extZPos(0.0)
{;}

BDSExtent::BDSExtent(const std::pair<G4double, G4double>& extXIn,
		     const std::pair<G4double, G4double>& extYIn,
		     const std::pair<G4double, G4double>& extZIn):
  extXNeg(extXIn.first),
  extXPos(extXIn.second),
  extYNeg(extYIn.first),
  extYPos(extYIn.second),
  extZNeg(extZIn.first),
  extZPos(extZIn.second)
{;}

BDSExtent::BDSExtent(G4double extXNegIn, G4double extXPosIn,
		     G4double extYNegIn, G4double extYPosIn,
		     G4double extZNegIn, G4double extZPosIn):
  extXNeg(extXNegIn),
  extXPos(extXPosIn),
  extYNeg(extYNegIn),
  extYPos(extYPosIn),
  extZNeg(extZNegIn),
  extZPos(extZPosIn)
{;}

BDSExtent::BDSExtent(G4double extXIn, G4double extYIn, G4double extZIn):
  extXNeg(-std::abs(extXIn)),
  extXPos( std::abs(extXIn)),
  extYNeg(-std::abs(extYIn)),
  extYPos( std::abs(extYIn)),
  extZNeg(-std::abs(extZIn)),
  extZPos( std::abs(extZIn))
{;}

BDSExtent::BDSExtent(G4ThreeVector extIn):
  BDSExtent(extIn.x(), extIn.y(), extIn.z())
{;}

BDSExtent::BDSExtent(G4ThreeVector extInNeg,
                     G4ThreeVector extInPos):
  extXNeg(extInNeg.x()),
  extXPos(extInPos.x()),
  extYNeg(extInNeg.y()),
  extYPos(extInPos.y()),
  extZNeg(extInNeg.z()),
  extZPos(extInPos.z())
{;}

BDSExtent::~BDSExtent()
{;}

std::vector<G4ThreeVector> BDSExtent::AllBoundaryPoints() const
{
  std::vector<G4ThreeVector> result;
  result.emplace_back(extXNeg, extYNeg, extZNeg);
  result.emplace_back(extXNeg, extYPos, extZNeg);
  result.emplace_back(extXPos, extYNeg, extZNeg);
  result.emplace_back(extXPos, extYPos, extZNeg);
  result.emplace_back(extXNeg, extYNeg, extZPos);
  result.emplace_back(extXNeg, extYPos, extZPos);
  result.emplace_back(extXPos, extYNeg, extZPos);
  result.emplace_back(extXPos, extYPos, extZPos);
  return result;
}

BDSExtent BDSExtent::TiltOffset(const BDSTiltOffset* tiltOffset) const
{
  if (!tiltOffset)
    {return BDSExtent(*this);}
  BDSExtent tilted = Tilted(tiltOffset->GetTilt());
  BDSExtent offset = tilted.Translate(tiltOffset->GetOffset());
  return offset;
}

BDSExtent BDSExtent::Translate(G4double dx, G4double dy, G4double dz) const
{
  return BDSExtent(extXNeg + dx, extXPos + dx,
		   extYNeg + dy, extYPos + dy,
		   extZNeg + dz, extZPos + dz);
}

BDSExtent BDSExtent::Tilted(G4double angle) const
{
  if (!BDS::IsFinite(angle))
    {return BDSExtent(*this);}

  // rotate each vector (from origin to each corner) by angle
  // and check - safer than checking based on +ve / -ve angle
  G4TwoVector topRight = G4TwoVector(extXPos, extYPos);
  G4TwoVector botRight = G4TwoVector(extXPos, extYNeg);
  G4TwoVector botLeft  = G4TwoVector(extXNeg, extYNeg);
  G4TwoVector topLeft  = G4TwoVector(extXNeg, extYPos);

  topRight.rotate(angle);
  botRight.rotate(angle);
  botLeft.rotate(angle);
  topLeft.rotate(angle);
  
  G4double xMin = std::min(botLeft.x(),  topLeft.x());
  G4double xMax = std::max(topRight.x(), botRight.x());
  G4double yMin = std::min(botRight.y(), botLeft.y());
  G4double yMax = std::max(topRight.y(), topLeft.y());

  BDSExtent result = BDSExtent(xMin, xMax,
			       yMin, yMax,
			       extZNeg, extZPos);
  return result;
}

std::ostream& operator<< (std::ostream& out, BDSExtent const& ext)
{
  out << ext.extXNeg << " " << ext.extXPos << " ";
  out << ext.extYNeg << " " << ext.extYPos << " ";
  out << ext.extZNeg << " " << ext.extZPos;
  return out;
}

G4double BDSExtent::MaximumAbs() const
{
  return std::max({std::abs(extXNeg), extXPos,
		   std::abs(extYNeg), extYPos,
		   std::abs(extZNeg), extZPos});
}

G4double BDSExtent::MinimumAbs() const
{
  return std::min({std::abs(extXNeg), extXPos,
		   std::abs(extYNeg), extYPos,
		   std::abs(extZNeg), extZPos});
}

G4double BDSExtent::MaximumAbsTransverse() const
{
  return std::max({std::abs(extXNeg), extXPos,
		   std::abs(extYNeg), extYPos});
}

G4double BDSExtent::MinimumAbsTransverse() const
{
  return std::min({std::abs(extXNeg), extXPos,
		   std::abs(extYNeg), extYPos});
}

G4bool BDSExtent::Encompasses(const G4ThreeVector& point) const
{
  BDSExtent extentPoint = BDSExtent(point);
  return extentPoint < (*this);
}

G4bool BDSExtent::Encompasses(const BDSExtent& other) const
{
  std::vector<G4ThreeVector> otherPoints = other.AllBoundaryPoints();
  G4bool result = false;
  for (const auto& p : otherPoints)
    {result = result || !Encompasses(p);}
  return !result;
}

G4bool BDSExtent::Encompasses(const BDSParticleCoords& coords) const
{
  G4ThreeVector point(coords.x, coords.y, coords.z);
  return Encompasses(point);
}

BDSExtent BDSExtent::ExpandBy(G4double margin) const
{
  margin = std::abs(margin);
  BDSExtent result(*this);
  result.extXNeg -= margin;
  result.extXPos += margin;
  result.extYNeg -= margin;
  result.extYPos += margin;
  result.extZNeg -= margin;
  result.extZPos += margin;
  return result;
}

BDSExtent BDSExtent::ExpandTransverselyBy(G4double margin) const
{
  BDSExtent result(*this);
  result.extXNeg -= margin;
  result.extXPos += margin;
  result.extYNeg -= margin;
  result.extYPos += margin;
  return result;
}

<<<<<<< HEAD
void BDSExtent::ExpandToEncompass(const BDSExtent& other)
{
  BDSExtent result = BDSExtent(*this);
  result.extXNeg = std::min(extXNeg, other.extXNeg);
  result.extYNeg = std::min(extYNeg, other.extYNeg);
  result.extZNeg = std::min(extZNeg, other.extZNeg);
  result.extXPos = std::max(extXPos, other.extXPos);
  result.extYPos = std::max(extYPos, other.extYPos);
  result.extZPos = std::max(extZPos, other.extZPos);
=======
namespace BDS
{
  BDSExtent MaximumCombinedExtent(const BDSExtent& first,
				  const BDSExtent& second)
  {
    return BDSExtent(std::min(first.XNeg(), second.XNeg()),
		     std::max(first.XPos(), second.XPos()),
		     std::min(first.YNeg(), second.YNeg()),
		     std::max(first.YPos(), second.YPos()),
		     std::min(first.ZNeg(), second.ZNeg()),
		     std::max(first.ZPos(), second.ZPos()));
  }
>>>>>>> aa401db6
}<|MERGE_RESOLUTION|>--- conflicted
+++ resolved
@@ -223,7 +223,6 @@
   return result;
 }
 
-<<<<<<< HEAD
 void BDSExtent::ExpandToEncompass(const BDSExtent& other)
 {
   BDSExtent result = BDSExtent(*this);
@@ -233,7 +232,7 @@
   result.extXPos = std::max(extXPos, other.extXPos);
   result.extYPos = std::max(extYPos, other.extYPos);
   result.extZPos = std::max(extZPos, other.extZPos);
-=======
+}
 namespace BDS
 {
   BDSExtent MaximumCombinedExtent(const BDSExtent& first,
@@ -246,5 +245,4 @@
 		     std::min(first.ZNeg(), second.ZNeg()),
 		     std::max(first.ZPos(), second.ZPos()));
   }
->>>>>>> aa401db6
 }