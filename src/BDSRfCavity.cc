--- conflicted
+++ resolved
@@ -12,16 +12,10 @@
 BDSRfCavity::BDSRfCavity(G4String           name,
 			 G4double           length,
 			 G4double           grad,
-<<<<<<< HEAD
-			 BDSBeamPipeInfo    beamPipeInfo,
-			 BDSMagnetOuterInfo magnetOuterInfo):
-  BDSMultipole(BDSMagnetType::rfcavity,name,length,beamPipeInfo,magnetOuterInfo),
-=======
 			 BDSBeamPipeInfo*   beamPipeInfo,
 			 BDSMagnetOuterInfo magnetOuterInfo):
   BDSMagnet(BDSMagnetType::rfcavity, name, length,
 	    beamPipeInfo, magnetOuterInfo),
->>>>>>> bfd6661b
   itsGrad(grad)
 {
   itsEField    = NULL;
