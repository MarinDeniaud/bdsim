--- conflicted
+++ resolved
@@ -79,11 +79,6 @@
 			     outerDiameter*0.5,
 			     chordLength*0.5);
     
-<<<<<<< HEAD
-  G4Material* emptyMaterial = BDSMaterials::Instance()->GetMaterial(BDSGlobalConstants::Instance()->EmptyMaterial());
-  
-=======
->>>>>>> 7201c191
   containerLogicalVolume = new G4LogicalVolume(containerSolid,
 					       emptyMaterial,
 					       name + "_container_lv");
