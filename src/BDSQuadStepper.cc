--- conflicted
+++ resolved
@@ -288,20 +288,12 @@
 }    
 
 
-<<<<<<< HEAD
-void BDSQuadStepper::Stepper(const G4double yInput[],
-														 const G4double[],
-														 const G4double hstep,
-														 G4double yOut[],
-														 G4double yErr[]      )
-=======
 void BDSQuadStepper::Stepper( const G4double yInput[],
 			      const G4double dydx[],
 			      const G4double hstep,
 			      G4double yOut[],
 			      G4double yErr[]      )
->>>>>>> c22c6e2a
-{  
+{
   const G4int nvar = 6 ;
   G4int i;
 
@@ -324,7 +316,7 @@
   if(fabs(kappa)<1.e-6) //kappa is small - no error needed for paraxial treatment
 	{
 		for(i=0;i<nvar;i++) yErr[i]=0;
-		AdvanceHelix(yInput,(G4ThreeVector)0,hstep,yOut);
+		AdvanceHelix(yInput,G4ThreeVector(0,0,0),hstep,yOut);
 	}
   else   //need to compute errors for helical steps
 	{
@@ -336,12 +328,12 @@
 
 		// Do two half steps
 		G4double h = hstep * 0.5;
-		AdvanceHelix(yIn,   (G4ThreeVector)0, h, yTemp);
-		AdvanceHelix(yTemp, (G4ThreeVector)0, h, yOut);
+		AdvanceHelix(yIn,   G4ThreeVector(0,0,0), h, yTemp);
+		AdvanceHelix(yTemp, G4ThreeVector(0,0,0), h, yOut);
       
 		// Do a full Step
 		h = hstep ;
-		AdvanceHelix(yIn, (G4ThreeVector)0, h, yTemp);
+		AdvanceHelix(yIn, G4ThreeVector(0,0,0), h, yTemp);
       
 		for(i=0;i<nvar;i++)
 		{
