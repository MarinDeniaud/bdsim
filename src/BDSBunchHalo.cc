#include "BDSBunchHalo.hh"
#include "BDSDebug.hh"

BDSBunchHalo::BDSBunchHalo():
  betaX(0.0), betaY(0.0),
  alphaX(0.0), alphaY(0.0),
  emitX(0.0), emitY(0.0),
  gammaX(0.0), gammaY(0.0),
  envelopeX(0.0), envelopeY(0.0),
  envelopeXp(0.0), envelopeYp(0.0)
{
  FlatGen  = new CLHEP::RandFlat(*CLHEP::HepRandom::getTheEngine());  
  weightParameter=1.0;
}

BDSBunchHalo::~BDSBunchHalo() 
{
  delete FlatGen; 
}

void  BDSBunchHalo::SetOptions(const GMAD::Options& opt)
{
  BDSBunchInterface::SetOptions(opt);
  SetBetaX(opt.betx);
  SetBetaY(opt.bety);
  SetAlphaX(opt.alfx);
  SetAlphaY(opt.alfy);
  SetEmitX(opt.emitx);
  SetEmitY(opt.emity);  
  gammaX = (1.0+alphaX*alphaX)/betaX;
  gammaY = (1.0+alphaY*alphaY)/betaY;  
  SetEnvelopeX(opt.envelopeX); 
  SetEnvelopeY(opt.envelopeY);
  SetEnvelopeXp(opt.envelopeXp);
  SetEnvelopeYp(opt.envelopeYp); 
  SetWeightParameter(opt.haloPSWeightParameter);
  SetWeightFunction(opt.haloPSWeightFunction);
}

void BDSBunchHalo::GetNextParticle(G4double& x0, G4double& y0, G4double& z0, 
				   G4double& xp, G4double& yp, G4double& zp,
				   G4double& t , G4double&  E, G4double& weight)
{
  // Central orbit 
  x0 = X0  * CLHEP::m;
  y0 = Y0  * CLHEP::m;
  z0 = Z0  * CLHEP::m;
  xp = Xp0 * CLHEP::rad;
  yp = Yp0 * CLHEP::rad;
  z0 = Z0  * CLHEP::m; 

  //  z0 += (T0 - envelopeT * (1.-2.*FlatGen->shoot())) * CLHEP::c_light * CLHEP::s;
  z0 += 0;

  while(true) {
    // Flat 2x2d phase space
    G4double dx  = envelopeX  * (1-2*FlatGen->shoot()) * CLHEP::m;
    G4double dy  = envelopeY  * (1-2*FlatGen->shoot()) * CLHEP::m;
    G4double dxp = envelopeXp * (1-2*FlatGen->shoot()) * CLHEP::rad;
    G4double dyp = envelopeYp * (1-2*FlatGen->shoot()) * CLHEP::rad;

    // compute single particle emittance 
    double emitXSp = gammaX*pow(dx,2) + 2.*alphaX*dx*dxp + betaX*pow(dxp,2);
    double emitYSp = gammaY*pow(dy,2) + 2.*alphaY*dy*dyp + betaY*pow(dyp,2);
    
// #ifdef BDSDEBUG
//     G4cout << __METHOD_NAME__ << "phase space> " << dx << " " << dy << " " << dxp << " " << dyp << G4endl;
//     G4cout << __METHOD_NAME__ << "emittance> " << emitXSp << " " << emitX << " " << emitYSp << " " << emitY << G4endl;
// #endif

    // check if particle is within normal beam core, if so continue generation
    if (emitXSp < emitX || emitYSp <emitY) { 
// #ifdef BDSDEBUG
//       G4cout << __METHOD_NAME__ << "continue> " << G4endl;
// #endif
      continue;
    } 
    else {
      // determine weight, initialise 1 so always passes
      double wx = 1.0;
      double wy = 1.0;
      if(weightFunction == "flat" || weightFunction == "") { 
	wx = 1.0;
	wy = 1.0;
      }
      else if (weightFunction == "oneoverr") { 
	wx = pow(emitX/fabs(emitXSp),weightParameter);
	wy = pow(emitY/fabs(emitYSp),weightParameter);	
      }
      else if (weightFunction == "exp") {
	wx = exp(-(emitXSp-emitX)/(emitX*weightParameter));
	wy = exp(-(emitYSp-emitY)/(emitY*weightParameter));
      }
      
// #ifdef BDSDEBUG
//       G4cout << __METHOD_NAME__ << emitXSp/emitX << " " << emitYSp/emitY << " " << wx << " " << wy << G4endl;
// #endif
      // reject
      if(FlatGen->shoot() > wx && FlatGen->shoot() > wy) 
	continue;

      // add to reference orbit 
      x0 += dx;
      y0 += dy;
      xp += dxp;
      yp += dyp;
      
      zp = CalculateZp(xp,yp,Zp0);
      t = 0 * CLHEP::s;
<<<<<<< HEAD
      E = BDSGlobalConstants::Instance()->GetParticleTotalEnergy();
=======
      E = BDSGlobalConstants::Instance()->ParticleKineticEnergy();
>>>>>>> b6bde9cb

#ifdef BDSDEBUG
      G4cout << __METHOD_NAME__ << "selected> " << dx << " " << dy << " " << dxp << " " << dyp << G4endl;
#endif
     
      weight = 1.0;
      return;
    }
  }
}<|MERGE_RESOLUTION|>--- conflicted
+++ resolved
@@ -107,11 +107,7 @@
       
       zp = CalculateZp(xp,yp,Zp0);
       t = 0 * CLHEP::s;
-<<<<<<< HEAD
-      E = BDSGlobalConstants::Instance()->GetParticleTotalEnergy();
-=======
-      E = BDSGlobalConstants::Instance()->ParticleKineticEnergy();
->>>>>>> b6bde9cb
+      E = BDSGlobalConstants::Instance()->ParticleTotalEnergy();
 
 #ifdef BDSDEBUG
       G4cout << __METHOD_NAME__ << "selected> " << dx << " " << dy << " " << dxp << " " << dyp << G4endl;
