--- conflicted
+++ resolved
@@ -252,17 +252,9 @@
   opticalPhysics->Configure(G4OpticalProcessIndex::kWLS,           true);                                ///< Wave Length Shifting process index
 // opticalPhysics->Configure(G4OpticalProcessIndex::kNoProcess, globals->GetTurnOn< Number of processes, no selected process
   opticalPhysics->SetScintillationYieldFactor(globals->ScintYieldFactor());
-<<<<<<< HEAD
-  G4int maxPhot=globals->MaximumPhotonsPerStep();
-  //If 0, which is the default, do nothing
-  if(maxPhot>0) {
-    opticalPhysics->SetMaxNumPhotonsPerStep(globals->MaximumPhotonsPerStep());
-  }
-=======
   G4long maxPhotonsPerStep = globals->MaximumPhotonsPerStep();
   if (maxPhotonsPerStep >= 0)
     {opticalPhysics->SetMaxNumPhotonsPerStep(globals->MaximumPhotonsPerStep());}
->>>>>>> 9470d98a
 }
 
 void BDSModularPhysicsList::SetCuts()
