//   BDSIM, (C) 2001-2007 
//    
//   version 0.4 
//   last modified : 10 Sept 2007 by malton@pp.rhul.ac.uk
//  

//
//    Physics lists
//

 

#include "BDSDebug.hh"
#include "BDSExecOptions.hh"
#include "BDSGlobalConstants.hh" 
#include "BDSPhysicsList.hh"

#include "globals.hh"
#include "G4ParticleDefinition.hh"
#include "G4ParticleWithCuts.hh"
#include "G4ProcessManager.hh"
#include "G4ProcessVector.hh"
#include "G4ParticleTypes.hh"
#include "G4ParticleTable.hh"
#include "G4FastSimulationManagerProcess.hh"

#include "G4Version.hh"

#include "G4Material.hh"
#include "G4MaterialTable.hh"
#include "G4ios.hh"
#include <iomanip>   

#include "QGSP_BERT.hh"
#include "QGSP_BERT_HP.hh"
#if G4VERSION_NUMBER < 1000
#include "LHEP.hh"
#include "HadronPhysicsQGSP_BERT.hh"
#include "HadronPhysicsQGSP_BERT_HP.hh"
#include "HadronPhysicsFTFP_BERT.hh"
#include "HadronPhysicsLHEP.hh"
#else
#include "G4HadronPhysicsQGSP_BERT.hh"
#include "G4HadronPhysicsQGSP_BERT_HP.hh"
#include "G4HadronPhysicsQGSP_BIC_HP.hh"
#include "G4HadronPhysicsFTFP_BERT.hh"
#endif
#include "G4eeToHadrons.hh"

#include "G4EmLivermorePhysics.hh"
#include "G4EmPenelopePhysics.hh"

// physics processes

//
// EM
//

// gamma
#include "G4ComptonScattering.hh"
#include "G4GammaConversion.hh"
#include "G4GammaConversionToMuons.hh"
#include "G4PhotoElectricEffect.hh"
#include "BDSXSBias.hh" //added by L.D. 16/11/09
#include "BDSGammaConversion_LPB.hh" //added by M.D. Salt, R.B. Appleby, 15/10/09

// charged particles
#include "G4eMultipleScattering.hh"
#include "G4MuMultipleScattering.hh"
#include "G4hMultipleScattering.hh"
//Optical processes
#include "G4Cerenkov.hh"
#include "G4Scintillation.hh"
#include "G4OpAbsorption.hh"
#include "G4OpRayleigh.hh"
#include "G4OpMieHG.hh"
#include "G4OpBoundaryProcess.hh"
#include "G4CoulombScattering.hh"

// e
#include "G4eIonisation.hh"
#include "G4eBremsstrahlung.hh"
#include "G4eplusAnnihilation.hh"
#include "BDSeBremsstrahlung_LPB.hh" //added by M.D. Salt, R.B.Appleby,15/10/09

// mu
#include "G4MuIonisation.hh"
#include "G4MuBremsstrahlung.hh"
#include "G4MuPairProduction.hh"
#if G4VERSION_NUMBER < 950
#include "G4MuonNucleusProcess.hh"
#elif G4VERSION_NUMBER < 953
#include "G4MuNuclearInteraction.hh"
#else 
#include "G4MuonVDNuclearModel.hh"
#endif

//ions
#include "G4hIonisation.hh"
#include "G4ionIonisation.hh"


//Decay of unstable particles
#include "G4Decay.hh"

//
// Low EM
//

//gamma
#if G4VERSION_NUMBER < 950
#include "G4LowEnergyRayleigh.hh"
#include "G4LowEnergyPhotoElectric.hh"
#include "G4LowEnergyCompton.hh"
#include "G4LowEnergyGammaConversion.hh"
#else
#include "G4RayleighScattering.hh"
#include "G4LivermoreRayleighModel.hh"
#include "G4PhotoElectricEffect.hh"
#include "G4LivermorePhotoElectricModel.hh"
#include "G4ComptonScattering.hh"
#include "G4LivermoreComptonModel.hh"
#include "G4GammaConversion.hh"
#include "G4LivermoreGammaConversionModel.hh"
#endif

//e
#if G4VERSION_NUMBER < 950
#include "G4LowEnergyIonisation.hh"
#include "G4LowEnergyBremsstrahlung.hh"
#else
#include "G4eIonisation.hh"
#include "G4LivermoreIonisationModel.hh"
#include "G4UniversalFluctuation.hh"

#include "G4eBremsstrahlung.hh"
#include "G4LivermoreBremsstrahlungModel.hh"
#endif

#include "G4AnnihiToMuPair.hh"

//ions
#if G4VERSION_NUMBER < 950
#include "G4hLowEnergyIonisation.hh"
#endif

#include "BDSLaserCompton.hh"
#include "BDSSynchrotronRadiation.hh"
#include "BDSContinuousSR.hh"
#include "G4StepLimiter.hh"
#include "G4UserSpecialCuts.hh"

#include "G4OpticalPhysics.hh"

//
// Hadronic
//
#include "G4TheoFSGenerator.hh"
#include "G4GeneratorPrecompoundInterface.hh"
#include "G4QGSModel.hh"
#include "G4GammaParticipants.hh"
#include "G4QGSMFragmentation.hh"
#include "G4ExcitedStringDecay.hh"

#if G4VERSION_NUMBER < 1000
#include "G4GammaNuclearReaction.hh"
#include "G4ElectroNuclearReaction.hh"
#endif
#include "G4PhotoNuclearProcess.hh"
#include "G4ElectronNuclearProcess.hh"
#include "G4PositronNuclearProcess.hh"

//Planck scattering
#include "BDSPlanckScatterBuilder.hh"

//
// particle definition
//

// Bosons
#include "G4ChargedGeantino.hh"
#include "G4Geantino.hh"
#include "G4Gamma.hh"
#include "G4OpticalPhoton.hh"

// leptons
#include "G4MuonPlus.hh"
#include "G4MuonMinus.hh"
#include "G4NeutrinoMu.hh"
#include "G4AntiNeutrinoMu.hh"

#include "G4TauPlus.hh"
#include "G4TauMinus.hh"
#include "G4NeutrinoTau.hh"
#include "G4AntiNeutrinoTau.hh"

#include "G4Electron.hh"
#include "G4Positron.hh"
#include "G4NeutrinoE.hh"
#include "G4AntiNeutrinoE.hh"

// Hadrons
#include "G4MesonConstructor.hh"
#include "G4BaryonConstructor.hh"
#include "G4IonConstructor.hh"

//ShortLived
#include "G4ShortLivedConstructor.hh"




BDSPhysicsList::BDSPhysicsList():  G4VUserPhysicsList()
{
  theCerenkovProcess           = NULL;
  theScintillationProcess      = NULL;
  theAbsorptionProcess         = NULL;
  theRayleighScatteringProcess = NULL;
  theMieHGScatteringProcess    = NULL;
  theBoundaryProcess           = NULL;

  theStandardPhysList          = NULL;
  theBDSIMPhysList             = NULL;
  theHadPhysList1              = NULL;
  theHadPhysList2              = NULL;

  verbose = BDSExecOptions::Instance()->GetVerbose();

  // construct particles

  //defaultCutValue = 0.7*CLHEP::mm;  
  defaultCutValue = BDSGlobalConstants::Instance()->GetDefaultRangeCut()*CLHEP::m;  
  SetDefaultCutValue(BDSGlobalConstants::Instance()->GetDefaultRangeCut()*CLHEP::m);

  G4cout  << __METHOD_NAME__ << "Charged Thresholdcut=" 
	  << BDSGlobalConstants::Instance()->GetThresholdCutCharged()/CLHEP::GeV<<" GeV"<<G4endl;
  G4cout  << __METHOD_NAME__ << "Photon Thresholdcut=" 
	  << BDSGlobalConstants::Instance()->GetThresholdCutPhotons()/CLHEP::GeV<<" GeV"<<G4endl;
  G4cout  << __METHOD_NAME__ << "Default range cut=" 
	  << BDSGlobalConstants::Instance()->GetDefaultRangeCut()/CLHEP::m<<" m"<<G4endl;

  //This is the GEANT4 physics list verbose level.
  SetVerboseLevel(1);   
}

BDSPhysicsList::~BDSPhysicsList()
{
  delete theStandardPhysList;
  delete theBDSIMPhysList;
  delete theHadPhysList1;
  delete theHadPhysList2;
}

void BDSPhysicsList::ConstructProcess()
{ 
#if BDSDEBUG
  G4cout << __METHOD_NAME__ << G4endl;
#endif 
  //  G4OpticalPhysics* opticalPhysics = new G4OpticalPhysics();
  //  opticalPhysics->ConstructProcess();
  bool plistFound=false;
  //standard physics lists
<<<<<<< HEAD
#if G4VERSION_NUMBER < 1000
  if(BDSGlobalConstants::Instance()->GetPhysListName() == "LHEP"){
    LHEP* physList = new LHEP;
    physList->ConstructProcess();
    plistFound=true;
  }else 
#endif
if(BDSGlobalConstants::Instance()->GetPhysListName() == "QGSP_BERT_HP"){
    QGSP_BERT_HP* physList = new QGSP_BERT_HP;
    physList->ConstructProcess();
=======
  if(BDSGlobalConstants::Instance()->GetPhysListName() == "QGSP_BERT_HP"){
#if G4VERSION_NUMBER < 1000
    theStandardPhysList = new HadronPhysicsQGSP_BERT_HP();
#else
    theStandardPhysList = new G4HadronPhysicsQGSP_BERT_HP();
#endif
    theStandardPhysList->ConstructProcess();
>>>>>>> 92c10502
    plistFound=true;
  } else if(BDSGlobalConstants::Instance()->GetPhysListName() == "QGSP_BERT"){
#if G4VERSION_NUMBER < 1000
    theStandardPhysList = new HadronPhysicsQGSP_BERT();
#else
    theStandardPhysList = new G4HadronPhysicsQGSP_BERT();
#endif
    theStandardPhysList->ConstructProcess();
    plistFound=true;
  } else if (BDSGlobalConstants::Instance()->GetPhysListName() == "QGSP_BERT_HP_muon"){ //Modified standard physics lists
#if G4VERSION_NUMBER < 1000
    theStandardPhysList = new HadronPhysicsQGSP_BERT_HP();
#else
    theStandardPhysList = new G4HadronPhysicsQGSP_BERT_HP();
#endif
    theStandardPhysList->ConstructProcess();
    ConstructMuon();
    plistFound=true;
  } else if (BDSGlobalConstants::Instance()->GetPhysListName() == "QGSP_BERT_muon"){
#if G4VERSION_NUMBER < 1000
    theStandardPhysList = new HadronPhysicsQGSP_BERT();
#else
    theStandardPhysList = new G4HadronPhysicsQGSP_BERT();
#endif
    theStandardPhysList->ConstructProcess();
    ConstructMuon();
    plistFound=true;
  } else if(BDSGlobalConstants::Instance()->GetPhysListName() == "QGSP_BERT_HP_muon_em_low"){
#if G4VERSION_NUMBER < 1000
    theStandardPhysList = new HadronPhysicsQGSP_BERT_HP();
#else
    theStandardPhysList = new G4HadronPhysicsQGSP_BERT_HP();
#endif
    theStandardPhysList->ConstructProcess();
    ConstructMuon();
    ConstructEM_Low_Energy();
    plistFound=true;
  } else if(BDSGlobalConstants::Instance()->GetPhysListName() == "livermore"){
    G4EmLivermorePhysics* physList = new G4EmLivermorePhysics;
    physList->ConstructProcess();
    plistFound=true;
  }else if(BDSGlobalConstants::Instance()->GetPhysListName() == "penelope"){
    G4EmPenelopePhysics* physList = new G4EmPenelopePhysics;
    physList->ConstructProcess();
    plistFound=true;
  }else if(BDSGlobalConstants::Instance()->GetPhysListName() == "G4EmStandard"){
    G4EmStandardPhysics* physList = new G4EmStandardPhysics;
    physList->ConstructProcess();
    plistFound=true;
  }

<<<<<<< HEAD


=======
>>>>>>> 92c10502
  if(!plistFound){
    //Need to add transportation and userspecialcuts and step limiter if non-standard physics list
    AddTransportation();
#ifndef NOUSERSPECIALCUTS
    theParticleIterator->reset();
    while( (*theParticleIterator)() ){
      G4ParticleDefinition* particle = theParticleIterator->value();
      if((particle->GetParticleName()=="gamma")||(particle->GetParticleName()=="e-")||(particle->GetParticleName()=="e+")){
	particle->SetApplyCutsFlag(true);
      }

      G4ProcessManager *pmanager = particle->GetProcessManager();
      
      pmanager->AddProcess(new G4StepLimiter,-1,-1,1);
      
      pmanager->AddDiscreteProcess(new G4UserSpecialCuts);
    }
#endif
  }
  
  
  
  //===========================================
  //Some options
  //-------------------------------------------
  //Build planck scattering if option is set
  if(BDSGlobalConstants::Instance()->GetDoPlanckScattering()){
    BDSPlanckScatterBuilder* psbuild = new BDSPlanckScatterBuilder();
    psbuild->Build();
    // psbuild is leaked. This can't be deleted as its BDSPlanckScatterProcess is registered
  }
  //A flag to switch on hadronic lead particle biasing
  if (BDSGlobalConstants::Instance()->GetUseHadLPB() ){
    setenv("SwitchLeadBiasOn","1",1); 
  }
  //Synchrotron radiation
  if(BDSGlobalConstants::Instance()->GetSynchRadOn()) {
#ifdef BDSDEBUG
    G4cout << __METHOD_NAME__ << "synch. rad. is turned on" << G4endl;
#endif
    ConstructSR();
  } else {
#ifdef BDSDEBUG
    G4cout << __METHOD_NAME__ << "synch. rad. is turned OFF!" << G4endl;
#endif
  }
  //Particle decay
  if(BDSGlobalConstants::Instance()->GetDecayOn()) ConstructDecay();
  //Optical processes
  ConstructOptical();
  //============================================
  
<<<<<<< HEAD
  if(!plistFound){ //Search BDSIM physics lists
    if (BDSGlobalConstants::Instance()->GetPhysListName() != "standard"){ // register physics processes here
      
      //Always add parameterisation
      AddParameterisation();

      // standard e+/e-/gamma electromagnetic interactions
      if(BDSGlobalConstants::Instance()->GetPhysListName() == "em_standard") 
	{
	  ConstructEM();
  	  return;
	}
      
      if(BDSGlobalConstants::Instance()->GetPhysListName() == "em_single_scatter") 
	{
	  ConstructEMSingleScatter();
  	  return;
	}
=======
  if(!plistFound) return;
  //Search BDSIM physics lists
  
  if (BDSGlobalConstants::Instance()->GetPhysListName() == "standard") return;

  // register physics processes here
>>>>>>> 92c10502
      
  //Always add parameterisation
  AddParameterisation();
      
  // standard e+/e-/gamma electromagnetic interactions
  if(BDSGlobalConstants::Instance()->GetPhysListName() == "em_standard") 
    {
      ConstructEM();
    }
  else if(BDSGlobalConstants::Instance()->GetPhysListName() == "em_single_scatter") 
    {
      ConstructEMSingleScatter();
    }
  else if(BDSGlobalConstants::Instance()->GetPhysListName() == "merlin") 
    {
      ConstructMerlin();
    }
      
  // low energy em processes
  else if(BDSGlobalConstants::Instance()->GetPhysListName() == "em_low") 
    {
      ConstructEM_Low_Energy();
    }
      
  // standard electromagnetic + muon
  else if(BDSGlobalConstants::Instance()->GetPhysListName() == "em_muon") 
    {
      ConstructEM();
      ConstructMuon();
    }
  // standard hadronic - photo-nuclear etc.
  else if(BDSGlobalConstants::Instance()->GetPhysListName() == "hadronic_standard") 
    {
      ConstructEM();
      ConstructHadronic();
    }
      
  // standard electromagnetic + muon + hadronic
  else if(BDSGlobalConstants::Instance()->GetPhysListName() == "hadronic_muon") 
    {
      ConstructEM();
      ConstructMuon();
      ConstructHadronic();
    }
  
  else if(BDSGlobalConstants::Instance()->GetPhysListName() == "hadronic_QGSP_BERT") {
    ConstructEM();
#if G4VERSION_NUMBER < 1000
    theBDSIMPhysList = new HadronPhysicsQGSP_BERT("hadron");
#else
    theBDSIMPhysList = new G4HadronPhysicsQGSP_BERT("hadron");
#endif
    theBDSIMPhysList->ConstructProcess();
  }
  
  else if(BDSGlobalConstants::Instance()->GetPhysListName() == "hadronic_QGSP_BERT_muon") {
    ConstructEM();
    ConstructMuon();
#if G4VERSION_NUMBER < 1000
    theBDSIMPhysList = new HadronPhysicsQGSP_BERT("hadron");
#else
    theBDSIMPhysList = new G4HadronPhysicsQGSP_BERT("hadron");
#endif
    theBDSIMPhysList->ConstructProcess();
  }
  
  else if(BDSGlobalConstants::Instance()->GetPhysListName() == "hadronic_FTFP_BERT"){
    ConstructEM();
#if G4VERSION_NUMBER < 1000
    theBDSIMPhysList = new HadronPhysicsFTFP_BERT;
#else
    theBDSIMPhysList = new G4HadronPhysicsFTFP_BERT;
#endif
    theBDSIMPhysList->ConstructProcess();
  }
  
  else if(BDSGlobalConstants::Instance()->GetPhysListName() == "hadronic_QGSP_BERT_HP_muon"){
    ConstructEM();
    ConstructMuon();
    ConstructHadronic();
    //      ConstructPhotolepton_Hadron();
#if G4VERSION_NUMBER < 1000
    theBDSIMPhysList = new HadronPhysicsQGSP_BERT_HP;
#else
    theBDSIMPhysList = new G4HadronPhysicsQGSP_BERT_HP;
#endif
    theBDSIMPhysList->ConstructProcess();
  }
      
  else if(BDSGlobalConstants::Instance()->GetPhysListName() == "hadronic_FTFP_BERT_muon"){
    G4cout << __METHOD_NAME__ << "Using hadronic_FTFP_BERT_muon" << G4endl;
    ConstructEM();
    ConstructMuon();
#if G4VERSION_NUMBER < 1000
    theBDSIMPhysList = new HadronPhysicsFTFP_BERT;
#else
    theBDSIMPhysList = new G4HadronPhysicsFTFP_BERT;
#endif
    theBDSIMPhysList->ConstructProcess();
  }
  // physics list for laser wire - standard em stuff +
  // weighted compton scattering from laser wire
  else if(BDSGlobalConstants::Instance()->GetPhysListName() == "lw") {
    ConstructEM();
    ConstructLaserWire();
  }

  //default - standard (only transportation)
  G4cerr<<"WARNING : Unknown physics list "<<BDSGlobalConstants::Instance()->GetPhysListName()<<
    "  using transportation only (standard) "<<G4endl;
}

void BDSPhysicsList::ConstructParticle()
{
  //  G4OpticalPhysics* opticalPhysics = new G4OpticalPhysics();
  //  opticalPhysics->ConstructParticle();
  //standard physics lists
  if (theStandardPhysList) {
    theStandardPhysList->ConstructParticle();
  } else {
    // pseudo-particles
    G4Geantino::GeantinoDefinition();
    G4ChargedGeantino::ChargedGeantinoDefinition();
    
    // gamma
    G4Gamma::GammaDefinition();
    
    // optical photon
    G4OpticalPhoton::OpticalPhotonDefinition();
    
    // leptons
    G4Electron::ElectronDefinition();
    G4Positron::PositronDefinition();
    G4MuonPlus::MuonPlusDefinition();
    G4MuonMinus::MuonMinusDefinition();
    G4TauPlus::TauPlusDefinition();
    G4TauMinus::TauMinusDefinition();
    
    G4NeutrinoE::NeutrinoEDefinition();
    G4AntiNeutrinoE::AntiNeutrinoEDefinition();
    G4NeutrinoMu::NeutrinoMuDefinition();
    G4AntiNeutrinoMu::AntiNeutrinoMuDefinition();  
    G4NeutrinoTau::NeutrinoTauDefinition();
    G4AntiNeutrinoTau::AntiNeutrinoTauDefinition();  
    
    // mesons
    G4MesonConstructor mConstructor;
    mConstructor.ConstructParticle();
    
    // baryons
    G4BaryonConstructor bConstructor;
    bConstructor.ConstructParticle();
    
    // ions
    G4IonConstructor iConstructor;
    iConstructor.ConstructParticle();
    
    //  Construct resonances and quarks
    G4ShortLivedConstructor pShortLivedConstructor;
    pShortLivedConstructor.ConstructParticle();
  }
  
  // set primary particle definition and kinetic beam parameters other than total energy
  G4ParticleTable* particleTable = G4ParticleTable::GetParticleTable();
  BDSGlobalConstants::Instance()->SetParticleDefinition(particleTable->
                                    FindParticle(BDSGlobalConstants::Instance()->GetParticleName()) );  
  
  if(!BDSGlobalConstants::Instance()->GetParticleDefinition()) 
    {
      G4Exception("Particle not found, quitting!", "-1", FatalException, "");
      exit(1);
    }
  
  // set kinetic beam parameters other than total energy
  BDSGlobalConstants::Instance()->SetBeamMomentum( sqrt(pow(BDSGlobalConstants::Instance()->GetBeamTotalEnergy(),2)-
                                    pow(BDSGlobalConstants::Instance()->GetParticleDefinition()->GetPDGMass(),2)) );
  
  BDSGlobalConstants::Instance()->SetBeamKineticEnergy(BDSGlobalConstants::Instance()->GetBeamTotalEnergy() - 
                                   BDSGlobalConstants::Instance()->GetParticleDefinition()->GetPDGMass() );
  
  G4cout << __METHOD_NAME__ << "Beam properties:"<<G4endl;
  G4cout << __METHOD_NAME__ << "Particle : " 
	 << BDSGlobalConstants::Instance()->GetParticleDefinition()->GetParticleName()<<G4endl;
  G4cout << __METHOD_NAME__ << "Mass : " 
	 << BDSGlobalConstants::Instance()->GetParticleDefinition()->GetPDGMass()/CLHEP::GeV<< " GeV"<<G4endl;
  G4cout << __METHOD_NAME__ << "Charge : " 
	 << BDSGlobalConstants::Instance()->GetParticleDefinition()->GetPDGCharge()<< " e"<<G4endl;
  G4cout << __METHOD_NAME__ << "Total Energy : "
	 << BDSGlobalConstants::Instance()->GetBeamTotalEnergy()/CLHEP::GeV<<" GeV"<<G4endl;
  G4cout << __METHOD_NAME__ << "Kinetic Energy : "
	 << BDSGlobalConstants::Instance()->GetBeamKineticEnergy()/CLHEP::GeV<<" GeV"<<G4endl;
  G4cout << __METHOD_NAME__ << "Momentum : "
	 << BDSGlobalConstants::Instance()->GetBeamMomentum()/CLHEP::GeV<<" GeV"<<G4endl;
}

#include "G4Region.hh"
#include "G4ProductionCuts.hh"
void BDSPhysicsList::SetCuts()
{
  if (verbose){
    G4cout << __METHOD_NAME__ << " setting cuts\n";
    
  }
  
  SetCutsWithDefault();   


  
    if(BDSGlobalConstants::Instance()->GetProdCutPhotons()>0)
      SetCutValue(BDSGlobalConstants::Instance()->GetProdCutPhotons(),G4ProductionCuts::GetIndex("gamma"));
  
   if(BDSGlobalConstants::Instance()->GetProdCutElectrons()>0)
     SetCutValue(BDSGlobalConstants::Instance()->GetProdCutElectrons(),G4ProductionCuts::GetIndex("e-"));
  
  if(BDSGlobalConstants::Instance()->GetProdCutPositrons()>0)
    SetCutValue(BDSGlobalConstants::Instance()->GetProdCutPositrons(),G4ProductionCuts::GetIndex("e+"));
  

    
  DumpCutValuesTable(); 

}


// particular physics process constructors

void BDSPhysicsList::ConstructEM(){
  ConstructEMMisc();
  ConstructMultipleScattering();
}

void BDSPhysicsList::ConstructEMSingleScatter(){
  ConstructEMMisc();
  ConstructCoulombScattering();
}

void BDSPhysicsList::ConstructEMMisc()
{
  theParticleIterator->reset();
  while( (*theParticleIterator)() ){
    G4ParticleDefinition* particle = theParticleIterator->value();
    G4ProcessManager* pmanager = particle->GetProcessManager();
    G4String particleName = particle->GetParticleName();
    if (particleName == "gamma") {
      // gamma         
      pmanager->AddDiscreteProcess(new G4PhotoElectricEffect);
      pmanager->AddDiscreteProcess(new G4ComptonScattering);

      if(0){
	G4GammaConversion* gammaconversion = new G4GammaConversion();
	gammaconversion->SetLambdaFactor(1/1.0e-20);
	BDSXSBias* gammaconversion_xsbias = new BDSXSBias();
	gammaconversion_xsbias->RegisterProcess(gammaconversion);
	gammaconversion_xsbias->SetEnhanceFactor(1e-20);
	pmanager->AddDiscreteProcess(gammaconversion_xsbias);
	
      } else if (BDSGlobalConstants::Instance()->GetUseEMLPB()){ //added by M.D. Salt, R.B. Appleby, 15/10/09
	  G4GammaConversion* gammaconversion = new G4GammaConversion();
	  GammaConversion_LPB* gammaconversion_lpb = new GammaConversion_LPB();
	  gammaconversion_lpb->RegisterProcess(gammaconversion);
	  pmanager->AddDiscreteProcess(gammaconversion_lpb);
      } else {
	pmanager->AddDiscreteProcess(new G4GammaConversion);
      }
    
      
    } else if (particleName == "e-") {
      pmanager->AddProcess(new G4eIonisation,       -1, 2,2);
      if(0){
	G4eBremsstrahlung* ebremsstrahlung = new G4eBremsstrahlung();
	ebremsstrahlung->SetLambdaFactor(1/1.0e-20);
	BDSXSBias* ebremsstrahlung_xsbias = new BDSXSBias();
	ebremsstrahlung_xsbias->RegisterProcess(ebremsstrahlung);
	ebremsstrahlung_xsbias->SetEnhanceFactor(1e-20);
	pmanager->AddDiscreteProcess(ebremsstrahlung_xsbias);     
      }	else if(BDSGlobalConstants::Instance()->GetUseEMLPB()){ //added by M.D. Salt, R.B. Appleby, 15/10/09
	  
        G4eBremsstrahlung* ebremsstrahlung = new G4eBremsstrahlung();
        eBremsstrahlung_LPB* ebremsstrahlung_lpb = new eBremsstrahlung_LPB();
        ebremsstrahlung_lpb->RegisterProcess(ebremsstrahlung);
        pmanager->AddProcess(ebremsstrahlung_lpb,     -1,-1,3);
      } else {
	G4eBremsstrahlung* ebremsstrahlung = new G4eBremsstrahlung();
        pmanager->AddProcess(ebremsstrahlung,   -1, 3,3);     
      }
            
<<<<<<< HEAD
=======
      if(BDSGlobalConstants::Instance()->GetTurnOnCerenkov()){
        G4Cerenkov* theCerenkovProcess = new G4Cerenkov;
        pmanager->AddProcess(theCerenkovProcess);
        pmanager->SetProcessOrdering(theCerenkovProcess,idxPostStep);
      }
      
>>>>>>> 92c10502
    } else if (particleName == "e+") {
      //positron
      pmanager->AddProcess(new G4eIonisation,       -1, 2,2);
      if(0){
	G4eBremsstrahlung* ebremsstrahlung = new G4eBremsstrahlung();
	ebremsstrahlung->SetLambdaFactor(1/1.0e-20);
	BDSXSBias* ebremsstrahlung_xsbias = new BDSXSBias();
	ebremsstrahlung_xsbias->RegisterProcess(ebremsstrahlung);
	ebremsstrahlung_xsbias->SetEnhanceFactor(1e-20);
	pmanager->AddDiscreteProcess(ebremsstrahlung_xsbias);      
      } else if (BDSGlobalConstants::Instance()->GetUseEMLPB()){
	G4eBremsstrahlung* ebremsstrahlung = new G4eBremsstrahlung();
	eBremsstrahlung_LPB* ebremsstrahlung_lpb = new eBremsstrahlung_LPB();
        ebremsstrahlung_lpb->RegisterProcess(ebremsstrahlung);
        pmanager->AddProcess(ebremsstrahlung_lpb,     -1,-1,3);
      } else {
        pmanager->AddProcess(new G4eBremsstrahlung,   -1, 3,3);
      }
      pmanager->AddProcess(new G4eplusAnnihilation,  0,-1,4);
<<<<<<< HEAD
=======
      if(BDSGlobalConstants::Instance()->GetTurnOnCerenkov()){      
        G4Cerenkov* theCerenkovProcess = new G4Cerenkov;
        pmanager->AddProcess(theCerenkovProcess);
        pmanager->SetProcessOrdering(theCerenkovProcess,idxPostStep);
      }
>>>>>>> 92c10502
    } else if ((!particle->IsShortLived()) &&
	       (particle->GetPDGCharge() != 0.0) && 
	       (particle->GetParticleName() != "chargedgeantino")) {
      //all others charged particles except geantino
      pmanager->AddProcess(new G4hIonisation,       -1, 2,2);
<<<<<<< HEAD
=======
           if(BDSGlobalConstants::Instance()->GetTurnOnCerenkov()){
        G4Cerenkov* theCerenkovProcess = new G4Cerenkov;
        pmanager->AddProcess(theCerenkovProcess);
        pmanager->SetProcessOrdering(theCerenkovProcess,idxPostStep);
      }
>>>>>>> 92c10502
    }
  }
}

void BDSPhysicsList::ConstructMultipleScattering(){
  theParticleIterator->reset();
  while( (*theParticleIterator)() ){
    G4ParticleDefinition* particle = theParticleIterator->value();
    G4ProcessManager* pmanager = particle->GetProcessManager();
    G4String particleName = particle->GetParticleName();
    if (particleName == "e-") {
      //electron
      pmanager->AddProcess(new G4eMultipleScattering,-1, 1,1);
      
    } else if (particleName == "e+") {
      
      pmanager->AddProcess(new G4eMultipleScattering,-1, 1,1);
    } else if ((!particle->IsShortLived()) &&
	       (particle->GetPDGCharge() != 0.0) && 
	       (particle->GetParticleName() != "chargedgeantino")) {
      
      //all others charged particles except geantino
      pmanager->AddProcess(new G4hMultipleScattering,-1, 1,1);
    }
  }
}

void BDSPhysicsList::ConstructCoulombScattering(){
  theParticleIterator->reset();
  while( (*theParticleIterator)() ){
    G4ParticleDefinition* particle = theParticleIterator->value();
    G4ProcessManager* pmanager = particle->GetProcessManager();
    G4String particleName = particle->GetParticleName(); 
    if (particleName == "e-") {
      pmanager->AddDiscreteProcess(new G4CoulombScattering);
    } else if (particleName == "e+") {
      pmanager->AddDiscreteProcess(new G4CoulombScattering);
    }else if ((!particle->IsShortLived()) &&
	      (particle->GetPDGCharge() != 0.0) && 
	      (particle->GetParticleName() != "chargedgeantino")) {
      //all others charged particles except geantino
      pmanager->AddDiscreteProcess(new G4CoulombScattering);
    } 
  }
}

// particular physics process constructors
void BDSPhysicsList::ConstructMuon()
{
  theParticleIterator->reset();
  while( (*theParticleIterator)() ){
    G4ParticleDefinition* particle = theParticleIterator->value();
    G4ProcessManager* pmanager = particle->GetProcessManager();
    G4String particleName = particle->GetParticleName();

    if (particleName == "gamma") {
      // gamma         
      G4GammaConversionToMuons* gammaconversiontomuons = new G4GammaConversionToMuons();
      BDSXSBias* gammaconversiontomuon_xsbias = new BDSXSBias();
      gammaconversiontomuons->SetCrossSecFactor(BDSGlobalConstants::Instance()->GetGammaToMuFe());
      gammaconversiontomuon_xsbias->RegisterProcess(gammaconversiontomuons);
      gammaconversiontomuon_xsbias->SetEnhanceFactor(BDSGlobalConstants::Instance()->GetGammaToMuFe());
      pmanager->AddDiscreteProcess(gammaconversiontomuon_xsbias);
#ifdef BDSDEBUG
      G4cout << __METHOD_NAME__ << "GammaToMuFe = " << BDSGlobalConstants::Instance()->GetGammaToMuFe() << G4endl;
#endif
    } else if (particleName == "e+") {
      //positron
      //===========ee to hadrons in development================
      G4eeToHadrons* eetohadrons = new G4eeToHadrons();
      // BDSXSBias* eetohadrons_xsbias = new BDSXSBias();
      // G4cout << "eeToHadronsXSBias = " << BDSGlobalConstants::Instance()->GetEeToHadronsFe() << G4endl;
      eetohadrons->SetCrossSecFactor(BDSGlobalConstants::Instance()->GetEeToHadronsFe());
      //eetohadrons_xsbias->RegisterProcess(eetohadrons);
      //eetohadrons_xsbias->SetEnhanceFactor(BDSGlobalConstants::Instance()->GetEeToHadronsFe());
      //pmanager->AddDiscreteProcess(eetohadrons_xsbias);
      pmanager->AddDiscreteProcess(eetohadrons);
      //-------------------------------------------------------
      G4AnnihiToMuPair* annihitomupair = new G4AnnihiToMuPair();
      BDSXSBias* annihitomupair_xsbias = new BDSXSBias();
      annihitomupair->SetCrossSecFactor(BDSGlobalConstants::Instance()->GetAnnihiToMuFe());
      annihitomupair_xsbias->RegisterProcess(annihitomupair);
      annihitomupair_xsbias->SetEnhanceFactor(BDSGlobalConstants::Instance()->GetAnnihiToMuFe());
      pmanager->AddDiscreteProcess(annihitomupair_xsbias); 
#ifdef BDSDEBUG
      G4cout << __METHOD_NAME__ << "AnnihiToMuFe = " << BDSGlobalConstants::Instance()->GetAnnihiToMuFe() << G4endl;
#endif    
    } else if( particleName == "mu+" || 
               particleName == "mu-"    ) {
      //muon  
      pmanager->AddProcess(new G4MuMultipleScattering,-1, 1,1);
      pmanager->AddProcess(new G4MuIonisation,      -1, 2,2);
      pmanager->AddProcess(new G4MuBremsstrahlung,  -1, 3,3);
      pmanager->AddProcess(new G4MuPairProduction,  -1, 4,4);
<<<<<<< HEAD
=======
      if(BDSGlobalConstants::Instance()->GetTurnOnCerenkov()){
        G4Cerenkov* theCerenkovProcess = new G4Cerenkov;
        pmanager->AddProcess(theCerenkovProcess);
        pmanager->SetProcessOrdering(theCerenkovProcess,idxPostStep);
>>>>>>> 92c10502
#if G4VERSION_NUMBER < 950
        pmanager->AddDiscreteProcess(new G4MuonNucleusProcess);     
#elif G4VERSION_NUMBER < 953
	pmanager->AddDiscreteProcess(new G4MuNuclearInteraction);     
#else 
	/*	pmanager->AddDiscreteProcess(new G4MuonVDNuclearModel); */
#endif
    }
  }
}

   

void BDSPhysicsList::ConstructDecay()
{
  theParticleIterator->reset();
  G4Decay* theDecayProcess = new G4Decay();
  while( (*theParticleIterator)() ){
    G4ParticleDefinition* particle = theParticleIterator->value();
    G4ProcessManager* pmanager = particle->GetProcessManager();
    G4String particleName = particle->GetParticleName();
    
    if (theDecayProcess->IsApplicable(*particle)) { 
      pmanager -> AddProcess(theDecayProcess);
      pmanager -> SetProcessOrdering(theDecayProcess, idxPostStep);
      pmanager -> SetProcessOrdering(theDecayProcess, idxAtRest);
    }
  }
}


void BDSPhysicsList::ConstructOptical()
{
  bool bCerOn=BDSGlobalConstants::Instance()->GetTurnOnCerenkov();
  bool bBirksOn=BDSGlobalConstants::Instance()->GetTurnOnBirksSaturation();


  if(bCerOn){
    theCerenkovProcess = new G4Cerenkov("Cerenkov");
    theCerenkovProcess->SetMaxNumPhotonsPerStep(20);
    theCerenkovProcess->SetMaxBetaChangePerStep(10.0);
    theCerenkovProcess->SetTrackSecondariesFirst(true);
    theCerenkovProcess->DumpPhysicsTable();
  }
  
  theScintillationProcess      = new G4Scintillation("Scintillation");
  if(BDSGlobalConstants::Instance()->GetTurnOnOpticalAbsorption()){
    theAbsorptionProcess         = new G4OpAbsorption();
  }
  if(BDSGlobalConstants::Instance()->GetTurnOnRayleighScattering()){
    theRayleighScatteringProcess = new G4OpRayleigh();
  }
  if(BDSGlobalConstants::Instance()->GetTurnOnMieScattering()){
    theMieHGScatteringProcess    = new G4OpMieHG();
  }
  if(BDSGlobalConstants::Instance()->GetTurnOnOpticalSurface()){
    theBoundaryProcess           = new G4OpBoundaryProcess();
#if G4VERSION_NUMBER < 960
    G4OpticalSurfaceModel themodel = unified;
    theBoundaryProcess->SetModel(themodel);
#endif
  }

  SetVerboseLevel(1);
  theScintillationProcess->SetScintillationYieldFactor(BDSGlobalConstants::Instance()->GetScintYieldFactor());
  theScintillationProcess->SetTrackSecondariesFirst(true);
  // Use Birks Correction in the Scintillation process
  if(bBirksOn){
    G4EmSaturation* emSaturation = G4LossTableManager::Instance()->EmSaturation();
    theScintillationProcess->AddSaturation(emSaturation);
  }

  theParticleIterator->reset();
  while( (*theParticleIterator)() ){
    G4ParticleDefinition* particle = theParticleIterator->value();
    G4ProcessManager* pmanager = particle->GetProcessManager();
    G4String particleName = particle->GetParticleName();
    if(bCerOn){
      if (theCerenkovProcess->IsApplicable(*particle)) {
#if G4VERSION_NUMBER > 909
      	pmanager->AddProcess(theCerenkovProcess);
	pmanager->SetProcessOrdering(theCerenkovProcess,idxPostStep);
#else
        pmanager->AddProcess(new G4Cerenkov,          -1, 5,-1);
#endif
      }
    }
    if (theScintillationProcess->IsApplicable(*particle)) {
      pmanager->AddProcess(theScintillationProcess);
      pmanager->SetProcessOrderingToLast(theScintillationProcess, idxAtRest);
      pmanager->SetProcessOrderingToLast(theScintillationProcess, idxPostStep);
    }
    if (particleName == "opticalphoton") {
#ifdef BDSDEBUG
      G4cout << " AddDiscreteProcess to OpticalPhoton " << G4endl;
#endif
      if(BDSGlobalConstants::Instance()->GetTurnOnOpticalAbsorption()){
	pmanager->AddDiscreteProcess(theAbsorptionProcess);
      }
      if(BDSGlobalConstants::Instance()->GetTurnOnRayleighScattering()){
	pmanager->AddDiscreteProcess(theRayleighScatteringProcess);
      }
      if(BDSGlobalConstants::Instance()->GetTurnOnMieScattering()){
	pmanager->AddDiscreteProcess(theMieHGScatteringProcess);
      }
      if(BDSGlobalConstants::Instance()->GetTurnOnOpticalSurface()){
	pmanager->AddDiscreteProcess(theBoundaryProcess);
      }
    }
  }
}


void BDSPhysicsList::ConstructMerlin()
{
  theParticleIterator->reset();
  while( (*theParticleIterator)() ){
    G4ParticleDefinition* particle = theParticleIterator->value();
    G4ProcessManager* pmanager = particle->GetProcessManager();
    G4String particleName = particle->GetParticleName();
    
    if (particleName == "e-") {
      //electron
      pmanager->AddProcess(new G4eMultipleScattering,-1, 1,1);
      pmanager->AddProcess(new G4eIonisation,       -1, 2,2);
      pmanager->AddProcess(new G4eBremsstrahlung,   -1, 3,3);      
    } 
  }
}


void BDSPhysicsList::ConstructEM_Low_Energy()
{
#if G4VERSION_NUMBER > 949
  //Applicability range for Livermore models                                                                                                                                
  //for higher energies, the Standard models are used                                                                                                                       
  G4double highEnergyLimit = 1*CLHEP::GeV;
#endif

  theParticleIterator->reset();
  while( (*theParticleIterator)() ){
    G4ParticleDefinition* particle = theParticleIterator->value();
    G4ProcessManager* pmanager = particle->GetProcessManager();
    G4String particleName = particle->GetParticleName();
     
    if (particleName == "gamma") {
#if G4VERSION_NUMBER < 950
      pmanager->AddDiscreteProcess(new G4LowEnergyRayleigh());
      pmanager->AddDiscreteProcess(new G4LowEnergyPhotoElectric);
      pmanager->AddDiscreteProcess(new G4LowEnergyCompton);
      pmanager->AddDiscreteProcess(new G4LowEnergyGammaConversion);
#else
      G4RayleighScattering* rayl = new G4RayleighScattering();
      G4LivermoreRayleighModel*
	raylModel = new G4LivermoreRayleighModel();
      raylModel->SetHighEnergyLimit(highEnergyLimit);
      rayl->AddEmModel(0, raylModel);
      pmanager->AddDiscreteProcess(rayl);

      G4PhotoElectricEffect* phot = new G4PhotoElectricEffect();
      G4LivermorePhotoElectricModel*
	photModel = new G4LivermorePhotoElectricModel();
      photModel->SetHighEnergyLimit(highEnergyLimit);
      phot->AddEmModel(0, photModel);
      pmanager->AddDiscreteProcess(phot);

      G4ComptonScattering* compt = new G4ComptonScattering();
      G4LivermoreComptonModel*
	comptModel = new G4LivermoreComptonModel();
      comptModel->SetHighEnergyLimit(highEnergyLimit);
      compt->AddEmModel(0, comptModel);
      pmanager->AddDiscreteProcess(compt);
      
      G4GammaConversion* conv = new G4GammaConversion();
      G4LivermoreGammaConversionModel*
	convModel = new G4LivermoreGammaConversionModel();
      convModel->SetHighEnergyLimit(highEnergyLimit);
      conv->AddEmModel(0, convModel);
      pmanager->AddDiscreteProcess(conv);
#endif
      
    } else if (particleName == "e-") {
        pmanager->AddProcess(new G4eMultipleScattering,-1, 1,1);
#if G4VERSION_NUMBER < 950
	pmanager->AddProcess(new G4LowEnergyIonisation,        -1, 2,2);
	pmanager->AddProcess(new G4LowEnergyBremsstrahlung,    -1, 3,3);
#else
	G4eIonisation* eIoni = new G4eIonisation();
	G4LivermoreIonisationModel*
	  eIoniModel = new G4LivermoreIonisationModel();
	eIoniModel->SetHighEnergyLimit(highEnergyLimit);
	eIoni->AddEmModel(0, eIoniModel, new G4UniversalFluctuation() );
	pmanager->AddProcess(eIoni,                   -1,-1, 1);
	
	G4eBremsstrahlung* eBrem = new G4eBremsstrahlung();
	G4LivermoreBremsstrahlungModel*
	  eBremModel = new G4LivermoreBremsstrahlungModel();
	eBremModel->SetHighEnergyLimit(highEnergyLimit);
	eBrem->AddEmModel(0, eBremModel);
	pmanager->AddProcess(eBrem,                   -1,-1, 2);
#endif
	    
    } else if (particleName == "e+") {
        pmanager->AddProcess(new G4eMultipleScattering,-1, 1,1);
	pmanager->AddProcess(new G4eIonisation,        -1, 2,2);
	pmanager->AddProcess(new G4eBremsstrahlung,    -1, 3,3);
	pmanager->AddProcess(new G4eplusAnnihilation,   0,-1,4);
    } else if( particleName == "mu+" || 
               particleName == "mu-"    ) {
        pmanager->AddProcess(new G4MuMultipleScattering,-1, 1,1);
        pmanager->AddProcess(new G4MuIonisation,      -1, 2,2);
        pmanager->AddProcess(new G4MuBremsstrahlung,  -1, 3,3);
        pmanager->AddProcess(new G4MuPairProduction,  -1, 4,4);       

    } else if (particleName == "GenericIon") {
        pmanager->AddProcess(new G4hMultipleScattering,-1, 1,1);
#if G4VERSION_NUMBER < 950
	pmanager->AddProcess(new G4hLowEnergyIonisation,       -1,2,2);
      //      pmanager->AddProcess(new G4ionIonisation,      -1, 2,2);
      // it dose not work here
#else
	pmanager->AddProcess(new G4ionIonisation,     -1,-1, 1);
#endif

    } else if ((!particle->IsShortLived()) &&
	       (particle->GetPDGCharge() != 0.0) && 
	       (particle->GetParticleName() != "chargedgeantino")) {

        pmanager->AddProcess(new G4hMultipleScattering,-1, 1,1);
#if G4VERSION_NUMBER < 950
      pmanager->AddProcess(new G4hLowEnergyIonisation,       -1,2,2);
#else
      pmanager->AddProcess(new G4hIonisation,       -1,-1, 1);
#endif
    }
  }
}

void BDSPhysicsList::ConstructLaserWire()
{
  G4cout << "Constructing laser-wire" << G4endl;

  theParticleIterator->reset();

  BDSLaserCompton* lwProcess = new BDSLaserCompton;

  while( (*theParticleIterator)() ){
    G4ParticleDefinition* particle = theParticleIterator->value();
    G4ProcessManager* pmanager = particle->GetProcessManager();
    G4String particleName = particle->GetParticleName();
    
    if (particleName == "e-") {
      pmanager->AddProcess(lwProcess);
      pmanager->SetProcessOrderingToLast(lwProcess,idxPostStep);
    }

    if (particleName == "e+") {
      pmanager->AddProcess(lwProcess);
      pmanager->SetProcessOrderingToLast(lwProcess,idxPostStep);
    }

  }

}


// Hadron Processes

#include "G4HadronElasticProcess.hh"
#include "G4HadronFissionProcess.hh"
#include "G4HadronCaptureProcess.hh"

#include "G4PionPlusInelasticProcess.hh"
#include "G4PionMinusInelasticProcess.hh"
#include "G4KaonPlusInelasticProcess.hh"
#include "G4KaonZeroSInelasticProcess.hh"
#include "G4KaonZeroLInelasticProcess.hh"
#include "G4KaonMinusInelasticProcess.hh"
#include "G4ProtonInelasticProcess.hh"
#include "G4AntiProtonInelasticProcess.hh"
#include "G4NeutronInelasticProcess.hh"
#include "G4AntiNeutronInelasticProcess.hh"
#include "G4LambdaInelasticProcess.hh"
#include "G4AntiLambdaInelasticProcess.hh"
#include "G4SigmaPlusInelasticProcess.hh"
#include "G4SigmaMinusInelasticProcess.hh"
#include "G4AntiSigmaPlusInelasticProcess.hh"
#include "G4AntiSigmaMinusInelasticProcess.hh"
#include "G4XiZeroInelasticProcess.hh"
#include "G4XiMinusInelasticProcess.hh"
#include "G4AntiXiZeroInelasticProcess.hh"
#include "G4AntiXiMinusInelasticProcess.hh"
#include "G4OmegaMinusInelasticProcess.hh"
#include "G4AntiOmegaMinusInelasticProcess.hh"

// Low-energy Models
#if G4VERSION_NUMBER < 1000
#include "G4LCapture.hh"
#else
#include "G4HadronElastic.hh"
#include "G4NeutronRadCapture.hh"
#endif
#include "G4LFission.hh"

#if G4VERSION_NUMBER < 1000
#include "G4LEPionPlusInelastic.hh"
#include "G4LEPionMinusInelastic.hh"
#include "G4LEKaonPlusInelastic.hh"
#include "G4LEKaonZeroSInelastic.hh"
#include "G4LEKaonZeroLInelastic.hh"
#include "G4LEKaonMinusInelastic.hh"
#include "G4LEProtonInelastic.hh"
#include "G4LEAntiProtonInelastic.hh"
#include "G4LENeutronInelastic.hh"
#include "G4LEAntiNeutronInelastic.hh"
#include "G4LELambdaInelastic.hh"
#include "G4LEAntiLambdaInelastic.hh"
#include "G4LESigmaPlusInelastic.hh"
#include "G4LESigmaMinusInelastic.hh"
#include "G4LEAntiSigmaPlusInelastic.hh"
#include "G4LEAntiSigmaMinusInelastic.hh"
#include "G4LEXiZeroInelastic.hh"
#include "G4LEXiMinusInelastic.hh"
#include "G4LEAntiXiZeroInelastic.hh"
#include "G4LEAntiXiMinusInelastic.hh"
#include "G4LEOmegaMinusInelastic.hh"
#include "G4LEAntiOmegaMinusInelastic.hh"
#else
#include "G4CascadeInterface.hh"
#include "G4BinaryLightIonReaction.hh"
#endif

// -- generator models
#include "G4TheoFSGenerator.hh"
#include "G4ExcitationHandler.hh"
#include "G4GeneratorPrecompoundInterface.hh"
#include "G4StringModel.hh"
#include "G4PreCompoundModel.hh"
#include "G4QGSMFragmentation.hh"
#include "G4ExcitedStringDecay.hh"

void BDSPhysicsList::ConstructHadronic()
{
#if G4VERSION_NUMBER < 1000
  G4NeutronBuilder* theNeutrons=new G4NeutronBuilder;
  theNeutrons->RegisterMe(new G4LHEPNeutronBuilder);

  G4ProtonBuilder * thePro=new G4ProtonBuilder;
  thePro->RegisterMe(new G4LHEPProtonBuilder);

  G4PiKBuilder * thePiK=new G4PiKBuilder;
  thePiK->RegisterMe(new G4LHEPPiKBuilder);

  theNeutrons->Build();
  thePro->Build();
  thePiK->Build();

  // Photonuclear processes

  G4PhotoNuclearProcess * thePhotoNuclearProcess = new G4PhotoNuclearProcess;
  G4GammaNuclearReaction * theGammaReaction = new G4GammaNuclearReaction;
  G4ElectronNuclearProcess * theElectronNuclearProcess = new G4ElectronNuclearProcess;
  G4PositronNuclearProcess * thePositronNuclearProcess = new G4PositronNuclearProcess;
  G4ElectroNuclearReaction * theElectroReaction = new G4ElectroNuclearReaction;
  G4TheoFSGenerator * theModel = new G4TheoFSGenerator;
  
  G4QGSModel< G4GammaParticipants > * theStringModel = new G4QGSModel< G4GammaParticipants >;
  G4ExcitedStringDecay * theStringDecay = new G4ExcitedStringDecay(/*theFragmentation=*/new G4QGSMFragmentation);
  theStringModel->SetFragmentationModel(theStringDecay);
  
  G4GeneratorPrecompoundInterface * theCascade = new G4GeneratorPrecompoundInterface;
  
  theModel->SetTransport(theCascade);
  theModel->SetHighEnergyGenerator(theStringModel);

  G4ProcessManager * aProcMan = 0;
  
  aProcMan = G4Gamma::Gamma()->GetProcessManager();
  theGammaReaction->SetMaxEnergy(3.5*CLHEP::GeV);
  thePhotoNuclearProcess->RegisterMe(theGammaReaction);
  theModel->SetMinEnergy(3.*CLHEP::GeV);
  theModel->SetMaxEnergy(100*CLHEP::TeV);
  thePhotoNuclearProcess->RegisterMe(theModel);
  aProcMan->AddDiscreteProcess(thePhotoNuclearProcess);

  aProcMan = G4Electron::Electron()->GetProcessManager();
  theElectronNuclearProcess->RegisterMe(theElectroReaction);
  aProcMan->AddDiscreteProcess(theElectronNuclearProcess);
  
  aProcMan = G4Positron::Positron()->GetProcessManager();
  thePositronNuclearProcess->RegisterMe(theElectroReaction);
  aProcMan->AddDiscreteProcess(thePositronNuclearProcess);
#else
    /*
    From (14-7-14)
    http://geant4.cern.ch/support/proc_mod_catalog/physics_lists/useCases.shtml  

    LHC neutron fluxes

    The Simulation of neutron fluxes needs, in addition to the simulation of hadronic showers, a transport for low energy neutron down to thermal energies. Recommended: QGSP_BERT_HP, QGSP_BIC_HP
    
    Linear collider neutron fluxes

    Recommended: QGSP_BERT_HP, QGSP_BIC_HP

    Shielding applications (all energies)

    Recommended: QGSP_BERT_HP, QGSP_BIC_HP, QGSP_INCLXX, Shielding
  */

  /* based on these recommendations QGSP_BERT_HP, QGSP_BIC_HP are chosen 
     with QGSP_INCLXX and Shielding perhaps optional for certain studies
   */

  theHadPhysList1 = new G4HadronPhysicsQGSP_BERT_HP();
  theHadPhysList1->ConstructProcess();

  theHadPhysList2 = new G4HadronPhysicsQGSP_BIC_HP();
  theHadPhysList2->ConstructProcess();

#endif
}

void BDSPhysicsList::ConstructSR()
{
  // BDSIM's version of Synchrotron Radiation
  BDSSynchrotronRadiation* srProcess = new BDSSynchrotronRadiation;
  
  BDSContinuousSR *contSR = new BDSContinuousSR(); // contin. energy loss process

  // G4's version of Synchrotron Radiation - not used because does not have
  // Multiplicity or MeanFreeFactor capability
  // G4SynchrotronRadiation* srProcess = new G4SynchrotronRadiation;

  theParticleIterator->reset();

  while( (*theParticleIterator)() ){
    G4ParticleDefinition* particle = theParticleIterator->value();
    G4ProcessManager* pmanager = particle->GetProcessManager();
    G4String particleName = particle->GetParticleName();
    
    if (particleName == "e-") {
      pmanager->AddProcess(srProcess);
      pmanager->SetProcessOrderingToLast(srProcess,idxPostStep);

      G4int idx = pmanager->AddProcess(contSR);
      pmanager->SetProcessOrderingToLast(contSR,idxPostStep);
      pmanager->SetProcessActivation(idx, false);
    }
    
    if (particleName == "e+") {
      pmanager->AddProcess(srProcess);
      pmanager->SetProcessOrderingToLast(srProcess,idxPostStep);

      //G4int idx = pmanager->AddProcess(contSR);
      //      pmanager->SetProcessOrderingToLast(contSR,idxPostStep);
      //      pmanager->SetProcessActivation(idx, false);
    }
    
  }
  return; 
}

void BDSPhysicsList::AddParameterisation()
{
  G4FastSimulationManagerProcess*
    theFastSimulationManagerProcess =
    new G4FastSimulationManagerProcess();
  G4cout << "FastSimulationManagerProcess" <<G4endl;
  theParticleIterator->reset();
  //G4cout<<"---"<<G4endl;                                                                                                                                              
  while( (*theParticleIterator)() ){
    //G4cout<<"+++"<<G4endl;                                                                                                                                            

    G4ParticleDefinition* particle = theParticleIterator->value();
    // G4cout<<"--- particle "<<particle->GetParticleName()<<G4endl;                                                                                                    
    G4ProcessManager* pmanager = particle->GetProcessManager();
    // The fast simulation process becomes a discrete process only since 9.0:                                                                                                 
    pmanager->AddDiscreteProcess(theFastSimulationManagerProcess);
  }
}<|MERGE_RESOLUTION|>--- conflicted
+++ resolved
@@ -8,9 +8,8 @@
 //    Physics lists
 //
 
- 
-
-#include "BDSDebug.hh"
+#include <iomanip>   
+
 #include "BDSExecOptions.hh"
 #include "BDSGlobalConstants.hh" 
 #include "BDSPhysicsList.hh"
@@ -29,12 +28,9 @@
 #include "G4Material.hh"
 #include "G4MaterialTable.hh"
 #include "G4ios.hh"
-#include <iomanip>   
-
 #include "QGSP_BERT.hh"
 #include "QGSP_BERT_HP.hh"
 #if G4VERSION_NUMBER < 1000
-#include "LHEP.hh"
 #include "HadronPhysicsQGSP_BERT.hh"
 #include "HadronPhysicsQGSP_BERT_HP.hh"
 #include "HadronPhysicsFTFP_BERT.hh"
@@ -45,10 +41,11 @@
 #include "G4HadronPhysicsQGSP_BIC_HP.hh"
 #include "G4HadronPhysicsFTFP_BERT.hh"
 #endif
+#include "G4Decay.hh"
 #include "G4eeToHadrons.hh"
 
+#include "G4EmStandardPhysics.hh"
 #include "G4EmLivermorePhysics.hh"
-#include "G4EmPenelopePhysics.hh"
 
 // physics processes
 
@@ -65,9 +62,13 @@
 #include "BDSGammaConversion_LPB.hh" //added by M.D. Salt, R.B. Appleby, 15/10/09
 
 // charged particles
+#if G4VERSION_NUMBER > 819
 #include "G4eMultipleScattering.hh"
 #include "G4MuMultipleScattering.hh"
 #include "G4hMultipleScattering.hh"
+#else
+#include "G4MultipleScattering.hh"
+#endif
 //Optical processes
 #include "G4Cerenkov.hh"
 #include "G4Scintillation.hh"
@@ -256,22 +257,9 @@
 #if BDSDEBUG
   G4cout << __METHOD_NAME__ << G4endl;
 #endif 
-  //  G4OpticalPhysics* opticalPhysics = new G4OpticalPhysics();
-  //  opticalPhysics->ConstructProcess();
+
   bool plistFound=false;
   //standard physics lists
-<<<<<<< HEAD
-#if G4VERSION_NUMBER < 1000
-  if(BDSGlobalConstants::Instance()->GetPhysListName() == "LHEP"){
-    LHEP* physList = new LHEP;
-    physList->ConstructProcess();
-    plistFound=true;
-  }else 
-#endif
-if(BDSGlobalConstants::Instance()->GetPhysListName() == "QGSP_BERT_HP"){
-    QGSP_BERT_HP* physList = new QGSP_BERT_HP;
-    physList->ConstructProcess();
-=======
   if(BDSGlobalConstants::Instance()->GetPhysListName() == "QGSP_BERT_HP"){
 #if G4VERSION_NUMBER < 1000
     theStandardPhysList = new HadronPhysicsQGSP_BERT_HP();
@@ -279,7 +267,6 @@
     theStandardPhysList = new G4HadronPhysicsQGSP_BERT_HP();
 #endif
     theStandardPhysList->ConstructProcess();
->>>>>>> 92c10502
     plistFound=true;
   } else if(BDSGlobalConstants::Instance()->GetPhysListName() == "QGSP_BERT"){
 #if G4VERSION_NUMBER < 1000
@@ -331,32 +318,25 @@
     plistFound=true;
   }
 
-<<<<<<< HEAD
-
-
-=======
->>>>>>> 92c10502
+
   if(!plistFound){
-    //Need to add transportation and userspecialcuts and step limiter if non-standard physics list
+    //Need to add transportation if non-standard physics list
     AddTransportation();
+  }
+  
+  //Apply the following in all cases - step limiter etc.
+  theParticleIterator->reset();
+  while( (*theParticleIterator)() ){
+    G4ParticleDefinition* particle = theParticleIterator->value();
+    if((particle->GetParticleName()=="gamma")||(particle->GetParticleName()=="e-")||(particle->GetParticleName()=="e+")){
+      particle->SetApplyCutsFlag(true);
+    }
+    G4ProcessManager *pmanager = particle->GetProcessManager();
+    pmanager->AddProcess(new G4StepLimiter,-1,-1,1);
 #ifndef NOUSERSPECIALCUTS
-    theParticleIterator->reset();
-    while( (*theParticleIterator)() ){
-      G4ParticleDefinition* particle = theParticleIterator->value();
-      if((particle->GetParticleName()=="gamma")||(particle->GetParticleName()=="e-")||(particle->GetParticleName()=="e+")){
-	particle->SetApplyCutsFlag(true);
-      }
-
-      G4ProcessManager *pmanager = particle->GetProcessManager();
-      
-      pmanager->AddProcess(new G4StepLimiter,-1,-1,1);
-      
-      pmanager->AddDiscreteProcess(new G4UserSpecialCuts);
-    }
-#endif
-  }
-  
-  
+    pmanager->AddDiscreteProcess(new G4UserSpecialCuts);
+#endif
+  }
   
   //===========================================
   //Some options
@@ -388,33 +368,12 @@
   ConstructOptical();
   //============================================
   
-<<<<<<< HEAD
-  if(!plistFound){ //Search BDSIM physics lists
-    if (BDSGlobalConstants::Instance()->GetPhysListName() != "standard"){ // register physics processes here
-      
-      //Always add parameterisation
-      AddParameterisation();
-
-      // standard e+/e-/gamma electromagnetic interactions
-      if(BDSGlobalConstants::Instance()->GetPhysListName() == "em_standard") 
-	{
-	  ConstructEM();
-  	  return;
-	}
-      
-      if(BDSGlobalConstants::Instance()->GetPhysListName() == "em_single_scatter") 
-	{
-	  ConstructEMSingleScatter();
-  	  return;
-	}
-=======
   if(!plistFound) return;
   //Search BDSIM physics lists
   
   if (BDSGlobalConstants::Instance()->GetPhysListName() == "standard") return;
 
   // register physics processes here
->>>>>>> 92c10502
       
   //Always add parameterisation
   AddParameterisation();
@@ -463,7 +422,7 @@
   else if(BDSGlobalConstants::Instance()->GetPhysListName() == "hadronic_QGSP_BERT") {
     ConstructEM();
 #if G4VERSION_NUMBER < 1000
-    theBDSIMPhysList = new HadronPhysicsQGSP_BERT("hadron");
+	G4VPhysicsConstructor* hadPhysList = new HadronPhysicsQGSP_BERT("hadron");
 #else
     theBDSIMPhysList = new G4HadronPhysicsQGSP_BERT("hadron");
 #endif
@@ -529,8 +488,6 @@
 
 void BDSPhysicsList::ConstructParticle()
 {
-  //  G4OpticalPhysics* opticalPhysics = new G4OpticalPhysics();
-  //  opticalPhysics->ConstructParticle();
   //standard physics lists
   if (theStandardPhysList) {
     theStandardPhysList->ConstructParticle();
@@ -550,15 +507,11 @@
     G4Positron::PositronDefinition();
     G4MuonPlus::MuonPlusDefinition();
     G4MuonMinus::MuonMinusDefinition();
-    G4TauPlus::TauPlusDefinition();
-    G4TauMinus::TauMinusDefinition();
     
     G4NeutrinoE::NeutrinoEDefinition();
     G4AntiNeutrinoE::AntiNeutrinoEDefinition();
     G4NeutrinoMu::NeutrinoMuDefinition();
     G4AntiNeutrinoMu::AntiNeutrinoMuDefinition();  
-    G4NeutrinoTau::NeutrinoTauDefinition();
-    G4AntiNeutrinoTau::AntiNeutrinoTauDefinition();  
     
     // mesons
     G4MesonConstructor mConstructor;
@@ -634,7 +587,8 @@
   
 
     
-  DumpCutValuesTable(); 
+  if(1)
+    DumpCutValuesTable(); 
 
 }
 
@@ -701,15 +655,12 @@
         pmanager->AddProcess(ebremsstrahlung,   -1, 3,3);     
       }
             
-<<<<<<< HEAD
-=======
       if(BDSGlobalConstants::Instance()->GetTurnOnCerenkov()){
         G4Cerenkov* theCerenkovProcess = new G4Cerenkov;
         pmanager->AddProcess(theCerenkovProcess);
         pmanager->SetProcessOrdering(theCerenkovProcess,idxPostStep);
       }
       
->>>>>>> 92c10502
     } else if (particleName == "e+") {
       //positron
       pmanager->AddProcess(new G4eIonisation,       -1, 2,2);
@@ -729,27 +680,21 @@
         pmanager->AddProcess(new G4eBremsstrahlung,   -1, 3,3);
       }
       pmanager->AddProcess(new G4eplusAnnihilation,  0,-1,4);
-<<<<<<< HEAD
-=======
       if(BDSGlobalConstants::Instance()->GetTurnOnCerenkov()){      
         G4Cerenkov* theCerenkovProcess = new G4Cerenkov;
         pmanager->AddProcess(theCerenkovProcess);
         pmanager->SetProcessOrdering(theCerenkovProcess,idxPostStep);
       }
->>>>>>> 92c10502
     } else if ((!particle->IsShortLived()) &&
 	       (particle->GetPDGCharge() != 0.0) && 
 	       (particle->GetParticleName() != "chargedgeantino")) {
       //all others charged particles except geantino
       pmanager->AddProcess(new G4hIonisation,       -1, 2,2);
-<<<<<<< HEAD
-=======
            if(BDSGlobalConstants::Instance()->GetTurnOnCerenkov()){
         G4Cerenkov* theCerenkovProcess = new G4Cerenkov;
         pmanager->AddProcess(theCerenkovProcess);
         pmanager->SetProcessOrdering(theCerenkovProcess,idxPostStep);
       }
->>>>>>> 92c10502
     }
   }
 }
@@ -763,6 +708,7 @@
     if (particleName == "e-") {
       //electron
       pmanager->AddProcess(new G4eMultipleScattering,-1, 1,1);
+
       
     } else if (particleName == "e+") {
       
@@ -844,13 +790,10 @@
       pmanager->AddProcess(new G4MuIonisation,      -1, 2,2);
       pmanager->AddProcess(new G4MuBremsstrahlung,  -1, 3,3);
       pmanager->AddProcess(new G4MuPairProduction,  -1, 4,4);
-<<<<<<< HEAD
-=======
       if(BDSGlobalConstants::Instance()->GetTurnOnCerenkov()){
         G4Cerenkov* theCerenkovProcess = new G4Cerenkov;
         pmanager->AddProcess(theCerenkovProcess);
         pmanager->SetProcessOrdering(theCerenkovProcess,idxPostStep);
->>>>>>> 92c10502
 #if G4VERSION_NUMBER < 950
         pmanager->AddDiscreteProcess(new G4MuonNucleusProcess);     
 #elif G4VERSION_NUMBER < 953
@@ -858,10 +801,10 @@
 #else 
 	/*	pmanager->AddDiscreteProcess(new G4MuonVDNuclearModel); */
 #endif
-    }
-  }
-}
-
+      }
+    }
+  }
+}
    
 
 void BDSPhysicsList::ConstructDecay()
@@ -887,6 +830,9 @@
   bool bCerOn=BDSGlobalConstants::Instance()->GetTurnOnCerenkov();
   bool bBirksOn=BDSGlobalConstants::Instance()->GetTurnOnBirksSaturation();
 
+//  theCerenkovProcess->DumpPhysicsTable();
+//  theScintillationProcess->DumpPhysicsTable();
+//  theRayleighScatteringProcess->DumpPhysicsTable();
 
   if(bCerOn){
     theCerenkovProcess = new G4Cerenkov("Cerenkov");
@@ -917,6 +863,7 @@
   SetVerboseLevel(1);
   theScintillationProcess->SetScintillationYieldFactor(BDSGlobalConstants::Instance()->GetScintYieldFactor());
   theScintillationProcess->SetTrackSecondariesFirst(true);
+
   // Use Birks Correction in the Scintillation process
   if(bBirksOn){
     G4EmSaturation* emSaturation = G4LossTableManager::Instance()->EmSaturation();
@@ -930,12 +877,8 @@
     G4String particleName = particle->GetParticleName();
     if(bCerOn){
       if (theCerenkovProcess->IsApplicable(*particle)) {
-#if G4VERSION_NUMBER > 909
-      	pmanager->AddProcess(theCerenkovProcess);
+	pmanager->AddProcess(theCerenkovProcess);
 	pmanager->SetProcessOrdering(theCerenkovProcess,idxPostStep);
-#else
-        pmanager->AddProcess(new G4Cerenkov,          -1, 5,-1);
-#endif
       }
     }
     if (theScintillationProcess->IsApplicable(*particle)) {
@@ -944,7 +887,7 @@
       pmanager->SetProcessOrderingToLast(theScintillationProcess, idxPostStep);
     }
     if (particleName == "opticalphoton") {
-#ifdef BDSDEBUG
+#ifdef DEBUG
       G4cout << " AddDiscreteProcess to OpticalPhoton " << G4endl;
 #endif
       if(BDSGlobalConstants::Instance()->GetTurnOnOpticalAbsorption()){
@@ -1148,6 +1091,7 @@
 
 // Low-energy Models
 #if G4VERSION_NUMBER < 1000
+#include "G4LElastic.hh"
 #include "G4LCapture.hh"
 #else
 #include "G4HadronElastic.hh"
@@ -1194,6 +1138,7 @@
 
 void BDSPhysicsList::ConstructHadronic()
 {
+  
 #if G4VERSION_NUMBER < 1000
   G4NeutronBuilder* theNeutrons=new G4NeutronBuilder;
   theNeutrons->RegisterMe(new G4LHEPNeutronBuilder);
