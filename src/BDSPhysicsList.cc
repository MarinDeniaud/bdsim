//   BDSIM, (C) 2001-2007 
//    
//   version 0.4 
//   last modified : 10 Sept 2007 by malton@pp.rhul.ac.uk
//  

//
//    Physics lists
//

#include <iomanip>   

#include "BDSExecOptions.hh"
#include "BDSGlobalConstants.hh" 
#include "BDSPhysicsList.hh"

#include "globals.hh"
#include "G4ParticleDefinition.hh"
#include "G4ProcessManager.hh"
#include "G4ProcessVector.hh"
#include "G4ParticleTypes.hh"
#include "G4ParticleTable.hh"
#include "G4FastSimulationManagerProcess.hh"

#include "G4Version.hh"

#include "G4Material.hh"
#include "G4MaterialTable.hh"
#include "G4ios.hh"
#include "QGSP_BERT.hh"
#include "QGSP_BERT_HP.hh"
#if G4VERSION_NUMBER < 1000
#include "HadronPhysicsQGSP_BERT.hh"
#include "HadronPhysicsQGSP_BERT_HP.hh"
#include "HadronPhysicsFTFP_BERT.hh"
#include "HadronPhysicsLHEP.hh"
#else
#include "G4HadronPhysicsQGSP_BERT.hh"
#include "G4HadronPhysicsQGSP_BERT_HP.hh"
#include "G4HadronPhysicsFTFP_BERT.hh"
#endif
#include "G4Decay.hh"
#include "G4eeToHadrons.hh"

#include "G4EmStandardPhysics.hh"
#include "G4EmLivermorePhysics.hh"

//#include "IonPhysics.hh"


// physics processes

//
// EM
//

// gamma
#include "G4ComptonScattering.hh"
#include "G4GammaConversion.hh"
#include "G4GammaConversionToMuons.hh"
#include "G4PhotoElectricEffect.hh"
#include "BDSXSBias.hh" //added by L.D. 16/11/09
#include "BDSGammaConversion_LPB.hh" //added by M.D. Salt, R.B. Appleby, 15/10/09

// charged particles
#if G4VERSION_NUMBER > 819
#include "G4eMultipleScattering.hh"
#include "G4MuMultipleScattering.hh"
#include "G4hMultipleScattering.hh"
#else
#include "G4MultipleScattering.hh"
#endif
//Optical processes
#include "G4Cerenkov.hh"
#include "G4Scintillation.hh"
#include "G4OpAbsorption.hh"
#include "G4OpRayleigh.hh"
#include "G4OpMieHG.hh"
#include "G4OpBoundaryProcess.hh"
#include "G4CoulombScattering.hh"

// e
#include "G4eIonisation.hh"
#include "G4eBremsstrahlung.hh"
#include "G4eplusAnnihilation.hh"
#include "BDSeBremsstrahlung_LPB.hh" //added by M.D. Salt, R.B.Appleby,15/10/09

// mu
#include "G4MuIonisation.hh"
#include "G4MuBremsstrahlung.hh"
#include "G4MuPairProduction.hh"
#if G4VERSION_NUMBER < 950
#include "G4MuonNucleusProcess.hh"
#elif G4VERSION_NUMBER < 953
#include "G4MuNuclearInteraction.hh"
#else 
#include "G4MuonVDNuclearModel.hh"
#endif

//ions
#include "G4hIonisation.hh"
#include "G4ionIonisation.hh"


//Decay of unstable particles
#include "G4Decay.hh"

//
// Low EM
//

//gamma
#if G4VERSION_NUMBER < 950
#include "G4LowEnergyRayleigh.hh"
#include "G4LowEnergyPhotoElectric.hh"
#include "G4LowEnergyCompton.hh"
#include "G4LowEnergyGammaConversion.hh"
#else
#include "G4RayleighScattering.hh"
#include "G4LivermoreRayleighModel.hh"
#include "G4PhotoElectricEffect.hh"
#include "G4LivermorePhotoElectricModel.hh"
#include "G4ComptonScattering.hh"
#include "G4LivermoreComptonModel.hh"
#include "G4GammaConversion.hh"
#include "G4LivermoreGammaConversionModel.hh"
#endif

//e
#if G4VERSION_NUMBER < 950
#include "G4LowEnergyIonisation.hh"
#include "G4LowEnergyBremsstrahlung.hh"
#else
#include "G4eIonisation.hh"
#include "G4LivermoreIonisationModel.hh"
#include "G4UniversalFluctuation.hh"

#include "G4eBremsstrahlung.hh"
#include "G4LivermoreBremsstrahlungModel.hh"
#endif

#include "G4AnnihiToMuPair.hh"

//ions
#if G4VERSION_NUMBER < 950
#include "G4hLowEnergyIonisation.hh"
#endif

#include "BDSLaserCompton.hh"
#include "BDSSynchrotronRadiation.hh"
#include "BDSContinuousSR.hh"
#include "G4StepLimiter.hh"
#include "G4UserSpecialCuts.hh"


//
// Hadronic
//
#include "G4TheoFSGenerator.hh"
#include "G4GeneratorPrecompoundInterface.hh"
#include "G4QGSModel.hh"
#include "G4GammaParticipants.hh"
#include "G4QGSMFragmentation.hh"
#include "G4ExcitedStringDecay.hh"

#if G4VERSION_NUMBER < 1000
#include "G4GammaNuclearReaction.hh"
#include "G4ElectroNuclearReaction.hh"
#endif
#include "G4PhotoNuclearProcess.hh"
#include "G4ElectronNuclearProcess.hh"
#include "G4PositronNuclearProcess.hh"

//Planck scattering
#include "BDSPlanckScatterBuilder.hh"

//
// particle definition
//

// Bosons
#include "G4ChargedGeantino.hh"
#include "G4Geantino.hh"
#include "G4Gamma.hh"
#include "G4OpticalPhoton.hh"

// leptons
#include "G4MuonPlus.hh"
#include "G4MuonMinus.hh"
#include "G4NeutrinoMu.hh"
#include "G4AntiNeutrinoMu.hh"

#include "G4Electron.hh"
#include "G4Positron.hh"
#include "G4NeutrinoE.hh"
#include "G4AntiNeutrinoE.hh"

// Hadrons
#include "G4MesonConstructor.hh"
#include "G4BaryonConstructor.hh"
#include "G4IonConstructor.hh"

//ShortLived
#include "G4ShortLivedConstructor.hh"




BDSPhysicsList::BDSPhysicsList():  G4VUserPhysicsList()
{
  theCerenkovProcess           = NULL;
  theScintillationProcess      = NULL;
  theAbsorptionProcess         = NULL;
  theRayleighScatteringProcess = NULL;
  theMieHGScatteringProcess    = NULL;
  theBoundaryProcess           = NULL;

  verbose = BDSExecOptions::Instance()->GetVerbose();

  // construct particles

  //defaultCutValue = 0.7*CLHEP::mm;  
  defaultCutValue = BDSGlobalConstants::Instance()->GetDefaultRangeCut()*CLHEP::m;  
  SetDefaultCutValue(BDSGlobalConstants::Instance()->GetDefaultRangeCut()*CLHEP::m);

  G4cout  << __METHOD_NAME__ << "Charged Thresholdcut=" 
	  << BDSGlobalConstants::Instance()->GetThresholdCutCharged()/CLHEP::GeV<<" GeV"<<G4endl;
  G4cout  << __METHOD_NAME__ << "Photon Thresholdcut=" 
	  << BDSGlobalConstants::Instance()->GetThresholdCutPhotons()/CLHEP::GeV<<" GeV"<<G4endl;
  G4cout  << __METHOD_NAME__ << "Default range cut=" 
	  << BDSGlobalConstants::Instance()->GetDefaultRangeCut()/CLHEP::m<<" m"<<G4endl;

  //This is the GEANT4 physics list verbose level.
  SetVerboseLevel(1);   
}

BDSPhysicsList::~BDSPhysicsList()
{
}

void BDSPhysicsList::ConstructProcess()
{ 
#if DEBUG
  G4cout << __METHOD_NAME__ << G4endl;
#endif 

  bool plistFound=false;
  //standard physics lists
  if(BDSGlobalConstants::Instance()->GetPhysListName() == "QGSP_BERT_HP"){
    QGSP_BERT_HP* physList = new QGSP_BERT_HP;
    physList->ConstructProcess();
    plistFound=true;
  } else if(BDSGlobalConstants::Instance()->GetPhysListName() == "QGSP_BERT"){
    QGSP_BERT* physList = new QGSP_BERT;
    physList->ConstructProcess();
    plistFound=true;
  } else if (BDSGlobalConstants::Instance()->GetPhysListName() == "QGSP_BERT_HP_muon"){ //Modified standard physics lists
    QGSP_BERT_HP* physList = new QGSP_BERT_HP;
    physList->ConstructProcess();
    ConstructMuon();
    plistFound=true;
  } else if (BDSGlobalConstants::Instance()->GetPhysListName() == "QGSP_BERT_muon"){
    QGSP_BERT* physList = new QGSP_BERT;
    physList->ConstructProcess();
    ConstructMuon();
    plistFound=true;
  } else if(BDSGlobalConstants::Instance()->GetPhysListName() == "QGSP_BERT_HP_muon_em_low"){
    QGSP_BERT_HP* physList = new QGSP_BERT_HP;
    physList->ConstructProcess();
    ConstructMuon();
    ConstructEM_Low_Energy();
    plistFound=true;
  } else if(BDSGlobalConstants::Instance()->GetPhysListName() == "livermore"){
    G4EmLivermorePhysics* physList = new G4EmLivermorePhysics;
    physList->ConstructProcess();
    plistFound=true;
  }


  if(!plistFound){
    //Need to add transportation if non-standard physics list
    AddTransportation();
  }
  
  //Apply the following in all cases - step limiter etc.
  theParticleIterator->reset();
  while( (*theParticleIterator)() ){
    G4ParticleDefinition* particle = theParticleIterator->value();
    if((particle->GetParticleName()=="gamma")||(particle->GetParticleName()=="e-")||(particle->GetParticleName()=="e+")){
      particle->SetApplyCutsFlag(true);
    }
    G4ProcessManager *pmanager = particle->GetProcessManager();
    pmanager->AddProcess(new G4StepLimiter,-1,-1,1);
#ifndef NOUSERSPECIALCUTS
    pmanager->AddDiscreteProcess(new G4UserSpecialCuts);
#endif
  }
  
  //===========================================
  //Some options
  //-------------------------------------------
  //Build planck scattering if option is set
  if(BDSGlobalConstants::Instance()->GetDoPlanckScattering()){
    BDSPlanckScatterBuilder* psbuild = new BDSPlanckScatterBuilder();
    psbuild->Build();
    // psbuild is leaked. This can't be deleted as its BDSPlanckScatterProcess is registered
  }
  //A flag to switch on hadronic lead particle biasing
  if (BDSGlobalConstants::Instance()->GetUseHadLPB() ){
    setenv("SwitchLeadBiasOn","1",1); 
  }
  //Synchrotron radiation
  if(BDSGlobalConstants::Instance()->GetSynchRadOn()) {
#ifdef DEBUG
    G4cout << __METHOD_NAME__ << "synch. rad. is turned on" << G4endl;
#endif
    ConstructSR();
  } else {
#ifdef DEBUG
    G4cout << __METHOD_NAME__ << "synch. rad. is turned OFF!" << G4endl;
#endif
  }
  //Particle decay
  if(BDSGlobalConstants::Instance()->GetDecayOn()) ConstructDecay();
  //Optical processes
  ConstructOptical();
  //============================================
  
  if(!plistFound){ //Search BDSIM physics lists
    if (BDSGlobalConstants::Instance()->GetPhysListName() != "standard"){ // register physics processes here
      
      //Always add parameterisation
      AddParameterisation();

      // standard e+/e-/gamma electromagnetic interactions
      if(BDSGlobalConstants::Instance()->GetPhysListName() == "em_standard") 
	{
	  ConstructEM();
  	  return;
	}

      if(BDSGlobalConstants::Instance()->GetPhysListName() == "em_single_scatter") 
	{
	  ConstructEMSingleScatter();
  	  return;
	}
      
      if(BDSGlobalConstants::Instance()->GetPhysListName() == "merlin") 
	{
	  ConstructMerlin();
	  return;
	}
      
      // low energy em processes
      if(BDSGlobalConstants::Instance()->GetPhysListName() == "em_low") 
	{
	  ConstructEM_Low_Energy();
	  return;
	}
      
      // standard electromagnetic + muon
      if(BDSGlobalConstants::Instance()->GetPhysListName() == "em_muon") 
	{
	  ConstructEM();
	  ConstructMuon();
	  return;
	}
      // standard hadronic - photo-nuclear etc.
      if(BDSGlobalConstants::Instance()->GetPhysListName() == "hadronic_standard") 
	{
	  ConstructEM();
	  ConstructHadronic();
	  return;
	}
      
      // standard electromagnetic + muon + hadronic
      if(BDSGlobalConstants::Instance()->GetPhysListName() == "hadronic_muon") 
	{
	  ConstructEM();
	  ConstructMuon();
	  ConstructHadronic();
	  return;
	}
      
      if(BDSGlobalConstants::Instance()->GetPhysListName() == "hadronic_QGSP_BERT") {
	ConstructEM();
#if G4VERSION_NUMBER < 1000
	G4VPhysicsConstructor* hadPhysList = new HadronPhysicsQGSP_BERT("hadron");
#else
	G4VPhysicsConstructor* hadPhysList = new G4HadronPhysicsQGSP_BERT("hadron");
#endif
	hadPhysList -> ConstructProcess();
	return;
      }
      
      if(BDSGlobalConstants::Instance()->GetPhysListName() == "hadronic_QGSP_BERT_muon") {
	ConstructEM();
	ConstructMuon();
#if G4VERSION_NUMBER < 1000
	G4VPhysicsConstructor* hadPhysList = new HadronPhysicsQGSP_BERT("hadron");
#else
	G4VPhysicsConstructor* hadPhysList = new G4HadronPhysicsQGSP_BERT("hadron");
#endif
	hadPhysList -> ConstructProcess();
	return;
      }
      
      if(BDSGlobalConstants::Instance()->GetPhysListName() == "hadronic_FTFP_BERT"){
	ConstructEM();
#if G4VERSION_NUMBER < 1000
	HadronPhysicsFTFP_BERT *myHadPhysList = new HadronPhysicsFTFP_BERT;
#else
	G4HadronPhysicsFTFP_BERT *myHadPhysList = new G4HadronPhysicsFTFP_BERT;
#endif
	myHadPhysList->ConstructProcess();
	return;
      }
      
      if(BDSGlobalConstants::Instance()->GetPhysListName() == "hadronic_QGSP_BERT_HP_muon"){
	ConstructEM();
	ConstructMuon();
	ConstructHadronic();
	//      ConstructPhotolepton_Hadron();
#if G4VERSION_NUMBER < 1000
	HadronPhysicsQGSP_BERT_HP *myHadPhysList = new HadronPhysicsQGSP_BERT_HP;
#else
	G4HadronPhysicsQGSP_BERT_HP *myHadPhysList = new G4HadronPhysicsQGSP_BERT_HP;
#endif
	myHadPhysList->ConstructProcess();
	return;
      }
      
      if(BDSGlobalConstants::Instance()->GetPhysListName() == "hadronic_FTFP_BERT_muon"){
	G4cout << __METHOD_NAME__ << "Using hadronic_FTFP_BERT_muon" << G4endl;
	ConstructEM();
	ConstructMuon();
#if G4VERSION_NUMBER < 1000
	HadronPhysicsFTFP_BERT *myHadPhysList = new HadronPhysicsFTFP_BERT;
#else
	G4HadronPhysicsFTFP_BERT *myHadPhysList = new G4HadronPhysicsFTFP_BERT;
#endif
	myHadPhysList->ConstructProcess();
	
	return;
      }
      // physics list for laser wire - standard em stuff +
      // weighted compton scattering from laser wire
      if(BDSGlobalConstants::Instance()->GetPhysListName() == "lw") {
	ConstructEM();
	ConstructLaserWire();
	return;
      } 
      //default - standard (only transportation)
      G4cerr<<"WARNING : Unknown physics list "<<BDSGlobalConstants::Instance()->GetPhysListName()<<
	"  using transportation only (standard) "<<G4endl;
      return;
    }
  }

}

void BDSPhysicsList::ConstructParticle()
{
  //standard physics lists
  if(BDSGlobalConstants::Instance()->GetPhysListName() == "QGSP_BERT_HP"){
    QGSP_BERT_HP* physList = new QGSP_BERT_HP;
    physList->ConstructParticle();
  } else if(BDSGlobalConstants::Instance()->GetPhysListName() == "QGSP_BERT"){
    QGSP_BERT* physList = new QGSP_BERT;
    physList->ConstructParticle();
  } else if (BDSGlobalConstants::Instance()->GetPhysListName() == "QGSP_BERT_HP_muon"){
    QGSP_BERT_HP* physList = new QGSP_BERT_HP;
    physList->ConstructParticle();
  } else if (BDSGlobalConstants::Instance()->GetPhysListName() == "QGSP_BERT_muon"){
    QGSP_BERT* physList = new QGSP_BERT;
    physList->ConstructParticle();
  } else if(BDSGlobalConstants::Instance()->GetPhysListName() == "QGSP_BERT_HP_muon_em_low"){
    QGSP_BERT_HP* physList = new QGSP_BERT_HP;
    physList->ConstructParticle();
  } else {
    // pseudo-particles
    G4Geantino::GeantinoDefinition();
    G4ChargedGeantino::ChargedGeantinoDefinition();
    
    // gamma
    G4Gamma::GammaDefinition();
    
    // optical photon
    G4OpticalPhoton::OpticalPhotonDefinition();
    
    // leptons
    G4Electron::ElectronDefinition();
    G4Positron::PositronDefinition();
    G4MuonPlus::MuonPlusDefinition();
    G4MuonMinus::MuonMinusDefinition();
    
    G4NeutrinoE::NeutrinoEDefinition();
    G4AntiNeutrinoE::AntiNeutrinoEDefinition();
    G4NeutrinoMu::NeutrinoMuDefinition();
    G4AntiNeutrinoMu::AntiNeutrinoMuDefinition();  
    
    // mesons
    G4MesonConstructor mConstructor;
    mConstructor.ConstructParticle();
    
    // baryons
    G4BaryonConstructor bConstructor;
    bConstructor.ConstructParticle();
    
    // ions
    G4IonConstructor iConstructor;
    iConstructor.ConstructParticle();
    
    //  Construct resonances and quarks
    G4ShortLivedConstructor pShortLivedConstructor;
    pShortLivedConstructor.ConstructParticle();
  }
  
  // set primary particle definition and kinetic beam parameters other than total energy
  G4ParticleTable* particleTable = G4ParticleTable::GetParticleTable();
  BDSGlobalConstants::Instance()->SetParticleDefinition(particleTable->
                                    FindParticle(BDSGlobalConstants::Instance()->GetParticleName()) );  
  
  if(!BDSGlobalConstants::Instance()->GetParticleDefinition()) 
    {
      G4Exception("Particle not found, quitting!", "-1", FatalException, "");
      exit(1);
    }
  
  // set kinetic beam parameters other than total energy
  BDSGlobalConstants::Instance()->SetBeamMomentum( sqrt(pow(BDSGlobalConstants::Instance()->GetBeamTotalEnergy(),2)-
                                    pow(BDSGlobalConstants::Instance()->GetParticleDefinition()->GetPDGMass(),2)) );
  
  BDSGlobalConstants::Instance()->SetBeamKineticEnergy(BDSGlobalConstants::Instance()->GetBeamTotalEnergy() - 
                                   BDSGlobalConstants::Instance()->GetParticleDefinition()->GetPDGMass() );
  
  G4cout << __METHOD_NAME__ << "Beam properties:"<<G4endl;
  G4cout << __METHOD_NAME__ << "Particle : " 
	 << BDSGlobalConstants::Instance()->GetParticleDefinition()->GetParticleName()<<G4endl;
  G4cout << __METHOD_NAME__ << "Mass : " 
	 << BDSGlobalConstants::Instance()->GetParticleDefinition()->GetPDGMass()/CLHEP::GeV<< " GeV"<<G4endl;
  G4cout << __METHOD_NAME__ << "Charge : " 
	 << BDSGlobalConstants::Instance()->GetParticleDefinition()->GetPDGCharge()<< " e"<<G4endl;
  G4cout << __METHOD_NAME__ << "Total Energy : "
	 << BDSGlobalConstants::Instance()->GetBeamTotalEnergy()/CLHEP::GeV<<" GeV"<<G4endl;
  G4cout << __METHOD_NAME__ << "Kinetic Energy : "
	 << BDSGlobalConstants::Instance()->GetBeamKineticEnergy()/CLHEP::GeV<<" GeV"<<G4endl;
  G4cout << __METHOD_NAME__ << "Momentum : "
	 << BDSGlobalConstants::Instance()->GetBeamMomentum()/CLHEP::GeV<<" GeV"<<G4endl;
}

#include "G4Region.hh"
#include "G4ProductionCuts.hh"
void BDSPhysicsList::SetCuts()
{
  if (verbose){
    G4cout << __METHOD_NAME__ << " setting cuts\n";
    
  }
  
  SetCutsWithDefault();   


  
    if(BDSGlobalConstants::Instance()->GetProdCutPhotons()>0)
      SetCutValue(BDSGlobalConstants::Instance()->GetProdCutPhotons(),G4ProductionCuts::GetIndex("gamma"));
  
   if(BDSGlobalConstants::Instance()->GetProdCutElectrons()>0)
     SetCutValue(BDSGlobalConstants::Instance()->GetProdCutElectrons(),G4ProductionCuts::GetIndex("e-"));
  
  if(BDSGlobalConstants::Instance()->GetProdCutPositrons()>0)
    SetCutValue(BDSGlobalConstants::Instance()->GetProdCutPositrons(),G4ProductionCuts::GetIndex("e+"));
  

    
  if(1)
    DumpCutValuesTable(); 

}


// particular physics process constructors

void BDSPhysicsList::ConstructEM(){
  ConstructEMMisc();
  ConstructMultipleScattering();
}

void BDSPhysicsList::ConstructEMSingleScatter(){
  ConstructEMMisc();
  ConstructCoulombScattering();
}

void BDSPhysicsList::ConstructEMMisc()
{
  theParticleIterator->reset();
  while( (*theParticleIterator)() ){
    G4ParticleDefinition* particle = theParticleIterator->value();
    G4ProcessManager* pmanager = particle->GetProcessManager();
    G4String particleName = particle->GetParticleName();
    if (particleName == "gamma") {
      // gamma         
      pmanager->AddDiscreteProcess(new G4PhotoElectricEffect);
      pmanager->AddDiscreteProcess(new G4ComptonScattering);

      if(0){
	G4GammaConversion* gammaconversion = new G4GammaConversion();
	gammaconversion->SetLambdaFactor(1/1.0e-20);
	BDSXSBias* gammaconversion_xsbias = new BDSXSBias();
	gammaconversion_xsbias->RegisterProcess(gammaconversion);
	gammaconversion_xsbias->SetEnhanceFactor(1e-20);
	pmanager->AddDiscreteProcess(gammaconversion_xsbias);
	
      } else if (BDSGlobalConstants::Instance()->GetUseEMLPB()){ //added by M.D. Salt, R.B. Appleby, 15/10/09
	  G4GammaConversion* gammaconversion = new G4GammaConversion();
	  GammaConversion_LPB* gammaconversion_lpb = new GammaConversion_LPB();
	  gammaconversion_lpb->RegisterProcess(gammaconversion);
	  pmanager->AddDiscreteProcess(gammaconversion_lpb);
      } else {
	pmanager->AddDiscreteProcess(new G4GammaConversion);
      }
    
      
    } else if (particleName == "e-") {
      pmanager->AddProcess(new G4eIonisation,       -1, 2,2);
      if(0){
	G4eBremsstrahlung* ebremsstrahlung = new G4eBremsstrahlung();
	ebremsstrahlung->SetLambdaFactor(1/1.0e-20);
	BDSXSBias* ebremsstrahlung_xsbias = new BDSXSBias();
	ebremsstrahlung_xsbias->RegisterProcess(ebremsstrahlung);
	ebremsstrahlung_xsbias->SetEnhanceFactor(1e-20);
	pmanager->AddDiscreteProcess(ebremsstrahlung_xsbias);     
      }	else if(BDSGlobalConstants::Instance()->GetUseEMLPB()){ //added by M.D. Salt, R.B. Appleby, 15/10/09
	  
        G4eBremsstrahlung* ebremsstrahlung = new G4eBremsstrahlung();
        eBremsstrahlung_LPB* ebremsstrahlung_lpb = new eBremsstrahlung_LPB();
        ebremsstrahlung_lpb->RegisterProcess(ebremsstrahlung);
        pmanager->AddProcess(ebremsstrahlung_lpb,     -1,-1,3);
      } else {
	G4eBremsstrahlung* ebremsstrahlung = new G4eBremsstrahlung();
        pmanager->AddProcess(ebremsstrahlung,   -1, 3,3);     
      }
            
      if(BDSGlobalConstants::Instance()->GetTurnOnCerenkov()){
#if G4VERSION_NUMBER > 909
        G4Cerenkov* theCerenkovProcess = new G4Cerenkov;
        pmanager->AddProcess(theCerenkovProcess);
        pmanager->SetProcessOrdering(theCerenkovProcess,idxPostStep);
#else
        pmanager->AddProcess(new G4Cerenkov,          -1, 5,-1);
#endif
      }
      
    } else if (particleName == "e+") {
      //positron
      pmanager->AddProcess(new G4eIonisation,       -1, 2,2);
      if(0){
	G4eBremsstrahlung* ebremsstrahlung = new G4eBremsstrahlung();
	ebremsstrahlung->SetLambdaFactor(1/1.0e-20);
	BDSXSBias* ebremsstrahlung_xsbias = new BDSXSBias();
	ebremsstrahlung_xsbias->RegisterProcess(ebremsstrahlung);
	ebremsstrahlung_xsbias->SetEnhanceFactor(1e-20);
	pmanager->AddDiscreteProcess(ebremsstrahlung_xsbias);      
      } else if (BDSGlobalConstants::Instance()->GetUseEMLPB()){
	G4eBremsstrahlung* ebremsstrahlung = new G4eBremsstrahlung();
	eBremsstrahlung_LPB* ebremsstrahlung_lpb = new eBremsstrahlung_LPB();
        ebremsstrahlung_lpb->RegisterProcess(ebremsstrahlung);
        pmanager->AddProcess(ebremsstrahlung_lpb,     -1,-1,3);
      } else {
        pmanager->AddProcess(new G4eBremsstrahlung,   -1, 3,3);
      }
      pmanager->AddProcess(new G4eplusAnnihilation,  0,-1,4);
      if(BDSGlobalConstants::Instance()->GetTurnOnCerenkov()){      
#if G4VERSION_NUMBER > 909
        G4Cerenkov* theCerenkovProcess = new G4Cerenkov;
        pmanager->AddProcess(theCerenkovProcess);
        pmanager->SetProcessOrdering(theCerenkovProcess,idxPostStep);
#else
        pmanager->AddProcess(new G4Cerenkov,          -1, 5,-1);
#endif 
      }
    } else if ((!particle->IsShortLived()) &&
	       (particle->GetPDGCharge() != 0.0) && 
	       (particle->GetParticleName() != "chargedgeantino")) {
      //all others charged particles except geantino
      pmanager->AddProcess(new G4hIonisation,       -1, 2,2);
           if(BDSGlobalConstants::Instance()->GetTurnOnCerenkov()){
#if  G4VERSION_NUMBER > 909
        G4Cerenkov* theCerenkovProcess = new G4Cerenkov;
        pmanager->AddProcess(theCerenkovProcess);
        pmanager->SetProcessOrdering(theCerenkovProcess,idxPostStep);
#else
        pmanager->AddProcess(new G4Cerenkov,          -1, 3,-1);
#endif
      }
    }
  }
}

void BDSPhysicsList::ConstructMultipleScattering(){
  theParticleIterator->reset();
  while( (*theParticleIterator)() ){
    G4ParticleDefinition* particle = theParticleIterator->value();
    G4ProcessManager* pmanager = particle->GetProcessManager();
    G4String particleName = particle->GetParticleName();
    if (particleName == "e-") {
      //electron
#if G4VERSION_NUMBER>919
      pmanager->AddProcess(new G4eMultipleScattering,-1, 1,1);
#else
      pmanager->AddProcess(new G4MultipleScattering,-1, 1,1);
#endif
      
    } else if (particleName == "e+") {
      
#if G4VERSION_NUMBER>919
      pmanager->AddProcess(new G4eMultipleScattering,-1, 1,1);
#else
      pmanager->AddProcess(new G4MultipleScattering,-1, 1,1);
#endif
    } else if ((!particle->IsShortLived()) &&
	       (particle->GetPDGCharge() != 0.0) && 
	       (particle->GetParticleName() != "chargedgeantino")) {
      
      //all others charged particles except geantino
#if G4VERSION_NUMBER>919
      pmanager->AddProcess(new G4hMultipleScattering,-1, 1,1);
#else
      pmanager->AddProcess(new G4MultipleScattering,-1, 1,1);
#endif 
    }
  }
}

void BDSPhysicsList::ConstructCoulombScattering(){
  theParticleIterator->reset();
  while( (*theParticleIterator)() ){
    G4ParticleDefinition* particle = theParticleIterator->value();
    G4ProcessManager* pmanager = particle->GetProcessManager();
    G4String particleName = particle->GetParticleName(); 
    if (particleName == "e-") {
      pmanager->AddDiscreteProcess(new G4CoulombScattering);
    } else if (particleName == "e+") {
      pmanager->AddDiscreteProcess(new G4CoulombScattering);
    }else if ((!particle->IsShortLived()) &&
	      (particle->GetPDGCharge() != 0.0) && 
	      (particle->GetParticleName() != "chargedgeantino")) {
      //all others charged particles except geantino
      pmanager->AddDiscreteProcess(new G4CoulombScattering);
    } 
  }
}

// particular physics process constructors
void BDSPhysicsList::ConstructMuon()
{
  theParticleIterator->reset();
  while( (*theParticleIterator)() ){
    G4ParticleDefinition* particle = theParticleIterator->value();
    G4ProcessManager* pmanager = particle->GetProcessManager();
    G4String particleName = particle->GetParticleName();

    if (particleName == "gamma") {
      // gamma         
      G4GammaConversionToMuons* gammaconversiontomuons = new G4GammaConversionToMuons();
      BDSXSBias* gammaconversiontomuon_xsbias = new BDSXSBias();
      gammaconversiontomuons->SetCrossSecFactor(BDSGlobalConstants::Instance()->GetGammaToMuFe());
      gammaconversiontomuon_xsbias->RegisterProcess(gammaconversiontomuons);
      gammaconversiontomuon_xsbias->SetEnhanceFactor(BDSGlobalConstants::Instance()->GetGammaToMuFe());
      pmanager->AddDiscreteProcess(gammaconversiontomuon_xsbias);
#ifdef DEBUG
      G4cout << __METHOD_NAME__ << "GammaToMuFe = " << BDSGlobalConstants::Instance()->GetGammaToMuFe() << G4endl;
#endif
    } else if (particleName == "e+") {
      //positron
      //===========ee to hadrons in development================
      G4eeToHadrons* eetohadrons = new G4eeToHadrons();
      // BDSXSBias* eetohadrons_xsbias = new BDSXSBias();
      // G4cout << "eeToHadronsXSBias = " << BDSGlobalConstants::Instance()->GetEeToHadronsFe() << G4endl;
      eetohadrons->SetCrossSecFactor(BDSGlobalConstants::Instance()->GetEeToHadronsFe());
      //eetohadrons_xsbias->RegisterProcess(eetohadrons);
      //eetohadrons_xsbias->SetEnhanceFactor(BDSGlobalConstants::Instance()->GetEeToHadronsFe());
      //pmanager->AddDiscreteProcess(eetohadrons_xsbias);
      pmanager->AddDiscreteProcess(eetohadrons);
      //-------------------------------------------------------
      G4AnnihiToMuPair* annihitomupair = new G4AnnihiToMuPair();
      BDSXSBias* annihitomupair_xsbias = new BDSXSBias();
      annihitomupair->SetCrossSecFactor(BDSGlobalConstants::Instance()->GetAnnihiToMuFe());
      annihitomupair_xsbias->RegisterProcess(annihitomupair);
      annihitomupair_xsbias->SetEnhanceFactor(BDSGlobalConstants::Instance()->GetAnnihiToMuFe());
      pmanager->AddDiscreteProcess(annihitomupair_xsbias); 
#ifdef DEBUG
      G4cout << __METHOD_NAME__ << "AnnihiToMuFe = " << BDSGlobalConstants::Instance()->GetAnnihiToMuFe() << G4endl;
#endif    
    } else if( particleName == "mu+" || 
               particleName == "mu-"    ) {
      //muon  
#if  G4VERSION_NUMBER>919
      pmanager->AddProcess(new G4MuMultipleScattering,-1, 1,1);
#else 
      pmanager->AddProcess(new G4MultipleScattering,-1, 1,1);
#endif
      pmanager->AddProcess(new G4MuIonisation,      -1, 2,2);
      pmanager->AddProcess(new G4MuBremsstrahlung,  -1, 3,3);
      pmanager->AddProcess(new G4MuPairProduction,  -1, 4,4);
      if(BDSGlobalConstants::Instance()->GetTurnOnCerenkov()){
#if  G4VERSION_NUMBER > 909
        G4Cerenkov* theCerenkovProcess = new G4Cerenkov;
        pmanager->AddProcess(theCerenkovProcess);
        pmanager->SetProcessOrdering(theCerenkovProcess,idxPostStep);
#else
        pmanager->AddProcess(new G4Cerenkov,          -1, 5,-1);
#endif
#if G4VERSION_NUMBER < 950
        pmanager->AddDiscreteProcess(new G4MuonNucleusProcess);     
#elif G4VERSION_NUMBER < 953
	pmanager->AddDiscreteProcess(new G4MuNuclearInteraction);     
#else 
	/*	pmanager->AddDiscreteProcess(new G4MuonVDNuclearModel); */
#endif
      }
    }
  }
}
   

void BDSPhysicsList::ConstructDecay()
{
  theParticleIterator->reset();
  G4Decay* theDecayProcess = new G4Decay();
  while( (*theParticleIterator)() ){
    G4ParticleDefinition* particle = theParticleIterator->value();
    G4ProcessManager* pmanager = particle->GetProcessManager();
    G4String particleName = particle->GetParticleName();
    
    if (theDecayProcess->IsApplicable(*particle)) { 
      pmanager -> AddProcess(theDecayProcess);
      pmanager -> SetProcessOrdering(theDecayProcess, idxPostStep);
      pmanager -> SetProcessOrdering(theDecayProcess, idxAtRest);
    }
  }
}


void BDSPhysicsList::ConstructOptical()
{
  if(!BDSGlobalConstants::Instance()->GetTurnOnCerenkov()){ //Otherwise, it is already initialised
    theCerenkovProcess           = new G4Cerenkov("Cerenkov");
  }
  theScintillationProcess      = new G4Scintillation("Scintillation");
  theAbsorptionProcess         = new G4OpAbsorption();
  theRayleighScatteringProcess = new G4OpRayleigh();
  theMieHGScatteringProcess    = new G4OpMieHG();
  theBoundaryProcess           = new G4OpBoundaryProcess();

//  theCerenkovProcess->DumpPhysicsTable();
//  theScintillationProcess->DumpPhysicsTable();
//  theRayleighScatteringProcess->DumpPhysicsTable();

  SetVerboseLevel(1);
  
  if(!BDSGlobalConstants::Instance()->GetTurnOnCerenkov()){ //Otherwise, it is already initialised
    theCerenkovProcess->SetMaxNumPhotonsPerStep(20);
    theCerenkovProcess->SetMaxBetaChangePerStep(10.0);
    theCerenkovProcess->SetTrackSecondariesFirst(true);
  }
  
  theScintillationProcess->SetScintillationYieldFactor(1.);
  theScintillationProcess->SetTrackSecondariesFirst(true);

  // Use Birks Correction in the Scintillation process

  G4EmSaturation* emSaturation = G4LossTableManager::Instance()->EmSaturation();
  theScintillationProcess->AddSaturation(emSaturation);

#if G4VERSION_NUMBER < 960
  G4OpticalSurfaceModel themodel = unified;
  theBoundaryProcess->SetModel(themodel);
#endif

  theParticleIterator->reset();
  while( (*theParticleIterator)() ){
    G4ParticleDefinition* particle = theParticleIterator->value();
    G4ProcessManager* pmanager = particle->GetProcessManager();
    G4String particleName = particle->GetParticleName();
    if(!BDSGlobalConstants::Instance()->GetTurnOnCerenkov()){ //Otherwise, it is already initialised
      if (theCerenkovProcess->IsApplicable(*particle)) {
	pmanager->AddProcess(theCerenkovProcess);
	pmanager->SetProcessOrdering(theCerenkovProcess,idxPostStep);
      }
    }
    if (theScintillationProcess->IsApplicable(*particle)) {
      pmanager->AddProcess(theScintillationProcess);
      pmanager->SetProcessOrderingToLast(theScintillationProcess, idxAtRest);
      pmanager->SetProcessOrderingToLast(theScintillationProcess, idxPostStep);
    }
    if (particleName == "opticalphoton") {
<<<<<<< HEAD
      #ifdef DEBUG
      G4cout << " AddDiscreteProcess to OpticalPhoton " << G4endl;
      #endif
=======
#ifdef DEBUG
      G4cout << " AddDiscreteProcess to OpticalPhoton " << G4endl;
#endif
>>>>>>> b200aed2
      pmanager->AddDiscreteProcess(theAbsorptionProcess);
      pmanager->AddDiscreteProcess(theRayleighScatteringProcess);
      pmanager->AddDiscreteProcess(theMieHGScatteringProcess);
      pmanager->AddDiscreteProcess(theBoundaryProcess);
    }
  }
}


void BDSPhysicsList::ConstructMerlin()
{
  theParticleIterator->reset();
  while( (*theParticleIterator)() ){
    G4ParticleDefinition* particle = theParticleIterator->value();
    G4ProcessManager* pmanager = particle->GetProcessManager();
    G4String particleName = particle->GetParticleName();
    
    if (particleName == "e-") {
      //electron
#if G4VERSION_NUMBER>919
      pmanager->AddProcess(new G4eMultipleScattering,-1, 1,1);
#else 
      pmanager->AddProcess(new G4MultipleScattering,-1, 1,1);
#endif
      pmanager->AddProcess(new G4eIonisation,       -1, 2,2);
      pmanager->AddProcess(new G4eBremsstrahlung,   -1, 3,3);      
    } 
  }
}


void BDSPhysicsList::ConstructEM_Low_Energy()
{
#if G4VERSION_NUMBER > 949
  //Applicability range for Livermore models                                                                                                                                
  //for higher energies, the Standard models are used                                                                                                                       
  G4double highEnergyLimit = 1*CLHEP::GeV;
#endif

  theParticleIterator->reset();
  while( (*theParticleIterator)() ){
    G4ParticleDefinition* particle = theParticleIterator->value();
    G4ProcessManager* pmanager = particle->GetProcessManager();
    G4String particleName = particle->GetParticleName();
     
    if (particleName == "gamma") {
#if G4VERSION_NUMBER < 950
      pmanager->AddDiscreteProcess(new G4LowEnergyRayleigh());
      pmanager->AddDiscreteProcess(new G4LowEnergyPhotoElectric);
      pmanager->AddDiscreteProcess(new G4LowEnergyCompton);
      pmanager->AddDiscreteProcess(new G4LowEnergyGammaConversion);
#else
      G4RayleighScattering* rayl = new G4RayleighScattering();
      G4LivermoreRayleighModel*
	raylModel = new G4LivermoreRayleighModel();
      raylModel->SetHighEnergyLimit(highEnergyLimit);
      rayl->AddEmModel(0, raylModel);
      pmanager->AddDiscreteProcess(rayl);

      G4PhotoElectricEffect* phot = new G4PhotoElectricEffect();
      G4LivermorePhotoElectricModel*
	photModel = new G4LivermorePhotoElectricModel();
      photModel->SetHighEnergyLimit(highEnergyLimit);
      phot->AddEmModel(0, photModel);
      pmanager->AddDiscreteProcess(phot);

      G4ComptonScattering* compt = new G4ComptonScattering();
      G4LivermoreComptonModel*
	comptModel = new G4LivermoreComptonModel();
      comptModel->SetHighEnergyLimit(highEnergyLimit);
      compt->AddEmModel(0, comptModel);
      pmanager->AddDiscreteProcess(compt);
      
      G4GammaConversion* conv = new G4GammaConversion();
      G4LivermoreGammaConversionModel*
	convModel = new G4LivermoreGammaConversionModel();
      convModel->SetHighEnergyLimit(highEnergyLimit);
      conv->AddEmModel(0, convModel);
      pmanager->AddDiscreteProcess(conv);
#endif
      
    } else if (particleName == "e-") {
      #if G4VERSION_NUMBER>919
        pmanager->AddProcess(new G4eMultipleScattering,-1, 1,1);
      #else
        pmanager->AddProcess(new G4MultipleScattering,-1, 1,1);
      #endif
#if G4VERSION_NUMBER < 950
	pmanager->AddProcess(new G4LowEnergyIonisation,        -1, 2,2);
	pmanager->AddProcess(new G4LowEnergyBremsstrahlung,    -1, 3,3);
#else
	G4eIonisation* eIoni = new G4eIonisation();
	G4LivermoreIonisationModel*
	  eIoniModel = new G4LivermoreIonisationModel();
	eIoniModel->SetHighEnergyLimit(highEnergyLimit);
	eIoni->AddEmModel(0, eIoniModel, new G4UniversalFluctuation() );
	pmanager->AddProcess(eIoni,                   -1,-1, 1);
	
	G4eBremsstrahlung* eBrem = new G4eBremsstrahlung();
	G4LivermoreBremsstrahlungModel*
	  eBremModel = new G4LivermoreBremsstrahlungModel();
	eBremModel->SetHighEnergyLimit(highEnergyLimit);
	eBrem->AddEmModel(0, eBremModel);
	pmanager->AddProcess(eBrem,                   -1,-1, 2);
#endif
	    
    } else if (particleName == "e+") {
      #if G4VERSION_NUMBER>919
        pmanager->AddProcess(new G4eMultipleScattering,-1, 1,1);
      #else 
        pmanager->AddProcess(new G4MultipleScattering,-1, 1,1);
      #endif
	pmanager->AddProcess(new G4eIonisation,        -1, 2,2);
	pmanager->AddProcess(new G4eBremsstrahlung,    -1, 3,3);
	pmanager->AddProcess(new G4eplusAnnihilation,   0,-1,4);
    } else if( particleName == "mu+" || 
               particleName == "mu-"    ) {
      #if G4VERSION_NUMBER>919
        pmanager->AddProcess(new G4MuMultipleScattering,-1, 1,1);
      #else 
        pmanager->AddProcess(new G4MultipleScattering,-1, 1,1);
      #endif
      pmanager->AddProcess(new G4MuIonisation,      -1, 2,2);
      pmanager->AddProcess(new G4MuBremsstrahlung,  -1, 3,3);
      pmanager->AddProcess(new G4MuPairProduction,  -1, 4,4);       

    } else if (particleName == "GenericIon") {
      #if G4VERSION_NUMBER>919
        pmanager->AddProcess(new G4hMultipleScattering,-1, 1,1);
      #else 
        pmanager->AddProcess(new G4MultipleScattering,-1, 1,1);
#endif
#if G4VERSION_NUMBER < 950
	pmanager->AddProcess(new G4hLowEnergyIonisation,       -1,2,2);
      //      pmanager->AddProcess(new G4ionIonisation,      -1, 2,2);
      // it dose not work here
#else
	pmanager->AddProcess(new G4ionIonisation,     -1,-1, 1);
#endif

    } else if ((!particle->IsShortLived()) &&
	       (particle->GetPDGCharge() != 0.0) && 
	       (particle->GetParticleName() != "chargedgeantino")) {

      #if G4VERSION_NUMBER>919
        pmanager->AddProcess(new G4hMultipleScattering,-1, 1,1);
      #else 
        pmanager->AddProcess(new G4MultipleScattering,-1, 1,1);
      #endif
#if G4VERSION_NUMBER < 950
      pmanager->AddProcess(new G4hLowEnergyIonisation,       -1,2,2);
#else
      pmanager->AddProcess(new G4hIonisation,       -1,-1, 1);
#endif
    }
  }
}

void BDSPhysicsList::ConstructLaserWire()
{
  G4cout << "Constructing laser-wire" << G4endl;

  theParticleIterator->reset();

  BDSLaserCompton* lwProcess = new BDSLaserCompton;

  while( (*theParticleIterator)() ){
    G4ParticleDefinition* particle = theParticleIterator->value();
    G4ProcessManager* pmanager = particle->GetProcessManager();
    G4String particleName = particle->GetParticleName();
    
    if (particleName == "e-") {
      pmanager->AddProcess(lwProcess);
      pmanager->SetProcessOrderingToLast(lwProcess,idxPostStep);
    }

    if (particleName == "e+") {
      pmanager->AddProcess(lwProcess);
      pmanager->SetProcessOrderingToLast(lwProcess,idxPostStep);
    }

  }

}


// Hadron Processes

#include "G4HadronElasticProcess.hh"
#include "G4HadronFissionProcess.hh"
#include "G4HadronCaptureProcess.hh"

#include "G4PionPlusInelasticProcess.hh"
#include "G4PionMinusInelasticProcess.hh"
#include "G4KaonPlusInelasticProcess.hh"
#include "G4KaonZeroSInelasticProcess.hh"
#include "G4KaonZeroLInelasticProcess.hh"
#include "G4KaonMinusInelasticProcess.hh"
#include "G4ProtonInelasticProcess.hh"
#include "G4AntiProtonInelasticProcess.hh"
#include "G4NeutronInelasticProcess.hh"
#include "G4AntiNeutronInelasticProcess.hh"
#include "G4LambdaInelasticProcess.hh"
#include "G4AntiLambdaInelasticProcess.hh"
#include "G4SigmaPlusInelasticProcess.hh"
#include "G4SigmaMinusInelasticProcess.hh"
#include "G4AntiSigmaPlusInelasticProcess.hh"
#include "G4AntiSigmaMinusInelasticProcess.hh"
#include "G4XiZeroInelasticProcess.hh"
#include "G4XiMinusInelasticProcess.hh"
#include "G4AntiXiZeroInelasticProcess.hh"
#include "G4AntiXiMinusInelasticProcess.hh"
#include "G4DeuteronInelasticProcess.hh"
#include "G4TritonInelasticProcess.hh"
#include "G4AlphaInelasticProcess.hh"
#include "G4OmegaMinusInelasticProcess.hh"
#include "G4AntiOmegaMinusInelasticProcess.hh"

// Low-energy Models
#if G4VERSION_NUMBER < 1000
#include "G4LElastic.hh"
#include "G4LCapture.hh"
#else
#include "G4HadronElastic.hh"
#include "G4NeutronRadCapture.hh"
#endif
#include "G4LFission.hh"

#if G4VERSION_NUMBER < 1000
#include "G4LEPionPlusInelastic.hh"
#include "G4LEPionMinusInelastic.hh"
#include "G4LEKaonPlusInelastic.hh"
#include "G4LEKaonZeroSInelastic.hh"
#include "G4LEKaonZeroLInelastic.hh"
#include "G4LEKaonMinusInelastic.hh"
#include "G4LEProtonInelastic.hh"
#include "G4LEAntiProtonInelastic.hh"
#include "G4LENeutronInelastic.hh"
#include "G4LEAntiNeutronInelastic.hh"
#include "G4LELambdaInelastic.hh"
#include "G4LEAntiLambdaInelastic.hh"
#include "G4LESigmaPlusInelastic.hh"
#include "G4LESigmaMinusInelastic.hh"
#include "G4LEAntiSigmaPlusInelastic.hh"
#include "G4LEAntiSigmaMinusInelastic.hh"
#include "G4LEXiZeroInelastic.hh"
#include "G4LEXiMinusInelastic.hh"
#include "G4LEAntiXiZeroInelastic.hh"
#include "G4LEAntiXiMinusInelastic.hh"
#include "G4LEDeuteronInelastic.hh"
#include "G4LETritonInelastic.hh"
#include "G4LEAlphaInelastic.hh"
#include "G4LEOmegaMinusInelastic.hh"
#include "G4LEAntiOmegaMinusInelastic.hh"
#else
#include "G4CascadeInterface.hh"
#include "G4BinaryLightIonReaction.hh"
#endif

// -- generator models
#include "G4TheoFSGenerator.hh"
#include "G4ExcitationHandler.hh"
#include "G4Evaporation.hh"
#include "G4CompetitiveFission.hh"
#include "G4FermiBreakUp.hh"
#include "G4StatMF.hh"
#include "G4GeneratorPrecompoundInterface.hh"
#include "G4Fancy3DNucleus.hh"
#include "G4StringModel.hh"
#include "G4PreCompoundModel.hh"
#include "G4FTFModel.hh"
#include "G4QGSMFragmentation.hh"
#include "G4ExcitedStringDecay.hh"

//
// ConstructHad()
//
// Makes discrete physics processes for the hadrons, at present limited
// to those particles with GHEISHA interactions (INTRC > 0).
// The processes are: Elastic scattering, Inelastic scattering,
// Fission (for neutron only), and Capture (neutron).
//
// F.W.Jones  06-JUL-1998
//

void BDSPhysicsList::ConstructHad()
{
    // this will be the model class for high energies
    G4TheoFSGenerator * theTheoModel = new G4TheoFSGenerator;
       
    // all models for treatment of thermal nucleus 
    G4Evaporation * theEvaporation = new G4Evaporation;
    G4FermiBreakUp * theFermiBreakUp = new G4FermiBreakUp;
    G4StatMF * theMF = new G4StatMF;

    // Evaporation logic
    G4ExcitationHandler * theHandler = new G4ExcitationHandler;
        theHandler->SetEvaporation(theEvaporation);
        theHandler->SetFermiModel(theFermiBreakUp);
        theHandler->SetMultiFragmentation(theMF);
        theHandler->SetMaxAandZForFermiBreakUp(12, 6);
        theHandler->SetMinEForMultiFrag(3*CLHEP::MeV);
	
    // Pre equilibrium stage 
    G4PreCompoundModel * thePreEquilib = new G4PreCompoundModel(theHandler);

    
    // a no-cascade generator-precompound interaface
    G4GeneratorPrecompoundInterface * theCascade = new G4GeneratorPrecompoundInterface;
            theCascade->SetDeExcitation(thePreEquilib);  
	
    // here come the high energy parts
    // the string model; still not quite according to design - Explicite use of the forseen interfaces 
    // will be tested and documented in this program by beta-02 at latest.
    G4VPartonStringModel * theStringModel;
    theStringModel = new G4FTFModel;
    theTheoModel->SetTransport(theCascade);
    theTheoModel->SetHighEnergyGenerator(theStringModel);
    theTheoModel->SetMinEnergy(19*CLHEP::GeV);
    theTheoModel->SetMaxEnergy(100*CLHEP::TeV);

      G4VLongitudinalStringDecay * theFragmentation = new G4QGSMFragmentation;
      G4ExcitedStringDecay * theStringDecay = new G4ExcitedStringDecay(theFragmentation);
      theStringModel->SetFragmentationModel(theStringDecay);

// done with the generator model (most of the above is also available as default)
   G4HadronElasticProcess* theElasticProcess = 
                                    new G4HadronElasticProcess;
#if G4VERSION_NUMBER < 1000
   G4LElastic* theElasticModel = new G4LElastic;
#else
   G4HadronElastic* theElasticModel = new G4HadronElastic;
#endif
   theElasticProcess->RegisterMe(theElasticModel);
   G4HadronElasticProcess* theElasticProcess1 = 
                                    new G4HadronElasticProcess;

   // low energy inelastic scattering models for versions 4.10
#if G4VERSION_NUMBER > 999
   G4CascadeInterface* theInelasticModel = new G4CascadeInterface();
   G4BinaryLightIonReaction* theInelasticIonModel = new G4BinaryLightIonReaction();
#endif

   theParticleIterator->reset();
   while ((*theParticleIterator)()) {
      G4ParticleDefinition* particle = theParticleIterator->value();
      G4ProcessManager* pmanager = particle->GetProcessManager();
      G4String particleName = particle->GetParticleName();
     
      if (particleName == "pi+") {
         pmanager->AddDiscreteProcess(theElasticProcess);
         G4PionPlusInelasticProcess* theInelasticProcess = 
                                new G4PionPlusInelasticProcess("inelastic");
#if G4VERSION_NUMBER < 1000
         G4LEPionPlusInelastic* theInelasticModel = 
                                new G4LEPionPlusInelastic;
#endif
         theInelasticProcess->RegisterMe(theInelasticModel);
         theInelasticProcess->RegisterMe(theTheoModel);
         pmanager->AddDiscreteProcess(theInelasticProcess);
      }
      else if (particleName == "pi-") {
         pmanager->AddDiscreteProcess(theElasticProcess);
         G4PionMinusInelasticProcess* theInelasticProcess = 
                                new G4PionMinusInelasticProcess("inelastic");
#if G4VERSION_NUMBER < 1000
         G4LEPionMinusInelastic* theInelasticModel = 
                                new G4LEPionMinusInelastic;
#endif
         theInelasticProcess->RegisterMe(theInelasticModel);
         theInelasticProcess->RegisterMe(theTheoModel);
         pmanager->AddDiscreteProcess(theInelasticProcess);
      }
      else if (particleName == "kaon+") {
         pmanager->AddDiscreteProcess(theElasticProcess);
         G4KaonPlusInelasticProcess* theInelasticProcess = 
                                  new G4KaonPlusInelasticProcess("inelastic");
#if G4VERSION_NUMBER < 1000
         G4LEKaonPlusInelastic* theInelasticModel = new G4LEKaonPlusInelastic;
#endif
         theInelasticProcess->RegisterMe(theInelasticModel);
         theInelasticProcess->RegisterMe(theTheoModel);
         pmanager->AddDiscreteProcess(theInelasticProcess);
      }
      else if (particleName == "kaon0S") {
         pmanager->AddDiscreteProcess(theElasticProcess);
         G4KaonZeroSInelasticProcess* theInelasticProcess = 
                             new G4KaonZeroSInelasticProcess("inelastic");
#if G4VERSION_NUMBER < 1000
         G4LEKaonZeroSInelastic* theInelasticModel = 
                             new G4LEKaonZeroSInelastic;
#endif
         theInelasticProcess->RegisterMe(theInelasticModel);
         theInelasticProcess->RegisterMe(theTheoModel);
         pmanager->AddDiscreteProcess(theInelasticProcess);
      }
      else if (particleName == "kaon0L") {
         pmanager->AddDiscreteProcess(theElasticProcess);
         G4KaonZeroLInelasticProcess* theInelasticProcess = 
                             new G4KaonZeroLInelasticProcess("inelastic");
#if G4VERSION_NUMBER < 1000
         G4LEKaonZeroLInelastic* theInelasticModel = 
                             new G4LEKaonZeroLInelastic;
#endif
         theInelasticProcess->RegisterMe(theInelasticModel);
         theInelasticProcess->RegisterMe(theTheoModel);
         pmanager->AddDiscreteProcess(theInelasticProcess);
      }
      else if (particleName == "kaon-") {
         pmanager->AddDiscreteProcess(theElasticProcess);
         G4KaonMinusInelasticProcess* theInelasticProcess = 
                                 new G4KaonMinusInelasticProcess("inelastic");
#if G4VERSION_NUMBER < 1000
         G4LEKaonMinusInelastic* theInelasticModel = 
                                 new G4LEKaonMinusInelastic;
#endif
         theInelasticProcess->RegisterMe(theInelasticModel);
         theInelasticProcess->RegisterMe(theTheoModel);
         pmanager->AddDiscreteProcess(theInelasticProcess);
      }
      else if (particleName == "proton") {
         pmanager->AddDiscreteProcess(theElasticProcess);
         G4ProtonInelasticProcess* theInelasticProcess = 
                                    new G4ProtonInelasticProcess("inelastic");
#if G4VERSION_NUMBER < 1000
         G4LEProtonInelastic* theInelasticModel = new G4LEProtonInelastic;
#endif
         theInelasticProcess->RegisterMe(theInelasticModel);
         theInelasticProcess->RegisterMe(theTheoModel);
         pmanager->AddDiscreteProcess(theInelasticProcess);
      }
      else if (particleName == "anti_proton") {
         pmanager->AddDiscreteProcess(theElasticProcess);
         G4AntiProtonInelasticProcess* theInelasticProcess = 
                                new G4AntiProtonInelasticProcess("inelastic");
#if G4VERSION_NUMBER < 1000
         G4LEAntiProtonInelastic* theInelasticModel = 
                                new G4LEAntiProtonInelastic;
#endif
         theInelasticProcess->RegisterMe(theInelasticModel);
         theInelasticProcess->RegisterMe(theTheoModel);
         pmanager->AddDiscreteProcess(theInelasticProcess);
      }
      else if (particleName == "neutron") {
         
          // elastic scattering
#if G4VERSION_NUMBER < 1000
         G4LElastic* theElasticModel1 = new G4LElastic;
#else
	 G4HadronElastic* theElasticModel1 = new G4HadronElastic;
#endif
         theElasticProcess1->RegisterMe(theElasticModel1);
         pmanager->AddDiscreteProcess(theElasticProcess1);
          // inelastic scattering
         G4NeutronInelasticProcess* theInelasticProcess = 
                                    new G4NeutronInelasticProcess("inelastic");
#if G4VERSION_NUMBER < 1000
         G4LENeutronInelastic* theInelasticModel = new G4LENeutronInelastic;
#endif
         theInelasticProcess->RegisterMe(theInelasticModel);
         theInelasticProcess->RegisterMe(theTheoModel);
         pmanager->AddDiscreteProcess(theInelasticProcess);
          // fission
         G4HadronFissionProcess* theFissionProcess =
                                    new G4HadronFissionProcess;
         G4LFission* theFissionModel = new G4LFission;
         theFissionProcess->RegisterMe(theFissionModel);
         pmanager->AddDiscreteProcess(theFissionProcess);
         // capture
         G4HadronCaptureProcess* theCaptureProcess =
                                    new G4HadronCaptureProcess;
#if G4VERSION_NUMBER < 1000
         G4LCapture* theCaptureModel = new G4LCapture;
#else
	 G4NeutronRadCapture* theCaptureModel = new G4NeutronRadCapture;
#endif
         theCaptureProcess->RegisterMe(theCaptureModel);
         pmanager->AddDiscreteProcess(theCaptureProcess);
      }  
      else if (particleName == "anti_neutron") {
         pmanager->AddDiscreteProcess(theElasticProcess);
         G4AntiNeutronInelasticProcess* theInelasticProcess = 
                               new G4AntiNeutronInelasticProcess("inelastic");
#if G4VERSION_NUMBER < 1000
         G4LEAntiNeutronInelastic* theInelasticModel = 
                               new G4LEAntiNeutronInelastic;
#endif
         theInelasticProcess->RegisterMe(theInelasticModel);
	 theInelasticProcess->RegisterMe(theTheoModel);
         pmanager->AddDiscreteProcess(theInelasticProcess);
      }
      else if (particleName == "lambda") {
         pmanager->AddDiscreteProcess(theElasticProcess);
         G4LambdaInelasticProcess* theInelasticProcess = 
                                    new G4LambdaInelasticProcess("inelastic");
#if G4VERSION_NUMBER < 1000
         G4LELambdaInelastic* theInelasticModel = new G4LELambdaInelastic;
#endif
         theInelasticProcess->RegisterMe(theInelasticModel);
         theInelasticProcess->RegisterMe(theTheoModel);
         pmanager->AddDiscreteProcess(theInelasticProcess);
      }
      else if (particleName == "anti_lambda") {
         pmanager->AddDiscreteProcess(theElasticProcess);
         G4AntiLambdaInelasticProcess* theInelasticProcess = 
                                new G4AntiLambdaInelasticProcess("inelastic");
#if G4VERSION_NUMBER < 1000
         G4LEAntiLambdaInelastic* theInelasticModel = 
                                new G4LEAntiLambdaInelastic;
#endif
         theInelasticProcess->RegisterMe(theInelasticModel);
         theInelasticProcess->RegisterMe(theTheoModel);
         pmanager->AddDiscreteProcess(theInelasticProcess);
      }
      else if (particleName == "sigma+") {
         pmanager->AddDiscreteProcess(theElasticProcess);
         G4SigmaPlusInelasticProcess* theInelasticProcess = 
                                 new G4SigmaPlusInelasticProcess("inelastic");
#if G4VERSION_NUMBER < 1000
         G4LESigmaPlusInelastic* theInelasticModel = 
                                 new G4LESigmaPlusInelastic;
#endif
         theInelasticProcess->RegisterMe(theInelasticModel);
         theInelasticProcess->RegisterMe(theTheoModel);
         pmanager->AddDiscreteProcess(theInelasticProcess);
      }
      else if (particleName == "sigma-") {
         pmanager->AddDiscreteProcess(theElasticProcess);
         G4SigmaMinusInelasticProcess* theInelasticProcess = 
                                 new G4SigmaMinusInelasticProcess("inelastic");
#if G4VERSION_NUMBER < 1000
         G4LESigmaMinusInelastic* theInelasticModel = 
                                 new G4LESigmaMinusInelastic;
#endif
         theInelasticProcess->RegisterMe(theInelasticModel);
         theInelasticProcess->RegisterMe(theTheoModel);
         pmanager->AddDiscreteProcess(theInelasticProcess);
      }
      else if (particleName == "anti_sigma+") {
         pmanager->AddDiscreteProcess(theElasticProcess);
         G4AntiSigmaPlusInelasticProcess* theInelasticProcess = 
                             new G4AntiSigmaPlusInelasticProcess("inelastic");
#if G4VERSION_NUMBER < 1000
         G4LEAntiSigmaPlusInelastic* theInelasticModel = 
                                 new G4LEAntiSigmaPlusInelastic;
#endif
         theInelasticProcess->RegisterMe(theInelasticModel);
         theInelasticProcess->RegisterMe(theTheoModel);
         pmanager->AddDiscreteProcess(theInelasticProcess);
      }
      else if (particleName == "anti_sigma-") {
         pmanager->AddDiscreteProcess(theElasticProcess);
         G4AntiSigmaMinusInelasticProcess* theInelasticProcess = 
                            new G4AntiSigmaMinusInelasticProcess("inelastic");
#if G4VERSION_NUMBER < 1000
         G4LEAntiSigmaMinusInelastic* theInelasticModel = 
                                 new G4LEAntiSigmaMinusInelastic;
#endif
         theInelasticProcess->RegisterMe(theInelasticModel);
         theInelasticProcess->RegisterMe(theTheoModel);
         pmanager->AddDiscreteProcess(theInelasticProcess);
      }
      else if (particleName == "xi0") {
         pmanager->AddDiscreteProcess(theElasticProcess);
         G4XiZeroInelasticProcess* theInelasticProcess = 
                            new G4XiZeroInelasticProcess("inelastic");
#if G4VERSION_NUMBER < 1000
         G4LEXiZeroInelastic* theInelasticModel = 
                                 new G4LEXiZeroInelastic;
#endif
         theInelasticProcess->RegisterMe(theInelasticModel);
         theInelasticProcess->RegisterMe(theTheoModel);
         pmanager->AddDiscreteProcess(theInelasticProcess);
      }
      else if (particleName == "xi-") {
         pmanager->AddDiscreteProcess(theElasticProcess);
         G4XiMinusInelasticProcess* theInelasticProcess = 
                            new G4XiMinusInelasticProcess("inelastic");
#if G4VERSION_NUMBER < 1000
         G4LEXiMinusInelastic* theInelasticModel = 
                                 new G4LEXiMinusInelastic;
#endif
         theInelasticProcess->RegisterMe(theInelasticModel);
         theInelasticProcess->RegisterMe(theTheoModel);
         pmanager->AddDiscreteProcess(theInelasticProcess);
      }
      else if (particleName == "anti_xi0") {
         pmanager->AddDiscreteProcess(theElasticProcess);
         G4AntiXiZeroInelasticProcess* theInelasticProcess = 
                            new G4AntiXiZeroInelasticProcess("inelastic");
#if G4VERSION_NUMBER < 1000
         G4LEAntiXiZeroInelastic* theInelasticModel = 
                                 new G4LEAntiXiZeroInelastic;
#endif
         theInelasticProcess->RegisterMe(theInelasticModel);
         theInelasticProcess->RegisterMe(theTheoModel);
         pmanager->AddDiscreteProcess(theInelasticProcess);
      }
      else if (particleName == "anti_xi-") {
         pmanager->AddDiscreteProcess(theElasticProcess);
         G4AntiXiMinusInelasticProcess* theInelasticProcess = 
                            new G4AntiXiMinusInelasticProcess("inelastic");
#if G4VERSION_NUMBER < 1000
         G4LEAntiXiMinusInelastic* theInelasticModel = 
                                 new G4LEAntiXiMinusInelastic;
#endif
         theInelasticProcess->RegisterMe(theInelasticModel);
         theInelasticProcess->RegisterMe(theTheoModel);
         pmanager->AddDiscreteProcess(theInelasticProcess);
      }
      else if (particleName == "deuteron") {
         pmanager->AddDiscreteProcess(theElasticProcess);
         G4DeuteronInelasticProcess* theInelasticProcess = 
                            new G4DeuteronInelasticProcess("inelastic");
#if G4VERSION_NUMBER < 1000
         G4LEDeuteronInelastic* theInelasticModel = 
                                 new G4LEDeuteronInelastic;
         theInelasticProcess->RegisterMe(theInelasticModel);
#else
         theInelasticProcess->RegisterMe(theInelasticIonModel);
#endif
         theInelasticProcess->RegisterMe(theTheoModel);
         pmanager->AddDiscreteProcess(theInelasticProcess);
      }
      else if (particleName == "triton") {
         pmanager->AddDiscreteProcess(theElasticProcess);
         G4TritonInelasticProcess* theInelasticProcess = 
                            new G4TritonInelasticProcess("inelastic");
#if G4VERSION_NUMBER < 1000
         G4LETritonInelastic* theInelasticModel = 
                                 new G4LETritonInelastic;
         theInelasticProcess->RegisterMe(theInelasticModel);
#else
	 theInelasticProcess->RegisterMe(theInelasticIonModel);
#endif
         theInelasticProcess->RegisterMe(theTheoModel);
         pmanager->AddDiscreteProcess(theInelasticProcess);
      }
      else if (particleName == "alpha") {
         pmanager->AddDiscreteProcess(theElasticProcess);
         G4AlphaInelasticProcess* theInelasticProcess = 
                            new G4AlphaInelasticProcess("inelastic");
#if G4VERSION_NUMBER < 1000
         G4LEAlphaInelastic* theInelasticModel = 
                                 new G4LEAlphaInelastic;
         theInelasticProcess->RegisterMe(theInelasticModel);
#else
	 theInelasticProcess->RegisterMe(theInelasticIonModel);
#endif
         theInelasticProcess->RegisterMe(theTheoModel);
         pmanager->AddDiscreteProcess(theInelasticProcess);
      }
      else if (particleName == "omega-") {
         pmanager->AddDiscreteProcess(theElasticProcess);
#if G4VERSION_NUMBER < 1000
         G4OmegaMinusInelasticProcess* theInelasticProcess = 
                            new G4OmegaMinusInelasticProcess("inelastic");
         G4LEOmegaMinusInelastic* theInelasticModel = 
                                 new G4LEOmegaMinusInelastic;
         theInelasticProcess->RegisterMe(theInelasticModel);
         theInelasticProcess->RegisterMe(theTheoModel);
         pmanager->AddDiscreteProcess(theInelasticProcess);
#endif
      }
      else if (particleName == "anti_omega-") {
         pmanager->AddDiscreteProcess(theElasticProcess);
#if G4VERSION_NUMBER < 1000
         G4AntiOmegaMinusInelasticProcess* theInelasticProcess = 
                            new G4AntiOmegaMinusInelasticProcess("inelastic");
         G4LEAntiOmegaMinusInelastic* theInelasticModel = 
                                 new G4LEAntiOmegaMinusInelastic;
         theInelasticProcess->RegisterMe(theInelasticModel);
         theInelasticProcess->RegisterMe(theTheoModel);
         pmanager->AddDiscreteProcess(theInelasticProcess);
#endif
      }
   }
}

/*
void BDSPhysicsList::ConstructPhotolepton_Hadron(){
  G4TheoFSGenerator * theModel;
  G4GeneratorPrecompoundInterface * theCascade;
  G4QGSModel< G4GammaParticipants > * theStringModel;
  G4QGSMFragmentation * theFragmentation;
  G4ExcitedStringDecay * theStringDecay;

  G4PhotoNuclearProcess * thePhotoNuclearProcess;
  G4ElectronNuclearProcess * theElectronNuclearProcess;
  G4PositronNuclearProcess * thePositronNuclearProcess;
  G4ElectroNuclearReaction * theElectroReaction;
  G4GammaNuclearReaction * theGammaReaction;  

  theModel = new G4TheoFSGenerator;
  
  theStringModel = new G4QGSModel< G4GammaParticipants >;
  theStringDecay = new G4ExcitedStringDecay(theFragmentation=new G4QGSMFragmentation);
  theStringModel->SetFragmentationModel(theStringDecay);
  
  theCascade = new G4GeneratorPrecompoundInterface;
  
  theModel->SetTransport(theCascade);
  theModel->SetHighEnergyGenerator(theStringModel);

  G4ProcessManager * aProcMan = 0;
  
  aProcMan = G4Gamma::Gamma()->GetProcessManager();
  theGammaReaction->SetMaxEnergy(3.5*CLHEP::GeV);
  thePhotoNuclearProcess->RegisterMe(theGammaReaction);
  theModel->SetMinEnergy(3.*CLHEP::GeV);
  theModel->SetMaxEnergy(100*CLHEP::TeV);
  thePhotoNuclearProcess->RegisterMe(theModel);
  aProcMan->AddDiscreteProcess(thePhotoNuclearProcess);

  aProcMan = G4Electron::Electron()->GetProcessManager();
  theElectronNuclearProcess->RegisterMe(theElectroReaction);
  aProcMan->AddDiscreteProcess(theElectronNuclearProcess);
  
  aProcMan = G4Positron::Positron()->GetProcessManager();
  thePositronNuclearProcess->RegisterMe(theElectroReaction);
  aProcMan->AddDiscreteProcess(thePositronNuclearProcess);
}
*/

void BDSPhysicsList::ConstructHadronic()
{
#if G4VERSION_NUMBER < 1000
  G4NeutronBuilder* theNeutrons=new G4NeutronBuilder;
  //  G4LHEPNeutronBuilder * theLHEPNeutron;
  theNeutrons->RegisterMe(/*theLHEPNeutron=*/new G4LHEPNeutronBuilder);

  G4ProtonBuilder * thePro;
  //  G4LHEPProtonBuilder * theLHEPPro;

  thePro=new G4ProtonBuilder;
  thePro->RegisterMe(/*theLHEPPro=*/new G4LHEPProtonBuilder);

  G4PiKBuilder * thePiK;
  //  G4LHEPPiKBuilder * theLHEPPiK;

  thePiK=new G4PiKBuilder;
  thePiK->RegisterMe(/*theLHEPPiK=*/new G4LHEPPiKBuilder);

  theNeutrons->Build();
  thePro->Build();
  thePiK->Build();

  // Photonuclear processes

  G4PhotoNuclearProcess * thePhotoNuclearProcess;
  G4ElectronNuclearProcess * theElectronNuclearProcess;
  G4PositronNuclearProcess * thePositronNuclearProcess;
  G4ElectroNuclearReaction * theElectroReaction;
  G4GammaNuclearReaction * theGammaReaction;  
  G4TheoFSGenerator * theModel;
  G4GeneratorPrecompoundInterface * theCascade;
  G4QGSModel< G4GammaParticipants > * theStringModel;
  //  G4QGSMFragmentation * theFragmentation;
  G4ExcitedStringDecay * theStringDecay;

  thePhotoNuclearProcess = new G4PhotoNuclearProcess;
  theGammaReaction = new G4GammaNuclearReaction;
  theElectronNuclearProcess = new G4ElectronNuclearProcess;
  thePositronNuclearProcess = new G4PositronNuclearProcess;
  theElectroReaction = new G4ElectroNuclearReaction;
  theModel = new G4TheoFSGenerator;
  
  theStringModel = new G4QGSModel< G4GammaParticipants >;
  theStringDecay = new G4ExcitedStringDecay(/*theFragmentation=*/new G4QGSMFragmentation);
  theStringModel->SetFragmentationModel(theStringDecay);
  
  theCascade = new G4GeneratorPrecompoundInterface;
  
  theModel->SetTransport(theCascade);
  theModel->SetHighEnergyGenerator(theStringModel);

  G4ProcessManager * aProcMan = 0;
  
  aProcMan = G4Gamma::Gamma()->GetProcessManager();
  theGammaReaction->SetMaxEnergy(3.5*CLHEP::GeV);
  thePhotoNuclearProcess->RegisterMe(theGammaReaction);
  theModel->SetMinEnergy(3.*CLHEP::GeV);
  theModel->SetMaxEnergy(100*CLHEP::TeV);
  thePhotoNuclearProcess->RegisterMe(theModel);
  aProcMan->AddDiscreteProcess(thePhotoNuclearProcess);

  aProcMan = G4Electron::Electron()->GetProcessManager();
  theElectronNuclearProcess->RegisterMe(theElectroReaction);
  aProcMan->AddDiscreteProcess(theElectronNuclearProcess);
  
  aProcMan = G4Positron::Positron()->GetProcessManager();
  thePositronNuclearProcess->RegisterMe(theElectroReaction);
  aProcMan->AddDiscreteProcess(thePositronNuclearProcess);
#endif
}

void BDSPhysicsList::ConstructSR()
{
  // BDSIM's version of Synchrotron Radiation
  BDSSynchrotronRadiation* srProcess = new BDSSynchrotronRadiation;
  
  BDSContinuousSR *contSR = new BDSContinuousSR(); // contin. energy loss process

  // G4's version of Synchrotron Radiation - not used because does not have
  // Multiplicity or MeanFreeFactor capability
  // G4SynchrotronRadiation* srProcess = new G4SynchrotronRadiation;

  theParticleIterator->reset();

  while( (*theParticleIterator)() ){
    G4ParticleDefinition* particle = theParticleIterator->value();
    G4ProcessManager* pmanager = particle->GetProcessManager();
    G4String particleName = particle->GetParticleName();
    
    if (particleName == "e-") {
      pmanager->AddProcess(srProcess);
      pmanager->SetProcessOrderingToLast(srProcess,idxPostStep);

      G4int idx = pmanager->AddProcess(contSR);
      pmanager->SetProcessOrderingToLast(contSR,idxPostStep);
      pmanager->SetProcessActivation(idx, false);
    }
    
    if (particleName == "e+") {
      pmanager->AddProcess(srProcess);
      pmanager->SetProcessOrderingToLast(srProcess,idxPostStep);

      //G4int idx = pmanager->AddProcess(contSR);
      //      pmanager->SetProcessOrderingToLast(contSR,idxPostStep);
      //      pmanager->SetProcessActivation(idx, false);
    }
    
  }
  return; 
}

void BDSPhysicsList::AddParameterisation()
{
  G4FastSimulationManagerProcess*
    theFastSimulationManagerProcess =
    new G4FastSimulationManagerProcess();
  G4cout << "FastSimulationManagerProcess" <<G4endl;
  theParticleIterator->reset();
  //G4cout<<"---"<<G4endl;                                                                                                                                              
  while( (*theParticleIterator)() ){
    //G4cout<<"+++"<<G4endl;                                                                                                                                            

    G4ParticleDefinition* particle = theParticleIterator->value();
    // G4cout<<"--- particle "<<particle->GetParticleName()<<G4endl;                                                                                                    
    G4ProcessManager* pmanager = particle->GetProcessManager();
    // The fast simulation process becomes a discrete process only since 9.0:                                                                                                 
    pmanager->AddDiscreteProcess(theFastSimulationManagerProcess);
  }
}<|MERGE_RESOLUTION|>--- conflicted
+++ resolved
@@ -895,15 +895,9 @@
       pmanager->SetProcessOrderingToLast(theScintillationProcess, idxPostStep);
     }
     if (particleName == "opticalphoton") {
-<<<<<<< HEAD
-      #ifdef DEBUG
-      G4cout << " AddDiscreteProcess to OpticalPhoton " << G4endl;
-      #endif
-=======
 #ifdef DEBUG
       G4cout << " AddDiscreteProcess to OpticalPhoton " << G4endl;
 #endif
->>>>>>> b200aed2
       pmanager->AddDiscreteProcess(theAbsorptionProcess);
       pmanager->AddDiscreteProcess(theRayleighScatteringProcess);
       pmanager->AddDiscreteProcess(theMieHGScatteringProcess);
