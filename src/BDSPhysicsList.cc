--- conflicted
+++ resolved
@@ -16,6 +16,7 @@
 
 #include "globals.hh"
 #include "G4ParticleDefinition.hh"
+#include "G4ParticleWithCuts.hh"
 #include "G4ProcessManager.hh"
 #include "G4ProcessVector.hh"
 #include "G4ParticleTypes.hh"
@@ -885,7 +886,7 @@
     if (particleName == "opticalphoton") {
 #ifdef DEBUG
       G4cout << " AddDiscreteProcess to OpticalPhoton " << G4endl;
-<<<<<<< HEAD
+#endif
       if(BDSGlobalConstants::Instance()->GetTurnOnOpticalAbsorption()){
 	pmanager->AddDiscreteProcess(theAbsorptionProcess);
       }
@@ -898,13 +899,6 @@
       if(BDSGlobalConstants::Instance()->GetTurnOnOpticalSurface()){
 	pmanager->AddDiscreteProcess(theBoundaryProcess);
       }
-=======
-#endif
-      pmanager->AddDiscreteProcess(theAbsorptionProcess);
-      pmanager->AddDiscreteProcess(theRayleighScatteringProcess);
-      pmanager->AddDiscreteProcess(theMieHGScatteringProcess);
-      pmanager->AddDiscreteProcess(theBoundaryProcess);
->>>>>>> 1250cdfe
     }
   }
 }
