--- conflicted
+++ resolved
@@ -1,28 +1,19 @@
-<<<<<<< HEAD
 #include "BDSGlobalConstants.hh" 
 
-=======
->>>>>>> 15bd5d51
 #include "mySectorBend.hh"
+#include "G4Box.hh"
+#include "G4Torus.hh"
+#include "G4IntersectionSolid.hh"
+#include "G4VisAttributes.hh"
+#include "G4LogicalVolume.hh"
+#include "G4VPhysicalVolume.hh"
+#include "G4UserLimits.hh"
+#include "G4TransportationManager.hh"
+#include "G4PropagatorInField.hh"
+#include "G4SubtractionSolid.hh"
 
 #include <map>
 
-<<<<<<< HEAD
-=======
-#include "BDSGlobalConstants.hh" 
-#include "BDSSbendMagField.hh"
-#include "myQuadStepper.hh"
-#include "G4Torus.hh"
-#include "G4LogicalVolume.hh"
-#include "G4Mag_EqRhs.hh"
-#include "G4Mag_UsualEqRhs.hh"
-#include "G4PVPlacement.hh"               
-#include "G4UniformMagField.hh"
-#include "G4UserLimits.hh"
-#include "G4VisAttributes.hh"
-#include "G4VPhysicalVolume.hh"
-
->>>>>>> 15bd5d51
 //============================================================
 
 typedef std::map<G4String,int> LogVolCountMap;
@@ -41,13 +32,9 @@
 			   G4double bField, G4double angle, G4double outR,
 			   G4double tilt,  G4double bGrad, 
 			   G4String aMaterial):
-<<<<<<< HEAD
-  BDSMultipole(aName,aLength,bpRad,FeRad,SetVisAttributes(),"",aMaterial,0,0,angle)
-=======
   BDSMultipole(aName,aLength,bpRad,FeRad,SetVisAttributes(),"",aMaterial,0,0,angle),
   itsPhysiInnerSB(NULL),itsPhysiCompSB(NULL),itsPhysiCompSBOuter(NULL),
   itsStepper(NULL),itsMagField(NULL),itsEqRhs(NULL)
->>>>>>> 15bd5d51
 {
 
   if (outR==0) 
@@ -227,11 +214,7 @@
 				    rho,             // swept R
 				    0,               // starting phi
 				    fabs(itsAngle)), // delta phi
-<<<<<<< HEAD
 			BDSMaterials::Instance()->GetMaterial(BDSGlobalConstants::Instance()->GetVacuumMaterial()),
-=======
-			theMaterials->GetMaterial(BDSGlobalConstants::Instance()->GetVacuumMaterial()),
->>>>>>> 15bd5d51
 			itsName+"_marker");
 #ifndef NOUSERLIMITS
   itsMarkerUserLimits = new G4UserLimits(DBL_MAX,DBL_MAX,DBL_MAX);
@@ -275,11 +258,7 @@
   //
 
   // use default beampipe material
-<<<<<<< HEAD
   G4Material *material =  BDSMaterials::Instance()->GetMaterial( BDSGlobalConstants::Instance()->GetPipeMaterialName());
-=======
-  G4Material *material =  theMaterials->GetMaterial( BDSGlobalConstants::Instance()->GetPipeMaterialName());
->>>>>>> 15bd5d51
   
   itsBeampipeLogicalVolume=	
     new G4LogicalVolume(pipeTube,
@@ -288,11 +267,7 @@
   
   itsInnerBPLogicalVolume=	
     new G4LogicalVolume(pipeInner,
-<<<<<<< HEAD
 			BDSMaterials::Instance()->GetMaterial(BDSGlobalConstants::Instance()->GetVacuumMaterial()),
-=======
-			theMaterials->GetMaterial(BDSGlobalConstants::Instance()->GetVacuumMaterial()),
->>>>>>> 15bd5d51
 			itsName+"_bmp_Inner_log");
 
 
@@ -302,13 +277,8 @@
 
   itsPhysiInnerSB = 
     new G4PVPlacement(
-<<<<<<< HEAD
 		      (G4RotationMatrix*)0,		       // no rotation
 		      (G4ThreeVector)0,                       // no translation
-=======
-		      (G4RotationMatrix*)0,    // no rotation
-		      (G4ThreeVector)0,        // no translation
->>>>>>> 15bd5d51
 		      itsInnerBPLogicalVolume, // its logical volume
 		      itsName+"_InnerBmp",     // its name
 		      itsMarkerLogicalVolume,  // its mother volume
@@ -317,23 +287,13 @@
 
   itsPhysiCompSB = 
     new G4PVPlacement(
-<<<<<<< HEAD
-		      (G4RotationMatrix*)0,		       // no rotation
-		      (G4ThreeVector)0,                       // no translation
-=======
 		      (G4RotationMatrix*)0,    // no rotation
 		      (G4ThreeVector)0,        // no translation
->>>>>>> 15bd5d51
 		      itsBeampipeLogicalVolume,// its logical volume
-		      itsName+"_bmp",          // its name
+		      itsName+"_bmp",	       // its name
 		      itsMarkerLogicalVolume,  // its mother  volume
-<<<<<<< HEAD
-		      false,		       // no boolean operation
-		      0, true);		             // copy number
-=======
 		      false,	               // no boolean operation
 		      0, true);	               // copy number
->>>>>>> 15bd5d51
 #ifndef NOUSERLIMITS
   itsBeampipeUserLimits =
     new G4UserLimits("beampipe cuts",DBL_MAX,DBL_MAX,DBL_MAX,
@@ -386,11 +346,7 @@
 				      rho,                // swept R
 				      0,                  // starting phi
 				      fabs(itsAngle) ),   // delta phi
-<<<<<<< HEAD
                           BDSMaterials::Instance()->GetMaterial(BDSGlobalConstants::Instance()->GetVacuumMaterial()),
-=======
-                          theMaterials->GetMaterial(BDSGlobalConstants::Instance()->GetVacuumMaterial()),
->>>>>>> 15bd5d51
                           itsName+"_outer");
     }
 
@@ -409,22 +365,13 @@
 
   itsPhysiCompSBOuter =
     new G4PVPlacement(
-<<<<<<< HEAD
                       (G4RotationMatrix*)0,                        // no rotation
                       (G4ThreeVector)0,                        // no translation
-=======
-                      (G4RotationMatrix*)0,     // no rotation
-                      (G4ThreeVector)0,         // no translation
->>>>>>> 15bd5d51
                       itsOuterLogicalVolume,    // its logical volume
                       itsName+"_solid",         // its name
                       itsMarkerLogicalVolume,   // its mother  volume
                       false,                    // no boolean operation
-<<<<<<< HEAD
-                      0, true);                       // copy number
-=======
                       0, true);                 // copy number
->>>>>>> 15bd5d51
 #ifndef NOUSERLIMITS
   itsOuterUserLimits =
     new G4UserLimits("multipole cut",itsLength,DBL_MAX,DBL_MAX,
