--- conflicted
+++ resolved
@@ -27,12 +27,11 @@
 #include "G4ThreeVector.hh"
 
 #include "G4AffineTransform.hh"
- 
+
 #include "G4RunManager.hh"
 #include <vector>
 
 #include "G4SDManager.hh"
-
 
 
 //typedef std::vector<G4int> MuonTrackVector;
@@ -70,16 +69,9 @@
 G4bool BDSSamplerSD::ProcessHits(G4Step*aStep,G4TouchableHistory*)
 {
   G4Track* theTrack = aStep->GetTrack();
-<<<<<<< HEAD
   BDSTrajectory* bdsTraj =  (BDSTrajectory*)G4EventManager::GetEventManager()->GetTrackingManager()->GimmeTrajectory();
   //  bdsTraj->printDataOfSteps(aStep); //Print data of all steps previous to this one.
   
-=======
-#ifdef BDSDEBUG
-  BDSTrajectory* bdsTraj = new BDSTrajectory(theTrack);
-  bdsTraj->printRichDataOfSteps();
-#endif
->>>>>>> c60f790f
   G4StepPoint* preStepPoint = aStep->GetPreStepPoint();
   //  G4StepPoint* postStepPoint = aStep->GetPostStepPoint();
   //  // tmp - only store muons
@@ -159,17 +151,7 @@
   
   G4ThreeVector vtx=theTrack->GetVertexPosition();
   G4ThreeVector dir=theTrack->GetVertexMomentumDirection();
-  G4double vertexEnergy=theTrack->GetVertexKineticEnergy()+theTrack->GetParticleDefinition()->GetPDGMass();
-  G4double vertexTime=bdsTraj->GetTimeAtVertex(theTrack);
-  G4ThreeVector posLastScatter = bdsTraj->GetPositionOfLastScatter(theTrack);
-  G4ThreeVector momDirLastScatter = bdsTraj->GetMomDirAtLastScatter(theTrack);
-  G4double energyLastScatter = bdsTraj->GetEnergyAtLastScatter(theTrack);
-  G4double timeLastScatter = bdsTraj->GetTimeAtLastScatter(theTrack);
-  if(timeLastScatter>t){
-    G4Exception("BDSSamplerSD - error, time of last scatter seems to be in the future!", "-1", FatalException, "");
-  }
-  
-
+  
   G4double 
     last_scatter_x, last_scatter_xp,
     last_scatter_y, last_scatter_yp,
