--- conflicted
+++ resolved
@@ -12,10 +12,13 @@
 #include "BDSDebug.hh"
 #include "BDSSamplerSD.hh"
 #include "BDSSamplerHit.hh"
+#include "G4VPhysicalVolume.hh"
+#include "G4LogicalVolume.hh"
 #include "G4Track.hh"
 #include "G4Step.hh"
 #include "G4StepPoint.hh"
 #include "G4ParticleDefinition.hh"
+#include "G4VTouchable.hh"
 #include "G4TouchableHistory.hh"
 #include "G4ios.hh"
 //#include "G4RotationMatrix.hh"
@@ -71,6 +74,8 @@
   //     G4String pName=theTrack->GetDefinition()->GetParticleName();
   //    if(pName=="mu+"||pName=="mu-")
   // 	{ // tm
+  //Do not store hit if particles is "twiss" or "reference"
+  if(BDSGlobalConstants::Instance()->DoTwiss() || BDSGlobalConstants::Instance()->isReference) return false;
   //Do not store hit if the particle is not on the boundary 
   if(preStepPoint->GetStepStatus()!=fGeomBoundary) return false;
 
@@ -81,17 +86,10 @@
   G4int ParentID = theTrack->GetParentID();
   //time since track creation
   G4double t = theTrack->GetGlobalTime();
-<<<<<<< HEAD
   //total track energy 
   G4double energy = theTrack->GetKineticEnergy()+theTrack->GetDefinition()->GetPDGMass();
   //Turn Number
   G4int turnstaken = BDSGlobalConstants::Instance()->GetTurnsTaken();  
-=======
-  //total track energy
-  
-  G4double energy = theTrack->GetKineticEnergy()+ 
-    theTrack->GetDefinition()->GetPDGMass();
->>>>>>> e787611d
   
   //current particle position (global)
   G4ThreeVector pos = theTrack->GetPosition();
