--- conflicted
+++ resolved
@@ -296,11 +296,7 @@
   Xp          = GlobalXPrime   / CLHEP::radian;
   Yp          = GlobalYPrime   / CLHEP::radian;
   Zp          = GlobalZPrime   / CLHEP::radian;
-<<<<<<< HEAD
-  S           = S              / CLHEP::m;
-=======
-  s           = GlobalS        / CLHEP::m;
->>>>>>> 4333e355
+  S           = GlobalS        / CLHEP::m;
   weight      = Weight;
   part        = PDGtype; 
   eventno     = EventNo; 
