--- conflicted
+++ resolved
@@ -25,13 +25,9 @@
 #include "globals.hh" // geant4 types / globals
 #include "G4ClassicalRK4.hh"
 
-<<<<<<< HEAD
 G4double BDSIntegratorMag::thinElementLength = -1; // mm
 G4double BDSIntegratorMag::nominalMatrixRelativeMomCut = -1;
-=======
-G4double BDSIntegratorMag::thinElementLength   = -1; // mm
 G4bool BDSIntegratorMag::currentTrackIsPrimary = false;
->>>>>>> 876996c2
 
 BDSIntegratorMag::BDSIntegratorMag(G4Mag_EqRhs* eqOfMIn,
 				   G4int        nVariablesIn):
