#include "BDSEnergyCounterHit.hh"
#include "BDSEnergyCounterSD.hh"
#include "BDSDebug.hh"
#include "BDSGlobalConstants.hh"
#include "BDSPhysicalVolumeInfo.hh"
#include "BDSPhysicalVolumeInfoRegistry.hh"

#include "G4AffineTransform.hh"
#include "G4Event.hh"
#include "G4EventManager.hh"
#include "G4ios.hh"
#include "G4LogicalVolume.hh"
#include "G4Navigator.hh"
#include "G4ParticleDefinition.hh"
#include "G4RotationMatrix.hh"
#include "G4SDManager.hh"
#include "G4Step.hh"
#include "G4ThreeVector.hh"
#include "G4TouchableHistory.hh"
#include "G4Track.hh"
#include "G4VPhysicalVolume.hh"
#include "G4VTouchable.hh"


BDSEnergyCounterSD::BDSEnergyCounterSD(G4String name)
  :G4VSensitiveDetector(name),
   energyCounterCollection(nullptr),
   HCIDe(-1),
   enrg(0.0),
   weight(0.0),
   X(0.0),
   Y(0.0),
   Z(0.0),
   sBefore(0.0),
   sAfter(0.0),
   x(0.0),
   y(0.0),
   z(0.0),
   stepLength(0.0),
   precisionRegion(false),
   ptype(0),
   volName(""),
   turnstaken(0),
   eventnumber(0),
   auxNavigator(new BDSAuxiliaryNavigator())
{
  verbose = BDSGlobalConstants::Instance()->Verbose();
  itsName = name;
  collectionName.insert("energy_counter");
}

BDSEnergyCounterSD::~BDSEnergyCounterSD()
{
  delete auxNavigator;
}

void BDSEnergyCounterSD::Initialize(G4HCofThisEvent* HCE)
{
  energyCounterCollection = new BDSEnergyCounterHitsCollection(SensitiveDetectorName,collectionName[0]);
  if (HCIDe < 0)
    {HCIDe = G4SDManager::GetSDMpointer()->GetCollectionID(energyCounterCollection);}
  HCE->AddHitsCollection(HCIDe,energyCounterCollection);
  
#ifdef BDSDEBUG
  G4cout << __METHOD_NAME__ << "HCID energy:    " << HCIDe << G4endl;
#endif
}

G4bool BDSEnergyCounterSD::ProcessHits(G4Step* aStep, G4TouchableHistory* /*readOutTH*/)
{
  if(BDSGlobalConstants::Instance()->StopTracks())
    {enrg = (aStep->GetTrack()->GetTotalEnergy() - aStep->GetTotalEnergyDeposit());} // Why subtract the energy deposit of the step? Why not add?
  //this looks like accounting for conservation of energy when you're killing a particle
  //which may normally break energy conservation for the whole event
  //see developer guide 6.2.2...
  else
    {enrg = aStep->GetTotalEnergyDeposit();}
#ifdef BDSDEBUG
  G4cout << "BDSEnergyCounterSD> enrg = " << enrg << G4endl;
#endif
  //if the energy is 0, don't do anything
  if (enrg==0.) return false;      

  G4int nCopy = aStep->GetPreStepPoint()->GetPhysicalVolume()->GetCopyNo();


  G4VPhysicalVolume* theVolume = auxNavigator->LocateGlobalPointAndSetup(aStep);
  
  // Get translation and rotation of volume w.r.t the World Volume
  // get the coordinate transform from the read out geometry instead of the actual geometry
  // if it exsits, else assume on axis. The read out geometry is in accelerator s,x,y
  // coordinates along beam line axis
  /*
  G4AffineTransform tf;
  G4VPhysicalVolume* theVolume;
  G4int geomFlag = -1;
  if (readOutTH)
  {
    tf = readOutTH->GetHistory()->GetTopTransform();
    G4StepPoint *preeP = aStep->GetPreStepPoint();
    G4StepPoint *postP = aStep->GetPostStepPoint();
    G4bool preeOnBound = (preeP->GetStepStatus() == fGeomBoundary);
    G4bool postOnBound = (postP->GetStepStatus() == fGeomBoundary);
    if (preeOnBound)
    {
      geomFlag = 1;
      theVolume = auxNavigator->LocateGlobalPointAndSetup(postP->GetPosition());
      tf = postP->GetTouchableHandle()->GetHistory()->GetTopTransform();
      if (postOnBound)
      {
        geomFlag = 2;
        theVolume = auxNavigator->LocateGlobalPointAndSetup((preeP->GetPosition() + postP->GetPosition()) / 2.0);
        tf = preeP->GetTouchableHandle()->GetHistory()->GetTopTransform();
      }
    }
    else if (postOnBound)
    {
      geomFlag = 3;
      theVolume = auxNavigator->LocateGlobalPointAndSetup(preeP->GetPosition());
      tf = preeP->GetTouchableHandle()->GetHistory()->GetTopTransform();
    }
    else
    {
      geomFlag = 4;
      theVolume = readOutTH->GetVolume();
      tf = (aStep->GetPreStepPoint()->GetTouchableHandle()->GetHistory()->GetTopTransform());
    }
  }
  else
  {
    geomFlag = 5;
    theVolume = aStep->GetPostStepPoint()->GetPhysicalVolume();
    tf = (aStep->GetPreStepPoint()->GetTouchableHandle()->GetHistory()->GetTopTransform());
  }
  */
  G4ThreeVector posbefore = aStep->GetPreStepPoint()->GetPosition();
  G4ThreeVector posafter  = aStep->GetPostStepPoint()->GetPosition();

  //calculate local coordinates
  G4ThreeVector posbeforelocal = auxNavigator->ConvertToLocal(posbefore);
  G4ThreeVector posafterlocal  = auxNavigator->ConvertToLocal(posafter);
  //G4ThreeVector posbeforelocal  = tf.TransformPoint(posbefore);
  //G4ThreeVector posafterlocal   = tf.TransformPoint(posafter);

  // use the second point as the point of energy deposition
  // originally this was the mean of the pre and post step points, but
  // that appears to give uneven energy deposition about volume edges.
  // this also gave edge effects
  // now store both SAfter (post step point) and SBefore (pre step point)
  // global
  X = posafter.x();
  Y = posafter.y();
  Z = posafter.z();
  // local
  x = posafterlocal.x();
  y = posafterlocal.y();
  z = posafterlocal.z();

  stepLength = (posafter - posbefore).mag(); 

  // get the s coordinate (central s + local z), and precision info
  BDSPhysicalVolumeInfo* theInfo = BDSPhysicalVolumeInfoRegistry::Instance()->GetInfo(theVolume);
  G4int beamlineIndex = -1;
  if (theInfo)
    {
      sAfter  = theInfo->GetSPos() + z; //z is posafterlocal.z() - saves access
      sBefore = theInfo->GetSPos() + posbeforelocal.z();
      precisionRegion = theInfo->GetPrecisionRegion();
      beamlineIndex   = theInfo->GetBeamlineIndex();
    }
  else
    {
      // need to exit as theInfo is dereferenced later
      G4cerr << "No volume info for " << theVolume->GetName() << G4endl;
      sAfter  = -1000; // unphysical default value to allow easy identification in output
      sBefore = -1000;
      precisionRegion = false;
    }

  G4double sHit = sBefore + G4UniformRand()*(sAfter - sBefore);
  
  eventnumber = G4EventManager::GetEventManager()->GetConstCurrentEvent()->GetEventID();
  
  if(verbose && BDSGlobalConstants::Instance()->StopTracks())
    {
      G4cout << "BDSEnergyCounterSD: Current Volume: " 
	     << aStep->GetPreStepPoint()->GetPhysicalVolume()->GetName() 
	     << "\tEvent:  " << eventnumber 
	     << "\tEnergy: " << enrg/CLHEP::GeV 
	     << "GeV\tPosition: " << sAfter/CLHEP::m <<" m"<< G4endl;
    }
  
  weight = aStep->GetTrack()->GetWeight();
  if (weight == 0)
    {G4cerr << "Error: BDSEnergyCounterSD: weight = 0" << G4endl; exit(1);}
  ptype      = aStep->GetTrack()->GetDefinition()->GetPDGEncoding();
  volName    = aStep->GetPreStepPoint()->GetPhysicalVolume()->GetName();  
  turnstaken = BDSGlobalConstants::Instance()->TurnsTaken();
  
  //create hits and put in hits collection of the event
  BDSEnergyCounterHit* ECHit = new BDSEnergyCounterHit(nCopy,
                                                       enrg,
                                                       X, Y, Z,
                                                       sBefore,
                                                       sAfter,
                                                       sHit,
                                                       x, y, z,
                                                       volName,
                                                       ptype,
                                                       weight,
                                                       precisionRegion,
                                                       turnstaken,
                                                       eventnumber,
                                                       stepLength,
<<<<<<< HEAD
                                                       theInfo->GetBeamlineIndex());
=======
                                                       beamlineIndex,
                                                       geomFlag);
>>>>>>> c4d7290e
  
  // don't worry, won't add 0 energy tracks as filtered at top by if statement
  energyCounterCollection->insert(ECHit);

  // this will kill all particles - both primaries and secondaries, but if it's being
  // recorded in an SD that means it's hit something, so ok
  if(BDSGlobalConstants::Instance()->StopTracks())
    {aStep->GetTrack()->SetTrackStatus(fStopAndKill);}
   
  return true;
}

G4bool BDSEnergyCounterSD::ProcessHits(G4GFlashSpot*aSpot, G4TouchableHistory* readOutTH)
{ 
  enrg = aSpot->GetEnergySpot()->GetEnergy();
#ifdef BDSDEBUG
  G4cout << "BDSEnergyCounterSD>gflash enrg = " << enrg << G4endl;
#endif
  if (enrg==0.) return false;

  G4VPhysicalVolume* currentVolume;
  if (readOutTH)
    {currentVolume = readOutTH->GetVolume();}
  else
    {currentVolume = aSpot->GetTouchableHandle()->GetVolume();}
  
  G4String           volName        = currentVolume->GetName();
  G4int              nCopy          = currentVolume->GetCopyNo();
  
  // Get Translation and Rotation of Sampler Volume w.r.t the World Volume
  G4AffineTransform tf = (aSpot->GetTouchableHandle()->GetHistory()->GetTopTransform());
  G4ThreeVector pos    = aSpot->GetPosition();

  //calculate local coordinates
  G4ThreeVector poslocal = tf.TransformPoint(pos);
  
  //global
  X = pos.x();
  Y = pos.y();
  Z = pos.z();
  //local
  x = poslocal.x();
  y = poslocal.y();
  z = poslocal.z();

  stepLength = 0; // no step length available for a 'spot'

  // get the s coordinate (central s + local z)
  BDSPhysicalVolumeInfo* theInfo = BDSPhysicalVolumeInfoRegistry::Instance()->GetInfo(currentVolume);
  if (theInfo)
    {
      sAfter  = theInfo->GetSPos() + z; 
      sBefore = theInfo->GetSPos() + z; // no pre/post step for spot
      precisionRegion = theInfo->GetPrecisionRegion();
    }
  else
    {
      // need to exit as theInfo is dereferenced later
      G4cerr << "No volume info for " << currentVolume << G4endl;
      exit(1);
      // sAfter  = -1000; // unphysical default value to allow easy identification in output
      // sBefore = -1000;
      // precisionRegion = false;
    }

  G4double sHit = sBefore + G4UniformRand()*(sAfter - sBefore);
  
  eventnumber = G4EventManager::GetEventManager()->GetConstCurrentEvent()->GetEventID();  
  weight = aSpot->GetOriginatorTrack()->GetPrimaryTrack()->GetWeight();
  if (weight == 0)
    {G4cerr << "Error: BDSEnergyCounterSD: weight = 0" << G4endl; exit(1);}
  
  ptype = aSpot->GetOriginatorTrack()->GetPrimaryTrack()->GetDefinition()->GetPDGEncoding();
  turnstaken = BDSGlobalConstants::Instance()->TurnsTaken();

  if(verbose && BDSGlobalConstants::Instance()->StopTracks())
    {
      G4cout << " BDSEnergyCounterSD: Current Volume: " <<  volName 
	     << " Event: "    << eventnumber 
	     << " Energy: "   << enrg/CLHEP::GeV << " GeV"
	     << " Position: " << sAfter/CLHEP::m   << " m" 
	     << G4endl;
    }
  
  // see explanation in other processhits function
  BDSEnergyCounterHit* ECHit = new BDSEnergyCounterHit(nCopy,
						       enrg,
						       X,
						       Y,
						       Z,
						       Z /*SBefore*/,
						       Z /*SAfter*/,
						       sHit,
						       x,
						       y,
						       z,
						       volName, 
						       ptype, 
						       weight, 
						       0,
						       turnstaken,
						       eventnumber,
						       stepLength,
						       theInfo->GetBeamlineIndex());
  
  // don't worry, won't add 0 energy tracks as filtered at top by if statement
  energyCounterCollection->insert(ECHit);
  
  return true;
}<|MERGE_RESOLUTION|>--- conflicted
+++ resolved
@@ -212,12 +212,7 @@
                                                        turnstaken,
                                                        eventnumber,
                                                        stepLength,
-<<<<<<< HEAD
-                                                       theInfo->GetBeamlineIndex());
-=======
-                                                       beamlineIndex,
-                                                       geomFlag);
->>>>>>> c4d7290e
+                                                       beamlineIndex);
   
   // don't worry, won't add 0 energy tracks as filtered at top by if statement
   energyCounterCollection->insert(ECHit);
