--- conflicted
+++ resolved
@@ -144,20 +144,12 @@
       G4cout << "LocalDir: mom = " << LocalDirection << G4endl;
 #endif
       
-<<<<<<< HEAD
       G4double x=LocalPosition.x()/CLHEP::micrometer;
       G4double y=LocalPosition.y()/CLHEP::micrometer;
       G4double z=LocalPosition.z()/CLHEP::micrometer;
       G4double xPrime=LocalDirection.x()/(1e-6*CLHEP::radian);
       G4double yPrime=LocalDirection.y()/(1e-6*CLHEP::radian);
-=======
-      G4double x=LocalPosition.x()/micrometer;
-      G4double y=LocalPosition.y()/micrometer;
-      G4double z=LocalPosition.z()/micrometer;
-      G4double xPrime=LocalDirection.x()/(1e-6*radian);
-      G4double yPrime=LocalDirection.y()/(1e-6*radian);
-      G4double zPrime=LocalDirection.z()/(1e-6*radian);
->>>>>>> 0379c0f2
+      G4double zPrime=LocalDirection.z()/(1e-6*CLHEP::radian);
       G4double t=aTrack->GetGlobalTime();
       G4double weight=aTrack->GetWeight();
       G4int    trackID=aTrack->GetTrackID();
@@ -169,13 +161,8 @@
       //<< x << "\t" << y << "\t" << z << "\t"
       //<< xPrime << "\t" << yPrime << "\t" << t <<"\n"; // SPM
 #ifdef DEBUG
-<<<<<<< HEAD
-      printf("Out: %.15f %.15f %.15f %.15f %.15f %.15f %f\n",
-	     aTrack->GetTotalEnergy()/CLHEP::GeV,x,y,z,xPrime,yPrime,t);
-=======
       printf("Out: %.15f %.15f %.15f %.15f %.15f %.15f %.15f %f\n",
-	     aTrack->GetTotalEnergy()/GeV,x,y,z,xPrime,yPrime,zPrime,t);
->>>>>>> 0379c0f2
+	     aTrack->GetTotalEnergy()/CLHEP::GeV,x,y,z,xPrime,yPrime,zPrime,t);
 #endif
       G4double energy;
       // negative energy for positrons
@@ -183,19 +170,8 @@
 	energy=-(aTrack->GetTotalEnergy());
       else energy=aTrack->GetTotalEnergy();
       
-<<<<<<< HEAD
-      transformedParticle.x=x;
-      transformedParticle.y=y;
-      transformedParticle.z=z;
-      transformedParticle.xp=xPrime;
-      transformedParticle.yp=yPrime;
-      transformedParticle.t=t;
-      transformedParticle.E=aTrack->GetTotalEnergy()/CLHEP::GeV;
-      transformedParticle.parentID=aTrack->GetParentID();
-=======
       BDSParticle outputParticle(initialPos,momDir,energy,t,weight,trackID,parentID);
-      BDSParticle transformedParticle(x,y,z,xPrime,yPrime,zPrime,aTrack->GetTotalEnergy()/GeV,t,weight,trackID,parentID);
->>>>>>> 0379c0f2
+      BDSParticle transformedParticle(x,y,z,xPrime,yPrime,zPrime,aTrack->GetTotalEnergy()/CLHEP::GeV,t,weight,trackID,parentID);
       
       BDSGlobalConstants::Instance()->outputQueue.push_back(outputParticle);
       BDSGlobalConstants::Instance()->transformedQueue.push_back(transformedParticle);
