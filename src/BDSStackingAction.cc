--- conflicted
+++ resolved
@@ -92,17 +92,8 @@
   // one particular point. Therefore, it has a different method in BDSEnergyCounterSD.
   if (classification == fKill)
     {
-<<<<<<< HEAD
-    	auto pv = aTrack->GetVolume();
-    	G4cout << pv << G4endl;
-	    if (!pv)
-			{return classification;}
-      G4VSensitiveDetector* sd = aTrack->GetVolume()->GetLogicalVolume()->GetSensitiveDetector();
-      if (sd) // SD optional attachment to logical volume
-=======
       G4VPhysicalVolume* pv = aTrack->GetVolume();
       if (pv)
->>>>>>> 456f015e
 	{
 	  G4VSensitiveDetector* sd = pv->GetLogicalVolume()->GetSensitiveDetector();
 	  if (sd) // SD optional attachment to logical volume
