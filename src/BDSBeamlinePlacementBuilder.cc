--- conflicted
+++ resolved
@@ -52,12 +52,8 @@
 
 BDSBeamline* BDS::BuildPlacementGeometry(const std::vector<GMAD::Placement>& placements,
                                          const BDSBeamline* parentBeamLine,
-<<<<<<< HEAD
                                          BDSComponentFactory* componentFactory,
                                          const BDSParticleDefinition* designParticle)
-=======
-                                         BDSComponentFactory* componentFactory)
->>>>>>> 65dcbb12
 {
   if (placements.empty())
     {return nullptr;} // don't do anything - no placements
@@ -101,31 +97,6 @@
         }
       
       if (geometrySpecified)
-<<<<<<< HEAD
-	{// it's a geometryFile + optional field map placement
-	  hasAField = !placement.fieldAll.empty();
-	  BDSFieldInfo* fieldRecipe = nullptr;
-	  if (hasAField)
-	    {
-	      fieldRecipe = new BDSFieldInfo(*(BDSFieldFactory::Instance()->GetDefinition(placement.fieldAll)));
-	      fieldRecipe->SetUsePlacementWorldTransform(true);
-	    }
-	  
-	  auto geom = BDSGeometryFactory::Instance()->BuildGeometry(placement.name,
-								    placement.geometryFile,
-								    nullptr,
-								    placement.autoColour,
-								    0, 0,
-								    nullptr,
-								    placement.sensitive,
-								    BDSSDType::energydep,
-								    placement.stripOuterVolume,
-								    nullptr,
-								    placement.dontReloadGeometry);
-	  
-	  chordLength = geom->GetExtent().DZ();
-	  comp = new BDSSimpleComponent(placement.name + "_" + geom->GetName(), geom, chordLength);
-=======
         {// it's a geometryFile + optional field map placement
           hasAField = !placement.fieldAll.empty();
           BDSFieldInfo* fieldRecipe = nullptr;
@@ -151,7 +122,6 @@
           
           chordLength = geom->GetExtent().DZ();
           comp = new BDSSimpleComponent(placement.name + "_" + geom->GetName(), geom, chordLength);
->>>>>>> 65dcbb12
       
           if (hasAField)
             {
@@ -160,31 +130,17 @@
             }
         }
       else
-<<<<<<< HEAD
-	{// it's a bdsim-built component
-	  const GMAD::Element* element = BDSParser::Instance()->GetPlacementElement(placement.bdsimElement);
-	  if (!element)
-	    {throw BDSException(__METHOD_NAME__, "no such element definition by name \"" + placement.bdsimElement + "\" found for placement.");}
-	  comp = componentFactory->CreateComponent(element, nullptr, nullptr, *integral); // note no current arc length for RF time offset
-	  hasAField = comp->HasAField();
-	  if (hasAField)
-	    {comp->SetFieldUsePlacementWorldTransform();}
-	  fieldPlacementName = comp->GetName() + "_field";
-	  chordLength = comp->GetChordLength();
-	}
-=======
         {// it's a bdsim-built component
           const GMAD::Element* element = BDSParser::Instance()->GetPlacementElement(placement.bdsimElement);
           if (!element)
             {throw BDSException(__METHOD_NAME__, "no such element definition by name \"" + placement.bdsimElement + "\" found for placement.");}
-          comp = componentFactory->CreateComponent(element, nullptr, nullptr); // note no current arc length for RF time offset
+          comp = componentFactory->CreateComponent(element, nullptr, nullptr, *integral); // note no current arc length for RF time offset
           hasAField = comp->HasAField();
           if (hasAField)
             {comp->SetFieldUsePlacementWorldTransform();}
           fieldPlacementName = comp->GetName() + "_field";
           chordLength = comp->GetChordLength();
         }
->>>>>>> 65dcbb12
       
       comp->Initialise();
       
