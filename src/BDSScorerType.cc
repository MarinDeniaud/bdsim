--- conflicted
+++ resolved
@@ -41,15 +41,10 @@
 	    {BDSScorerType::cellflux3d,      "cellflux3d"},
 	    {BDSScorerType::cellfluxscaled,  "cellfluxscaled"},
 	    {BDSScorerType::cellfluxscaled3d,"cellfluxscaled3d"},
-<<<<<<< HEAD
         {BDSScorerType::cellfluxscaledperparticle,   "cellfluxscaledperparticle"},
 	    {BDSScorerType::cellfluxscaledperparticle3d, "cellfluxscaledperparticle3d"},
         {BDSScorerType::cellflux4d,"cellflux4d"}
         });
-=======
-	    {BDSScorerType::cellfluxscaledperparticle,   "cellfluxscaledperparticle"},
-	    {BDSScorerType::cellfluxscaledperparticle3d, "cellfluxscaledperparticle3d"}});
->>>>>>> 5cfe21bc
 
 BDSScorerType BDS::DetermineScorerType(G4String scorerType)
 {
