--- conflicted
+++ resolved
@@ -50,40 +50,11 @@
   G4Track* theTrack=aStep->GetTrack();
   G4StepPoint* preStepPoint = aStep->GetPreStepPoint();
   
+ 
   //Check if the particle is on the boundary 
   if(preStepPoint->GetStepStatus()==fGeomBoundary){
-<<<<<<< HEAD
-    if(BDSGlobalConstants::Instance()->isReference){
-      G4double referenceTime = theTrack->GetGlobalTime();
-#ifdef DEBUG 
-      G4cout << __METHOD_NAME__  << "refTime= " << referenceTime <<G4endl;
-      G4cout << __METHOD_NAME__  << theTrack->GetVolume()->GetName() << G4endl;
-#endif
-      if(lastVolume!=theTrack->GetVolume()->GetName())
-	BDSGlobalConstants::Instance()->referenceQueue.at(nCounter++)[trackCounter] = referenceTime;
-      
-#ifdef DEBUG 
-      G4cout << __METHOD_NAME__  << "Track: " << trackCounter
-	     << " Dump : " << nCounter 
-	     << " Time: " << referenceTime << G4endl;
-#endif
-      
-      if(nCounter==BDSGlobalConstants::Instance()->referenceQueue.size()){ 
-	// ( BDSDump::GetNumberOfDumps() )
-	nCounter=0;
-	++trackCounter;
-	lastVolume="";
-      }
-      
-      lastVolume = theTrack->GetVolume()->GetName();
-      //    theTrack->SetGlobalTime(0);
-    }
-    else if(abs(theTrack->GetDefinition()->GetPDGEncoding()) == 11){
-#ifdef DEBUG
-=======
     if(abs(theTrack->GetDefinition()->GetPDGEncoding()) == 11){
 #ifdef BDSDEBUG
->>>>>>> 92c10502
       G4cout << __METHOD_NAME__ <<"Dump: postponing track..."<<G4endl;
 #endif
       BDSGlobalConstants::Instance()->setWaitingForDump(true);
