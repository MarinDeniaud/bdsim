--- conflicted
+++ resolved
@@ -56,12 +56,9 @@
   "frequency",       // frequency for time varying field (presumably em)
   "phase",           // phase for time varying field
   "equatorRadius",   // radius from axis at which field goes to 0
-<<<<<<< HEAD
   "nominalEnergy",   // nominal beam energy needed by some integrators
   "scaling",         // field scaling factor needed by dipolequadrupole integrator
-  "isentrance"       // bool to determine is integrator is for entrance (1) or exit (0) face
-=======
-  "nominalEnergy",    // nominal beam energy needed by some integrators
+  "isentrance",       // bool to determine is integrator is for entrance (1) or exit (0) face
   "kick1",
   "kick2",
   "kick3",
@@ -82,7 +79,6 @@
   "rmat42",
   "rmat43",
   "rmat44"
->>>>>>> e028549b
 };
 
 const std::vector<G4String> BDSMagnetStrength::normalComponentKeys = {
