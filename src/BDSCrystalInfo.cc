--- conflicted
+++ resolved
@@ -24,24 +24,6 @@
 
 #include <limits>
 
-<<<<<<< HEAD
-BDSCrystalInfo::BDSCrystalInfo(G4Material*    materialIn,
-			       const G4String& dataIn,
-			       BDSCrystalType crystalTypeIn,
-			       G4double       lengthXIn,
-			       G4double       lengthYIn,
-			       G4double       lengthZIn,
-			       G4double       sizeAIn,
-			       G4double       sizeBIn,
-			       G4double       sizeCIn,
-			       G4double       alphaIn,
-			       G4double       betaIn,
-			       G4double       gammaIn,
-			       G4int          spaceGroupIn,
-			       G4double       bendingAngleYAxisIn,
-			       G4double       bendingAngleZAxisIn,
-			       G4double       miscutAngleYIn):
-=======
 BDSCrystalInfo::BDSCrystalInfo(G4Material*     materialIn,
 			       const G4String& dataIn,
 			       BDSCrystalType  crystalTypeIn,
@@ -56,8 +38,8 @@
 			       G4double        gammaIn,
 			       G4int           spaceGroupIn,
 			       G4double        bendingAngleYAxisIn,
-			       G4double        bendingAngleZAxisIn):
->>>>>>> 4c7a8f9b
+			       G4double        bendingAngleZAxisIn,
+                   G4double        miscutAngleYIn):
   material(materialIn),
   data(dataIn),
   shape(crystalTypeIn),
