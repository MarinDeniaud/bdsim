/* 
Beam Delivery Simulation (BDSIM) Copyright (C) Royal Holloway, 
University of London 2001 - 2019.

This file is part of BDSIM.

BDSIM is free software: you can redistribute it and/or modify 
it under the terms of the GNU General Public License as published 
by the Free Software Foundation version 3 of the License.

BDSIM is distributed in the hope that it will be useful, but 
WITHOUT ANY WARRANTY; without even the implied warranty of
MERCHANTABILITY or FITNESS FOR A PARTICULAR PURPOSE.  See the
GNU General Public License for more details.

You should have received a copy of the GNU General Public License
along with BDSIM.  If not, see <http://www.gnu.org/licenses/>.
*/
#include "BDSOutputROOTEventHeader.hh"
#include "version.h"

#include "G4Version.hh"

#include "TROOT.h"

#include "CLHEP/ClhepVersion.h"

#include <ctime>
#include <string>

ClassImp(BDSOutputROOTEventHeader)

BDSOutputROOTEventHeader::BDSOutputROOTEventHeader()
{
  Flush();
}

BDSOutputROOTEventHeader::~BDSOutputROOTEventHeader()
{;}

void BDSOutputROOTEventHeader::Flush()
{
  bdsimVersion  = std::string(GIT_VERSION);
  geant4Version = G4Version;
  rootVersion   = std::string(gROOT->GetVersion());
  clhepVersion  = CLHEP::Version::String();
  timeStamp     = "";
  fileType      = "BDSIM";
<<<<<<< HEAD
  dataVersion   = 4; // update analysis/DataLoader.cc default when this changes
  // also in comparator/Compare.cc at top - EXPECTEDDATAVERSION
=======
  dataVersion   = 5; // update analysis/DataLoader.cc default when this changes
>>>>>>> 4fd20f26
  
#ifndef __ROOTDOUBLE__
  doublePrecisionOutput = false;
#else
  doublePrecisionOutput = true;
#endif
}

void BDSOutputROOTEventHeader::Fill()
{
  time_t rawtime;
  time(&rawtime);
  timeStamp = std::string(ctime(&rawtime));
}
  <|MERGE_RESOLUTION|>--- conflicted
+++ resolved
@@ -46,12 +46,8 @@
   clhepVersion  = CLHEP::Version::String();
   timeStamp     = "";
   fileType      = "BDSIM";
-<<<<<<< HEAD
-  dataVersion   = 4; // update analysis/DataLoader.cc default when this changes
+  dataVersion   = 5; // update analysis/DataLoader.cc default when this changes
   // also in comparator/Compare.cc at top - EXPECTEDDATAVERSION
-=======
-  dataVersion   = 5; // update analysis/DataLoader.cc default when this changes
->>>>>>> 4fd20f26
   
 #ifndef __ROOTDOUBLE__
   doublePrecisionOutput = false;
