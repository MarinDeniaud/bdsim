--- conflicted
+++ resolved
@@ -1,62 +1,14 @@
 #include "BDSBeamPipeInfo.hh"
-#include "BDSGlobalConstants.hh"
 #include "BDSMagnet.hh"
 #include "BDSMultipoleMagField.hh"
 #include "BDSMultipole.hh"
 
-<<<<<<< HEAD
-BDSMultipole::BDSMultipole(BDSMagnetType      type,
-			   G4String           name,
-			   G4double           length,
-			   BDSBeamPipeInfo    info,
-			   BDSMagnetOuterInfo magnetOuterInfo):
-  BDSAcceleratorComponent(name,
-			  length,
-			  0,              //beampipe radius in AC
-			  0,0,            //aperx apery
-			  "",             //outer material name
-			  0,              //angle
-			  0,0,0),         //offsets
-  itsType(type),itsInnerIronRadius(0), beamPipeType(info.beamPipeType),
-  aper1(info.aper1), aper2(info.aper2), aper3(info.aper3), aper4(info.aper4),
-  vacuumMaterial(info.vacuumMaterial), beamPipeThickness(info.beamPipeThickness),
-  beamPipeMaterial(info.beamPipeMaterial), boxSize(magnetOuterInfo.outerDiameter),
-  itsMagnetOuterInfo(magnetOuterInfo)
-{
-  ConstructorInit();
-}
-
-void BDSMultipole::ConstructorInit(){
-  itsStepper=NULL;
-  itsMagField=NULL;
-  itsEqRhs=NULL;
-
-  itsBeampipeLogicalVolume=NULL;
-  itsInnerBPLogicalVolume=NULL;
-
-  itsBeampipeUserLimits=NULL;
-  itsPhysiComp=NULL; 
-  itsPhysiInner=NULL;
-  itsBPFieldMgr=NULL;
-  itsOuterFieldMgr=NULL;
-
-  itsBeampipeSolid=NULL;
-  itsInnerBeampipeSolid=NULL;
-
-  itsChordFinder=NULL;
-  itsOuterMagField=NULL;
-
-  beampipe = NULL;
-  outer    = NULL;
-}
-=======
 #include "G4FieldManager.hh"
 #include "G4HelixImplicitEuler.hh"
 #include "G4SimpleRunge.hh"
 #include "G4LogicalVolume.hh"
 #include "G4Mag_UsualEqRhs.hh"
 #include "G4VPhysicalVolume.hh"
->>>>>>> bfd6661b
 
 BDSMultipole::BDSMultipole(G4String            name,
 			   G4double            length,
