/* BDSIM code.    Version 1.0
   Author: Grahame A. Blair, Royal Holloway, Univ. of London.
   Last modified 24.7.2002
   Copyright (c) 2002 by G.A.Blair.  ALL RIGHTS RESERVED. 

   Modified 22.03.05 by J.C.Carter, Royal Holloway, Univ. of London.
   Added extra parameter to BuildDefaultOuterLogicalVolume so that it is 
     possible to set the material as either Iron or Vacuum
   Removed StringFromInt function
*/


#include "BDSGlobalConstants.hh" 
#include "BDSDebug.hh"

#include <cstdlib>
#include <cstddef>
#include <cmath>
#include <map>

#include "BDSMultipole.hh"
#include "G4Box.hh"
#include "G4Tubs.hh"
#include "G4Trap.hh"
#include "G4EllipticalTube.hh"
#include "G4Cons.hh"
#include "G4VisAttributes.hh"
#include "G4LogicalVolume.hh"
#include "G4VPhysicalVolume.hh"
#include "G4UserLimits.hh"
#include "G4TransportationManager.hh"
#include "G4SubtractionSolid.hh"
#include "G4IntersectionSolid.hh"

#include "G4MagIntegratorStepper.hh"

#include "BDSMultipoleOuterMagField.hh"
#include "G4MagneticField.hh"

//============================================================

typedef std::map<G4String,int> LogVolCountMap;
extern LogVolCountMap* LogVolCount;

typedef std::map<G4String,G4LogicalVolume*> LogVolMap;
extern LogVolMap* LogVol;

//============================================================
<<<<<<< HEAD

BDSMultipole::BDSMultipole( G4String aName, 
			    G4double aLength,
			    G4double aBpRadius,
			    G4double aInnerIronRadius,
			    G4VisAttributes* aVisAtt,
			    G4String aMaterial,
			    G4double aXAper,
			    G4double aYAper,
			    G4double angle,
			    G4bool   beampipeThicknessSet,
			    G4double beampipeThickness):
  BDSAcceleratorComponent(
			 aName, 
			 aLength,
			 aBpRadius,
			 aXAper,
			 aYAper,
			 aVisAtt,
			 aMaterial,
			 "",
			 angle),
  itsInnerIronRadius(aInnerIronRadius)
{
  ConstructorInit();
  SetBeampipeThickness(beampipeThicknessSet, beampipeThickness); 
}

=======
>>>>>>> af988bb1
BDSMultipole::BDSMultipole( G4String aName, 
			    G4double aLength,
			    G4double aBpRadius,
			    G4double aInnerIronRadius,
                            G4VisAttributes* aVisAtt,
			    std::list<G4double> blmLocZ, std::list<G4double> blmLocTheta,
                            G4String aTunnelMaterial,
                            G4String aMaterial,
			    G4double aXAper,
			    G4double aYAper,
			    G4double angle,
			    G4double tunnelRadius,
			    G4double tunnelOffsetX,
			    G4double phiAngleIn,
			    G4double phiAngleOut,
			    G4bool beampipeThicknessSet,
			    G4double beampipeThickness):
  BDSAcceleratorComponent(
			 aName, 
			 aLength,
			 aBpRadius,
			 aXAper,
			 aYAper,
			 aVisAtt,
			 blmLocZ,
			 blmLocTheta,
                         aTunnelMaterial,
			 aMaterial,
			 angle,
			 0.,
			 0.,
			 0.,
			 tunnelRadius,
			 tunnelOffsetX),
  itsInnerIronRadius(aInnerIronRadius)
{
  ConstructorInit();
  BDSAcceleratorComponent::itsPhiAngleIn=phiAngleIn;
  BDSAcceleratorComponent::itsPhiAngleOut=phiAngleOut;
  SetBeampipeThickness(beampipeThicknessSet, beampipeThickness); 
}

BDSMultipole::BDSMultipole( G4String aName, 
			    G4double aLength,
			    G4double aBpRadius,
			    G4double aInnerIronRadius,
                            G4VisAttributes* aVisAtt,
                            G4String aTunnelMaterial,
                            G4String aMaterial,
			    G4double aXAper,
			    G4double aYAper,
			    G4double angle,
			    G4double tunnelRadius,
			    G4double tunnelOffsetX,
			    G4bool beampipeThicknessSet,
			    G4double beampipeThickness):
  BDSAcceleratorComponent(
			 aName, 
			 aLength,
			 aBpRadius,
			 aXAper,
			 aYAper,
			 aVisAtt,
                         aTunnelMaterial,
			 aMaterial,
			 angle,
			 0.,
			 0.,
			 0.,
			 tunnelRadius,
			 tunnelOffsetX),
  itsInnerIronRadius(aInnerIronRadius)
{
  ConstructorInit();
  SetBeampipeThickness(beampipeThicknessSet, beampipeThickness); 
}

void BDSMultipole::ConstructorInit(){
  CalculateLengths();

  itsBeampipeLogicalVolume=NULL;
  itsInnerBPLogicalVolume=NULL;

  itsBeampipeUserLimits=NULL;
  itsPhysiComp=NULL; 
  itsPhysiInner=NULL;
  itsBPFieldMgr=NULL;
  itsOuterFieldMgr=NULL;

  itsBeampipeSolid=NULL;
  itsInnerBeampipeSolid=NULL;

  itsChordFinder=NULL;
  itsOuterMagField=NULL;
}

void BDSMultipole::SetBeampipeThickness(G4bool set, G4double val){
  if(set){
    itsBeampipeThickness=val;
  } else {
    itsBeampipeThickness=BDSGlobalConstants::Instance()->GetBeampipeThickness();
  }
}



void BDSMultipole::BuildBLMs(){
  itsBlmLocationR=itsOuterR;
  BDSAcceleratorComponent::BuildBLMs();
}

void BDSMultipole::BuildBeampipe(G4String materialName)
{
  G4Material *material;

  if(materialName == "")
    {
      material = BDSMaterials::Instance()->GetMaterial( BDSGlobalConstants::Instance()->GetPipeMaterialName() );
    }
  else
    {
      material = BDSMaterials::Instance()->GetMaterial(materialName);
    }

  // build beampipe
  G4RotationMatrix* RotY;

  if((itsPhiAngleIn==0)&&(itsPhiAngleOut==0)){
#ifdef DEBUG
    G4cout << __METHOD_NAME__ << "Building ordinary beam pipe (not trapezoid) " << G4endl;
#endif
    RotY=NULL; // no rotation
#ifdef DEBUG 
    G4cout << __METHOD_NAME__ << "Outer pipe :"
	   << " r= " << itsBpRadius/CLHEP::m << " m"
	   << " l= " << itsLength/(2.)/CLHEP::m << " m"
	   << G4endl;
    G4cout << __METHOD_NAME__ << "Drift aperX: " << this->GetAperX()/CLHEP::m << " m" << G4endl;
    G4cout << __METHOD_NAME__ << "Drift aperY: " << this->GetAperY()/CLHEP::m << " m" << G4endl;
#endif
    
    
  G4EllipticalTube* tmp_tube =new G4EllipticalTube(itsName+"_bmp_solid_tmp",
						   this->GetAperX()+BDSGlobalConstants::Instance()->GetBeampipeThickness(),
						   this->GetAperY()+BDSGlobalConstants::Instance()->GetBeampipeThickness(),
						   itsLength/2);
  
  itsInnerBeampipeSolid=new G4EllipticalTube(itsName+"_inner_bmp_solid",
					     this->GetAperX(),
					     this->GetAperY(),
					     itsLength/2);

  G4EllipticalTube* largerInnerBeampipeSolid_tmp=new G4EllipticalTube(itsName+"larger_inner_bmp_solid",
								      this->GetAperX()+BDSGlobalConstants::Instance()->GetLengthSafety()/2.0,
								      this->GetAperY()+BDSGlobalConstants::Instance()->GetLengthSafety()/2.0,
								      itsLength);
  
  itsBeampipeSolid = new G4SubtractionSolid(itsName + "_bmp_solid",
					    tmp_tube,
                              
                                            largerInnerBeampipeSolid_tmp);
  
  } else {
    RotY=BDSGlobalConstants::Instance()->RotY90();
    //
    // compute some geometrical parameters
    //
    G4double boxSize = BDSGlobalConstants::Instance()->GetComponentBoxSize();
  
    G4double xHalfLengthPlus, xHalfLengthMinus, tubLen;
    xHalfLengthPlus = (itsLength + (boxSize/2.0)*(tan(itsPhiAngleIn) -tan(itsPhiAngleOut)))/2.0;
    xHalfLengthMinus = (itsLength +  (boxSize/2.0)*(tan(itsPhiAngleOut)-tan(itsPhiAngleIn )))/2.0;
    tubLen = std::max(xHalfLengthPlus,xHalfLengthMinus);
  
    if((xHalfLengthPlus<0) || (xHalfLengthMinus<0)){
      G4cerr << "Bend radius in " << itsName << " too small for this tunnel/component geometry. Exiting." << G4endl;
      exit(1);
    }

    //
    // build beampipe
    //
    G4VSolid *pipeTubsEnv = new G4SubtractionSolid("_pipe_outer_env",
						   new G4EllipticalTube(itsName+"_pipe_outer_tmp_1",
									this->GetAperX()+BDSGlobalConstants::Instance()->GetBeampipeThickness(), 
									this->GetAperY()+BDSGlobalConstants::Instance()->GetBeampipeThickness(),          
									tubLen),
						   new G4EllipticalTube(itsName+"_pipe_outer_tmp_2",
									this->GetAperX()+BDSGlobalConstants::Instance()->GetLengthSafety()/2.0, 
									this->GetAperY()+BDSGlobalConstants::Instance()->GetLengthSafety()/2.0,          
									tubLen*2)
						   );



  
    G4VSolid *pipeInnerEnv = new G4EllipticalTube(itsName+"_pipe_outer_tmp_2",
						  this->GetAperX(), 
						  this->GetAperY(),          
						  tubLen);
  
    itsBeampipeSolid =
      new G4IntersectionSolid(itsName+"_pipe_outer",
			      pipeTubsEnv,
			      itsMarkerSolidVolume,
			      BDSGlobalConstants::Instance()->RotYM90(),
			      (G4ThreeVector)0);
  
    itsInnerBeampipeSolid =
      new G4IntersectionSolid(itsName+"_pipe_inner",
			      pipeInnerEnv, 
			      itsMarkerSolidVolume,
			      BDSGlobalConstants::Instance()->RotYM90(),
			      (G4ThreeVector)0);
  
  }
  
  itsBeampipeLogicalVolume=	
    new G4LogicalVolume(itsBeampipeSolid,
			material,
			itsName+"_bmp_log");
  
  itsInnerBPLogicalVolume=	
    new G4LogicalVolume(itsInnerBeampipeSolid,
			BDSMaterials::Instance()->GetMaterial(BDSGlobalConstants::Instance()->GetVacuumMaterial()),
			itsName+"_inner_bmp_log");
  
  itsPhysiInner = new G4PVPlacement(
				    RotY,                     // rotation
				    (G4ThreeVector)0,         // at (0,0,0)
				    itsInnerBPLogicalVolume,  // its logical volume
				    itsName+"_inner_bmp_phys",// its name
				    itsMarkerLogicalVolume,   // its mother  volume
				    false,                    // no boolean operation
				    0, BDSGlobalConstants::Instance()->GetCheckOverlaps());// copy number
 

  itsPhysiComp = new G4PVPlacement(
				   RotY,                      // rotation
				   (G4ThreeVector)0,          // at (0,0,0)
				   itsBeampipeLogicalVolume,  // its logical volume
				   itsName+"_bmp_phys",	      // its name
				   itsMarkerLogicalVolume,    // its mother  volume
				   false,                     // no boolean operation
				   0, BDSGlobalConstants::Instance()->GetCheckOverlaps());// copy number

  //Add the physical volumes to a vector which can be used for e.g. geometrical biasing
  SetMultiplePhysicalVolumes(itsPhysiInner);
  SetMultiplePhysicalVolumes(itsPhysiComp);
  
#ifndef NOUSERLIMITS
  itsBeampipeUserLimits = new G4UserLimits("beampipe cuts");
  itsInnerBeampipeUserLimits = new G4UserLimits("inner beampipe cuts");
  
  G4double maxStepFactor=0.5;

  itsBeampipeUserLimits->SetMaxAllowedStep(itsLength*maxStepFactor);
  itsBeampipeUserLimits->SetUserMinEkine(BDSGlobalConstants::Instance()->GetThresholdCutCharged());
  itsBeampipeUserLimits->SetUserMaxTime(BDSGlobalConstants::Instance()->GetMaxTime());
  itsBeampipeLogicalVolume->SetUserLimits(itsBeampipeUserLimits);
  
  G4double maxStepFactorIn=0.5;

  itsInnerBeampipeUserLimits->SetMaxAllowedStep(itsLength*maxStepFactorIn);
  itsInnerBeampipeUserLimits->SetUserMinEkine(BDSGlobalConstants::Instance()->GetThresholdCutCharged());
  itsInnerBeampipeUserLimits->SetUserMaxTime(BDSGlobalConstants::Instance()->GetMaxTime());
  itsInnerBPLogicalVolume->SetUserLimits(itsInnerBeampipeUserLimits);
#endif
  
  itsBeampipeLogicalVolume->SetFieldManager(BDSGlobalConstants::Instance()->GetZeroFieldManager(),false);
  itsInnerBPLogicalVolume->SetFieldManager(itsBPFieldMgr,false) ;


  // now protect the fields inside the marker volume by giving the
  // marker a null magnetic field (otherwise G4VPlacement can
  // over-ride the already-created fields, by calling 
  // G4LogicalVolume::AddDaughter, which calls 
  // pDaughterLogical->SetFieldManager(fFieldManager, true) - the
  // latter 'true' over-writes all the other fields
  
  itsMarkerLogicalVolume->
    SetFieldManager(BDSGlobalConstants::Instance()->GetZeroFieldManager(),false);
  
  //
  // set visualization attributes
  //
  G4VisAttributes* VisAtt =  new G4VisAttributes(G4Colour(0., 0., 0));
  VisAtt->SetForceSolid(true);
  VisAtt->SetVisibility(false);
  itsInnerBPLogicalVolume->SetVisAttributes(VisAtt);

  G4VisAttributes* VisAtt1 = new G4VisAttributes(G4Colour(0.4, 0.4, 0.4));
  VisAtt1->SetForceSolid(true);
  VisAtt1->SetVisibility(true);
  itsBeampipeLogicalVolume->SetVisAttributes(VisAtt1);

}


void BDSMultipole::BuildBeampipe(G4double startAper,
                                 G4double endAper, G4String materialName)
{
  //make sure length is not 0 
  if (itsLength==0){
    itsLength=itsLength+pow(1.0,-20.0);
  }

  G4Material* material;

  if(materialName == "")
    {
      material = BDSMaterials::Instance()->GetMaterial( BDSGlobalConstants::Instance()->GetPipeMaterialName() );
    }
  else
    {
      material = BDSMaterials::Instance()->GetMaterial(materialName);
    }

  G4RotationMatrix* RotY;
  RotY=NULL ;
  
  // build beampipe
  
#ifdef DEBUG 
  G4cout << __METHOD_NAME__ << "Outer pipe :"
	 << " start r= " << startAper/CLHEP::m << " m"
	 << " end r= " << endAper/CLHEP::m << " m"
	 << " l= " << itsLength/(2.)/CLHEP::m << " m"
	 << G4endl;
#endif
  
  itsBeampipeSolid=new G4Cons(itsName+"_bmp_solid",
			      startAper-BDSGlobalConstants::Instance()->GetBeampipeThickness(),
			      startAper,
			      endAper-BDSGlobalConstants::Instance()->GetBeampipeThickness(),
			      endAper,
			      itsLength/(2.),
			      0,CLHEP::twopi*CLHEP::radian);
      
#ifdef DEBUG 
  G4cout << __METHOD_NAME__ << "Inner pipe :"
	 << " r= " << (itsBpRadius-BDSGlobalConstants::Instance()->GetBeampipeThickness() )/CLHEP::m << " m"
	 << " l= " << itsLength/(2.)/CLHEP::m << " m"
	 << G4endl;
#endif
      
      itsInnerBeampipeSolid=new G4Cons(itsName+"_inner_bmp_solid",
				       0.,
				       startAper-BDSGlobalConstants::Instance()->GetBeampipeThickness(),
				       0.,
				       endAper-BDSGlobalConstants::Instance()->GetBeampipeThickness(),
				       itsLength/2-BDSGlobalConstants::Instance()->GetLengthSafety(),
				       0,CLHEP::twopi*CLHEP::radian);
      
    itsBeampipeLogicalVolume=	
      new G4LogicalVolume(itsBeampipeSolid,
			  material,
			  itsName+"_bmp_log");
    
    itsInnerBPLogicalVolume=	
      new G4LogicalVolume(itsInnerBeampipeSolid,
			  BDSMaterials::Instance()->GetMaterial(BDSGlobalConstants::Instance()->GetVacuumMaterial()),
			  itsName+"_inner_bmp_log");
      
    itsPhysiInner = new G4PVPlacement(
				      RotY,		        // no rotation
				      (G4ThreeVector)0,	                // at (0,0,0)
				      itsInnerBPLogicalVolume,  // its logical volume
				      itsName+"_inner_bmp_phys",// its name
				      itsMarkerLogicalVolume,   // its mother  volume
				      false,		        // no boolean operation
				      0, BDSGlobalConstants::Instance()->GetCheckOverlaps());		        // copy number
    
      
    
    itsPhysiComp = new G4PVPlacement(
				     RotY,			     // no rotation
				     (G4ThreeVector)0,	                     // at (0,0,0)
				     itsBeampipeLogicalVolume,  // its logical volume
				     itsName+"_bmp_phys",	     // its name
				     itsMarkerLogicalVolume,    // its mother  volume
				     false,		     // no boolean operation
				     0, BDSGlobalConstants::Instance()->GetCheckOverlaps());		             // copy number
    
    //Add the physical volumes to a vector which can be used for e.g. geometrical biasing
    SetMultiplePhysicalVolumes(itsPhysiInner);
    SetMultiplePhysicalVolumes(itsPhysiComp);
    
#ifndef NOUSERLIMITS
      G4double maxStepFactor=0.5;
      itsBeampipeUserLimits = new G4UserLimits("beampipe cuts");
      itsBeampipeUserLimits->SetUserMinEkine(BDSGlobalConstants::Instance()->GetThresholdCutCharged());
      itsBeampipeUserLimits->SetMaxAllowedStep(itsLength*maxStepFactor);
      itsBeampipeUserLimits->SetUserMaxTime(BDSGlobalConstants::Instance()->GetMaxTime());
      
      itsBeampipeLogicalVolume->SetUserLimits(itsBeampipeUserLimits);
      itsInnerBPLogicalVolume->SetUserLimits(itsBeampipeUserLimits);
#endif

  itsBeampipeLogicalVolume->SetFieldManager(BDSGlobalConstants::Instance()->GetZeroFieldManager(),false);
  itsInnerBPLogicalVolume->SetFieldManager(itsBPFieldMgr,false) ;

  // now protect the fields inside the marker volume by giving the
  // marker a null magnetic field (otherwise G4VPlacement can
  // over-ride the already-created fields, by calling 
  // G4LogicalVolume::AddDaughter, which calls 
  // pDaughterLogical->SetFieldManager(fFieldManager, true) - the
  // latter 'true' over-writes all the other fields

  itsMarkerLogicalVolume->
    SetFieldManager(BDSGlobalConstants::Instance()->GetZeroFieldManager(),false);
  
  //
  // set visualization attributes
  //
  G4VisAttributes* VisAtt =  new G4VisAttributes(G4Colour(0., 0., 0, 0.1));
  VisAtt->SetForceSolid(true);
  VisAtt->SetVisibility(true);
  itsInnerBPLogicalVolume->SetVisAttributes(VisAtt);

  G4VisAttributes* VisAtt1 = new G4VisAttributes(G4Colour(0.4, 0.4, 0.4));
  VisAtt1->SetForceSolid(true);
  VisAtt->SetVisibility(true);
  itsBeampipeLogicalVolume->SetVisAttributes(VisAtt1);
}


void BDSMultipole::BuildBPFieldMgr(G4MagIntegratorStepper* aStepper,
				   G4MagneticField* aField)
{
  itsChordFinder= 
    new G4ChordFinder(aField,
		      BDSGlobalConstants::Instance()->GetChordStepMinimum(),
		      aStepper);

  itsChordFinder->SetDeltaChord(BDSGlobalConstants::Instance()->GetDeltaChord());
  itsBPFieldMgr= new G4FieldManager();
  itsBPFieldMgr->SetDetectorField(aField);
  itsBPFieldMgr->SetChordFinder(itsChordFinder);
  if(BDSGlobalConstants::Instance()->GetDeltaIntersection()>0){
    itsBPFieldMgr->SetDeltaIntersection(BDSGlobalConstants::Instance()->GetDeltaIntersection());
  }
  if(BDSGlobalConstants::Instance()->GetMinimumEpsilonStep()>0)
    itsBPFieldMgr->SetMinimumEpsilonStep(BDSGlobalConstants::Instance()->GetMinimumEpsilonStep());
  if(BDSGlobalConstants::Instance()->GetMaximumEpsilonStep()>0)
    itsBPFieldMgr->SetMaximumEpsilonStep(BDSGlobalConstants::Instance()->GetMaximumEpsilonStep());
  if(BDSGlobalConstants::Instance()->GetDeltaOneStep()>0)
    itsBPFieldMgr->SetDeltaOneStep(BDSGlobalConstants::Instance()->GetDeltaOneStep());
}


void BDSMultipole::BuildDefaultMarkerLogicalVolume()
{
  if ((itsPhiAngleIn==0)&&(itsPhiAngleOut==0)){
    itsMarkerSolidVolume = new G4Box( itsName+"_marker_solid",
				      itsXLength,
				      itsYLength,
				      itsLength/2);
  } else {
    G4double xLength, yLength;
    xLength = yLength = std::max(itsOuterR,BDSGlobalConstants::Instance()->GetComponentBoxSize()/2);
    xLength = std::max(xLength, this->GetTunnelRadius()+2*std::abs(this->GetTunnelOffsetX()) + BDSGlobalConstants::Instance()->GetTunnelThickness()+BDSGlobalConstants::Instance()->GetTunnelSoilThickness() + 4*BDSGlobalConstants::Instance()->GetLengthSafety() );   
    yLength = std::max(yLength, this->GetTunnelRadius()+2*std::abs(BDSGlobalConstants::Instance()->GetTunnelOffsetY()) + BDSGlobalConstants::Instance()->GetTunnelThickness()+BDSGlobalConstants::Instance()->GetTunnelSoilThickness()+4*BDSGlobalConstants::Instance()->GetLengthSafety() );
    
    G4double transverseSize=std::max(xLength, yLength);
    G4double xHalfLengthPlus, xHalfLengthMinus;
    
    
    xHalfLengthPlus = (itsLength + (transverseSize/2.0)*(tan(itsPhiAngleIn) -tan(itsPhiAngleOut)))/2.0;
    xHalfLengthMinus = (itsLength +  (transverseSize/2.0)*(tan(itsPhiAngleOut)-tan(itsPhiAngleIn )))/2.0;
    
    /*
      if (itsPhiAngleIn >0){
      xHalfLengthPlus = ( (itsLength/itsPhiAngleIn) * sin(itsPhiAngleIn/2.0) 
      + fabs(cos(itsPhiAngleIn/2.0))*(transverseSize/2.0)*(tan(itsPhiAngleIn) -tan(itsPhiAngleOut)))/2.0;
      
      xHalfLengthMinus = ((itsLength/itsPhiAngleIn)*sin(itsPhiAngleIn/2.0)
      + fabs(cos(itsPhiAngleIn/2.0))*(transverseSize/2.0)*(tan(itsPhiAngleOut)-tan(itsPhiAngleIn )))/2.0;
      } else {
      xHalfLengthPlus = (itsLength + (transverseSize/2.0)*(tan(itsPhiAngleIn) -tan(itsPhiAngleOut)))/2.0;
      xHalfLengthMinus = (itsLength +  (transverseSize/2.0)*(tan(itsPhiAngleOut)-tan(itsPhiAngleIn )))/2.0;
      }
    */

    if((xHalfLengthPlus<0) || (xHalfLengthMinus<0)){
      G4cerr << "Bend radius in " << itsName << " too small for this tunnel/component geometry. Exiting." << G4endl;
      exit(1);
    }

    /*  
	itsMarkerSolidVolume = new G4Trd(itsName+"_marker",
	xHalfLengthPlus,     // x hlf lgth at +z
	xHalfLengthMinus,    // x hlf lgth at -z
	transverseSize/2,           // y hlf lgth at +z
	transverseSize/2,           // y hlf lgth at -z
	fabs(cos(itsAngle/2))*transverseSize/2);// z hlf lgth
    */
    
    G4cout << "BDSMultipole::MakeDefaultMarkerLogicalVolume> Trap parameters:  " << G4endl;
    G4cout  <<   
      //fabs(cos(itsPhiAngleIn/2))*transverseSize/2 << " " <<
      transverseSize/2 << " " <<
      itsPhiAngleOut-itsPhiAngleIn << " " <<
      0 << " " <<
      transverseSize/2.0 << " " <<
      xHalfLengthPlus << " " <<
      xHalfLengthPlus << " " <<
      0 << " " <<
      transverseSize/2.0 << " " <<
      xHalfLengthMinus << " " <<
      xHalfLengthMinus << " " <<
      0 << " " << G4endl;
    
    itsMarkerSolidVolume = new G4Trap(itsName+"_trapezoid_marker",
				      //			    fabs(cos(itsPhiAngleIn/2))*transverseSize/2,// z hlf lgth
				      transverseSize/2.0, // z hlf lgth Dz
				      atan((tan(itsPhiAngleOut)-tan(itsPhiAngleIn))/2.0), // pTheta
				      0,// pPhi
				      transverseSize/2.0, // pDy1
				      xHalfLengthPlus,    // pDx1
				      xHalfLengthPlus,    // pDx2
				      0, // pAlp1
				      transverseSize/2.0,  // pDy2
				      xHalfLengthMinus,     // pDx3
				      xHalfLengthMinus,     // pDx4
				      0); // pAlp2
    
  }
  
  
  itsMarkerLogicalVolume=new G4LogicalVolume
    (
     itsMarkerSolidVolume,
     BDSMaterials::Instance()->GetMaterial("vacuum"),
     itsName+"_log");
  
#ifndef NOUSERLIMITS
  G4double maxStepFactor=0.5;
  itsMarkerUserLimits =  new G4UserLimits();
  itsMarkerUserLimits->SetMaxAllowedStep(itsLength*maxStepFactor);
  itsMarkerUserLimits->SetUserMinEkine(BDSGlobalConstants::Instance()->GetThresholdCutCharged());
  itsMarkerLogicalVolume->SetUserLimits(itsMarkerUserLimits);
#endif
}


void BDSMultipole::BuildDefaultOuterLogicalVolume(G4double aLength,
						  G4bool OuterMaterialIsVacuum)
{
  //OuterMaterialIsVacuum parameter is useless: one can set
  //itsMaterial = BDSGlobalConstants::Instance()->GetVacuumMaterial() and obtain the same result. Or cannot?

  G4Material* material;
  if(itsMaterial != "") material = BDSMaterials::Instance()->GetMaterial(itsMaterial);
  else material = BDSMaterials::Instance()->GetMaterial("Iron");

  G4double outerRadius = itsOuterR;
  if(itsOuterR==0) outerRadius = BDSGlobalConstants::Instance()->GetComponentBoxSize()/2;

#ifdef DEBUG 
  G4cout << __METHOD_NAME__ << "Outer volume inner radius :"
         << " r= " << (itsInnerIronRadius)/CLHEP::m << " m"
         << " l= " << aLength/2./CLHEP::m << " m"
         << G4endl;
#endif

#ifdef DEBUG 
  G4cout << __METHOD_NAME__ << "Outer radius :"
         << " r= " << outerRadius/CLHEP::m << " m"
         << " l= " << aLength/2./CLHEP::m << " m"
         << G4endl;
#endif

  if(OuterMaterialIsVacuum){
    material=  BDSMaterials::Instance()->GetMaterial(BDSGlobalConstants::Instance()->GetVacuumMaterial());
  }
   

  itsOuterLogicalVolume=
    new G4LogicalVolume(  new G4SubtractionSolid(itsName+"_outer_solid",
                                                 new G4Tubs(itsName+"_outer_solid_tmp_1",
                                                            itsInnerIronRadius+BDSGlobalConstants::Instance()->GetLengthSafety()/2.0,
                                                            outerRadius,
                                                            aLength/2-BDSGlobalConstants::Instance()->GetLengthSafety(),
                                                            0,CLHEP::twopi*CLHEP::radian),
                                                 new G4EllipticalTube(itsName+"_outer_solid_tmp_2",
                                                                      this->GetAperX()+BDSGlobalConstants::Instance()->GetBeampipeThickness()+BDSGlobalConstants::Instance()->GetLengthSafety()/2.0,
                                                                      this->GetAperY()+BDSGlobalConstants::Instance()->GetBeampipeThickness()+BDSGlobalConstants::Instance()->GetLengthSafety()/2.0,
                                                                      itsLength)
                                                 ),
                          material,
                          itsName+"_outer_log");
  
  
  itsPhysiComp = new G4PVPlacement(
				   (G4RotationMatrix*)0,		      // no rotation
				   (G4ThreeVector)0,                      // its position
		      itsOuterLogicalVolume,  // its logical volume
		      itsName+"_outer_phys",  // its name
		      itsMarkerLogicalVolume, // its mother  volume
		      false,		      // no boolean operation
				   0, BDSGlobalConstants::Instance()->GetCheckOverlaps());		      // copy number
  
  //Add the physical volumes to a vector which can be used for e.g. geometrical biasing
  SetMultiplePhysicalVolumes(itsPhysiComp);

#ifndef NOUSERLIMITS
  G4double maxStepFactor=0.5;
  itsOuterUserLimits =  new G4UserLimits("multipole cut");
  itsOuterUserLimits->SetUserMinEkine( BDSGlobalConstants::Instance()->GetThresholdCutCharged());
  itsOuterUserLimits->SetMaxAllowedStep(itsLength*maxStepFactor);
  itsOuterLogicalVolume->SetUserLimits(itsOuterUserLimits);
#endif
 

}

void BDSMultipole::BuildEllipticalOuterLogicalVolume(G4double aLength,
						  G4bool OuterMaterialIsVacuum)
{
  //OuterMaterialIsVacuum parameter is useless: one can set
  //itsMaterial = BDSGlobalConstants::Instance()->GetVacuumMaterial() and obtain the same result. Or cannot?

  G4Material* material;
  if(itsMaterial != "") material = BDSMaterials::Instance()->GetMaterial(itsMaterial);
  else material = BDSMaterials::Instance()->GetMaterial("Iron");
  if(OuterMaterialIsVacuum) material = BDSMaterials::Instance()->GetMaterial(BDSGlobalConstants::Instance()->GetVacuumMaterial());
  G4double outerRadius = itsOuterR;
  if(itsOuterR==0) outerRadius = BDSGlobalConstants::Instance()->GetComponentBoxSize()/2;

  G4Tubs* tubs_tmp= new G4Tubs(itsName+"_tubs_tmp",
			       0,
			       outerRadius,
			       aLength/2-BDSGlobalConstants::Instance()->GetLengthSafety(),
			       0,CLHEP::twopi*CLHEP::radian);

  G4EllipticalTube* etube_tmp= new G4EllipticalTube(itsName+"_etube_tmp",
                                                    this->GetAperX()+1*CLHEP::nm,
                                                    this->GetAperY()+1*CLHEP::nm,
                                                    aLength/2-BDSGlobalConstants::Instance()->GetLengthSafety());
  
 

  G4LogicalVolume* itsOuterLogicalVolume=
    new G4LogicalVolume(new G4SubtractionSolid(itsName+"_outer_solid",
					       tubs_tmp, etube_tmp),
			material,
			itsName+"_outer_log");
  
  itsPhysiComp = new G4PVPlacement(
				   (G4RotationMatrix*)0,		      // no rotation
				   (G4ThreeVector)0,                      // its position
				   itsOuterLogicalVolume,  // its logical volume
				   itsName+"_outer_phys",  // its name
				   itsMarkerLogicalVolume, // its mother  volume
				   false,		      // no boolean operation
				   0, BDSGlobalConstants::Instance()->GetCheckOverlaps());		      // copy number
  
  //Add the physical volumes to a vector which can be used for e.g. geometrical biasing
  SetMultiplePhysicalVolumes(itsPhysiComp);
  
#ifndef NOUSERLIMITS
  G4double maxStepFactor=0.5;
  itsOuterUserLimits = new G4UserLimits("multipole cut");
  itsOuterUserLimits->SetUserMinEkine(BDSGlobalConstants::Instance()->GetThresholdCutCharged());
  itsOuterUserLimits->SetMaxAllowedStep(itsLength*maxStepFactor);
  itsOuterLogicalVolume->SetUserLimits(itsOuterUserLimits);
#endif
 

  }

void BDSMultipole::BuildOuterFieldManager(G4int nPoles, G4double poleField,
					  G4double phiOffset)
{
  if(nPoles<=0 || nPoles>10 || nPoles%2 !=0)
    G4Exception("BDSMultipole: Invalid number of poles", "-1", FatalException, "");
  itsOuterFieldMgr=NULL;
  if (poleField==0) return;

  itsOuterMagField=new BDSMultipoleOuterMagField(nPoles,poleField,phiOffset);

  itsOuterFieldMgr=new G4FieldManager(itsOuterMagField);
  if(BDSGlobalConstants::Instance()->GetDeltaIntersection()>0){
    itsOuterFieldMgr->SetDeltaIntersection(BDSGlobalConstants::Instance()->GetDeltaIntersection());
  }
  if(BDSGlobalConstants::Instance()->GetMinimumEpsilonStep()>0)
    itsOuterFieldMgr->SetMinimumEpsilonStep(BDSGlobalConstants::Instance()->GetMinimumEpsilonStep());
  if(BDSGlobalConstants::Instance()->GetMaximumEpsilonStep()>0)
    itsOuterFieldMgr->SetMaximumEpsilonStep(BDSGlobalConstants::Instance()->GetMaximumEpsilonStep());
  if(BDSGlobalConstants::Instance()->GetDeltaOneStep()>0)
    itsOuterFieldMgr->SetDeltaOneStep(BDSGlobalConstants::Instance()->GetDeltaOneStep());
  itsOuterLogicalVolume->SetFieldManager(itsOuterFieldMgr,false);


}


BDSMultipole::~BDSMultipole()
{
  delete itsBPFieldMgr;
  delete itsChordFinder;
#ifndef NOUSERLIMITS
  delete itsOuterUserLimits;
  delete itsMarkerUserLimits;
  delete itsBeampipeUserLimits;
#endif
}<|MERGE_RESOLUTION|>--- conflicted
+++ resolved
@@ -46,37 +46,6 @@
 extern LogVolMap* LogVol;
 
 //============================================================
-<<<<<<< HEAD
-
-BDSMultipole::BDSMultipole( G4String aName, 
-			    G4double aLength,
-			    G4double aBpRadius,
-			    G4double aInnerIronRadius,
-			    G4VisAttributes* aVisAtt,
-			    G4String aMaterial,
-			    G4double aXAper,
-			    G4double aYAper,
-			    G4double angle,
-			    G4bool   beampipeThicknessSet,
-			    G4double beampipeThickness):
-  BDSAcceleratorComponent(
-			 aName, 
-			 aLength,
-			 aBpRadius,
-			 aXAper,
-			 aYAper,
-			 aVisAtt,
-			 aMaterial,
-			 "",
-			 angle),
-  itsInnerIronRadius(aInnerIronRadius)
-{
-  ConstructorInit();
-  SetBeampipeThickness(beampipeThicknessSet, beampipeThickness); 
-}
-
-=======
->>>>>>> af988bb1
 BDSMultipole::BDSMultipole( G4String aName, 
 			    G4double aLength,
 			    G4double aBpRadius,
