/* BDSIM code.    Version 1.0
   Author: Grahame A. Blair, Royal Holloway, Univ. of London.
   Last modified 24.7.2002
   Copyright (c) 2002 by G.A.Blair.  ALL RIGHTS RESERVED. 

   Modified 22.03.05 by J.C.Carter, Royal Holloway, Univ. of London.
   Added extra parameter to BuildDefaultOuterLogicalVolume so that it is 
     possible to set the material as either Iron or Vacuum
   Removed StringFromInt function
*/


#include "BDSGlobalConstants.hh" 
#include "BDSDebug.hh"

#include <cstdlib>
#include <cstddef>
#include <cmath>
#include <map>

#include "BDSMultipole.hh"
#include "G4Box.hh"
#include "G4Tubs.hh"
#include "G4Trap.hh"
#include "G4EllipticalTube.hh"
#include "G4Cons.hh"
#include "G4VisAttributes.hh"
#include "G4LogicalVolume.hh"
#include "G4VPhysicalVolume.hh"
#include "G4UserLimits.hh"
#include "G4TransportationManager.hh"
#include "G4SubtractionSolid.hh"
#include "G4IntersectionSolid.hh"

#include "G4MagIntegratorStepper.hh"

#include "BDSMultipoleOuterMagField.hh"
#include "G4MagneticField.hh"

<<<<<<< HEAD
#include <map>
#include <string>


=======
>>>>>>> 92c10502
//============================================================

typedef std::map<G4String,int> LogVolCountMap;
extern LogVolCountMap* LogVolCount;

typedef std::map<G4String,G4LogicalVolume*> LogVolMap;
extern LogVolMap* LogVol;

//============================================================
BDSMultipole::BDSMultipole( G4String aName, 
			    G4double aLength,
			    G4double aBpRadius,
			    G4double aInnerIronRadius,
                            G4VisAttributes* aVisAtt,
			    std::list<G4double> blmLocZ, std::list<G4double> blmLocTheta,
                            G4String aTunnelMaterial,
                            G4String aMaterial,
			    G4double aXAper,
			    G4double aYAper,
			    G4double angle,
			    G4double tunnelRadius,
			    G4double tunnelOffsetX,
			    G4double phiAngleIn,
			    G4double phiAngleOut,
			    G4bool beampipeThicknessSet,
			    G4double beampipeThickness):
  BDSAcceleratorComponent(
			 aName, 
			 aLength,
			 aBpRadius,
			 aXAper,
			 aYAper,
			 aVisAtt,
			 blmLocZ,
			 blmLocTheta,
                         aTunnelMaterial,
			 aMaterial,
			 angle,
			 0.,
			 0.,
			 0.,
			 tunnelRadius,
			 tunnelOffsetX),
  itsInnerIronRadius(aInnerIronRadius)
{
  ConstructorInit();
  BDSAcceleratorComponent::itsPhiAngleIn=phiAngleIn;
  BDSAcceleratorComponent::itsPhiAngleOut=phiAngleOut;
  SetBeampipeThickness(beampipeThicknessSet, beampipeThickness); 
}

BDSMultipole::BDSMultipole( G4String aName, 
			    G4double aLength,
			    G4double aBpRadius,
			    G4double aInnerIronRadius,
                            G4VisAttributes* aVisAtt,
                            G4String aTunnelMaterial,
                            G4String aMaterial,
			    G4double aXAper,
			    G4double aYAper,
			    G4double angle,
			    G4double tunnelRadius,
			    G4double tunnelOffsetX,
			    G4bool beampipeThicknessSet,
			    G4double beampipeThickness):
  BDSAcceleratorComponent(
			 aName, 
			 aLength,
			 aBpRadius,
			 aXAper,
			 aYAper,
			 aVisAtt,
                         aTunnelMaterial,
			 aMaterial,
			 angle,
			 0.,
			 0.,
			 0.,
			 tunnelRadius,
			 tunnelOffsetX),
  itsInnerIronRadius(aInnerIronRadius)
{
  ConstructorInit();
  SetBeampipeThickness(beampipeThicknessSet, beampipeThickness); 
}

void BDSMultipole::ConstructorInit(){
  CalculateLengths();

  itsBeampipeLogicalVolume=NULL;
  itsInnerBPLogicalVolume=NULL;

  itsBeampipeUserLimits=NULL;
  itsPhysiComp=NULL; 
  itsPhysiInner=NULL;
  itsBPFieldMgr=NULL;
  itsOuterFieldMgr=NULL;

  itsBeampipeSolid=NULL;
  itsInnerBeampipeSolid=NULL;

  itsChordFinder=NULL;
  itsOuterMagField=NULL;
}

void BDSMultipole::SetBeampipeThickness(G4bool set, G4double val){
  if(set){
    itsBeampipeThickness=val;
  } else {
    itsBeampipeThickness=BDSGlobalConstants::Instance()->GetBeampipeThickness();
  }
}



void BDSMultipole::BuildBLMs(){
  itsBlmLocationR=itsOuterR;
  BDSAcceleratorComponent::BuildBLMs();
}

void BDSMultipole::BuildBeampipe(G4String materialName)
{
  G4Material *material;

  if(materialName == "")
    {
      material = BDSMaterials::Instance()->GetMaterial( BDSGlobalConstants::Instance()->GetPipeMaterialName() );
    }
  else
    {
      material = BDSMaterials::Instance()->GetMaterial(materialName);
    }

  // build beampipe
  G4RotationMatrix* RotY;

  if((itsPhiAngleIn==0)&&(itsPhiAngleOut==0)){
#ifdef BDSDEBUG
    G4cout << __METHOD_NAME__ << "Building ordinary beam pipe (not trapezoid) " << G4endl;
#endif
    RotY=NULL; // no rotation
#ifdef BDSDEBUG 
    G4cout << __METHOD_NAME__ << "Outer pipe :"
	   << " r= " << itsBpRadius/CLHEP::m << " m"
	   << " l= " << itsLength/(2.)/CLHEP::m << " m"
	   << G4endl;
    G4cout << __METHOD_NAME__ << "Drift aperX: " << this->GetAperX()/CLHEP::m << " m" << G4endl;
    G4cout << __METHOD_NAME__ << "Drift aperY: " << this->GetAperY()/CLHEP::m << " m" << G4endl;
#endif
    
    
  G4EllipticalTube* tmp_tube =new G4EllipticalTube(itsName+"_bmp_solid_tmp",
						   this->GetAperX()+BDSGlobalConstants::Instance()->GetBeampipeThickness(),
						   this->GetAperY()+BDSGlobalConstants::Instance()->GetBeampipeThickness(),
						   itsLength/2);
  
  itsInnerBeampipeSolid=new G4EllipticalTube(itsName+"_inner_bmp_solid",
					     this->GetAperX(),
					     this->GetAperY(),
					     itsLength/2);

  G4EllipticalTube* largerInnerBeampipeSolid_tmp=new G4EllipticalTube(itsName+"larger_inner_bmp_solid",
								      this->GetAperX()+BDSGlobalConstants::Instance()->GetLengthSafety()/2.0,
								      this->GetAperY()+BDSGlobalConstants::Instance()->GetLengthSafety()/2.0,
								      itsLength);
  
  itsBeampipeSolid = new G4SubtractionSolid(itsName + "_bmp_solid",
					    tmp_tube,
                              
                                            largerInnerBeampipeSolid_tmp);
  
  } else {
    RotY=BDSGlobalConstants::Instance()->RotY90();
    //
    // compute some geometrical parameters
    //
    G4double boxSize = BDSGlobalConstants::Instance()->GetComponentBoxSize();
  
    G4double xHalfLengthPlus, xHalfLengthMinus, tubLen;
    xHalfLengthPlus = (itsLength + (boxSize/2.0)*(tan(itsPhiAngleIn) -tan(itsPhiAngleOut)))/2.0;
    xHalfLengthMinus = (itsLength +  (boxSize/2.0)*(tan(itsPhiAngleOut)-tan(itsPhiAngleIn )))/2.0;
    tubLen = std::max(xHalfLengthPlus,xHalfLengthMinus);
  
    if((xHalfLengthPlus<0) || (xHalfLengthMinus<0)){
      G4cerr << "Bend radius in " << itsName << " too small for this tunnel/component geometry. Exiting." << G4endl;
      exit(1);
    }

    //
    // build beampipe
    //
    G4VSolid *pipeTubsEnv = new G4SubtractionSolid("_pipe_outer_env",
						   new G4EllipticalTube(itsName+"_pipe_outer_tmp_1",
									this->GetAperX()+BDSGlobalConstants::Instance()->GetBeampipeThickness(), 
									this->GetAperY()+BDSGlobalConstants::Instance()->GetBeampipeThickness(),          
									tubLen),
						   new G4EllipticalTube(itsName+"_pipe_outer_tmp_2",
									this->GetAperX()+BDSGlobalConstants::Instance()->GetLengthSafety()/2.0, 
									this->GetAperY()+BDSGlobalConstants::Instance()->GetLengthSafety()/2.0,          
									tubLen*2)
						   );



  
    G4VSolid *pipeInnerEnv = new G4EllipticalTube(itsName+"_pipe_outer_tmp_2",
						  this->GetAperX(), 
						  this->GetAperY(),          
						  tubLen);
  
    itsBeampipeSolid =
      new G4IntersectionSolid(itsName+"_pipe_outer",
			      pipeTubsEnv,
			      itsMarkerSolidVolume,
			      BDSGlobalConstants::Instance()->RotYM90(),
			      (G4ThreeVector)0);
  
    itsInnerBeampipeSolid =
      new G4IntersectionSolid(itsName+"_pipe_inner",
			      pipeInnerEnv, 
			      itsMarkerSolidVolume,
			      BDSGlobalConstants::Instance()->RotYM90(),
			      (G4ThreeVector)0);
  
  }
  
  itsBeampipeLogicalVolume=	
    new G4LogicalVolume(itsBeampipeSolid,
			material,
			itsName+"_bmp_log");
  
  itsInnerBPLogicalVolume=	
    new G4LogicalVolume(itsInnerBeampipeSolid,
			BDSMaterials::Instance()->GetMaterial(BDSGlobalConstants::Instance()->GetVacuumMaterial()),
			itsName+"_inner_bmp_log");
  
  itsPhysiInner = new G4PVPlacement(
				    RotY,                     // rotation
				    (G4ThreeVector)0,         // at (0,0,0)
				    itsInnerBPLogicalVolume,  // its logical volume
				    itsName+"_inner_bmp_phys",// its name
				    itsMarkerLogicalVolume,   // its mother  volume
				    false,                    // no boolean operation
				    0, BDSGlobalConstants::Instance()->GetCheckOverlaps());// copy number
 

  itsPhysiComp = new G4PVPlacement(
				   RotY,                      // rotation
				   (G4ThreeVector)0,          // at (0,0,0)
				   itsBeampipeLogicalVolume,  // its logical volume
				   itsName+"_bmp_phys",	      // its name
				   itsMarkerLogicalVolume,    // its mother  volume
				   false,                     // no boolean operation
				   0, BDSGlobalConstants::Instance()->GetCheckOverlaps());// copy number

  //Add the physical volumes to a vector which can be used for e.g. geometrical biasing
  SetMultiplePhysicalVolumes(itsPhysiInner);
  SetMultiplePhysicalVolumes(itsPhysiComp);
  
#ifndef NOUSERLIMITS
  itsBeampipeUserLimits = new G4UserLimits("beampipe cuts");
  itsInnerBeampipeUserLimits = new G4UserLimits("inner beampipe cuts");
  
  G4double maxStepFactor=0.5;

  itsBeampipeUserLimits->SetMaxAllowedStep(itsLength*maxStepFactor);
  itsBeampipeUserLimits->SetUserMinEkine(BDSGlobalConstants::Instance()->GetThresholdCutCharged());
  itsBeampipeUserLimits->SetUserMaxTime(BDSGlobalConstants::Instance()->GetMaxTime());
  itsBeampipeLogicalVolume->SetUserLimits(itsBeampipeUserLimits);
  
  G4double maxStepFactorIn=0.5;

  itsInnerBeampipeUserLimits->SetMaxAllowedStep(itsLength*maxStepFactorIn);
  itsInnerBeampipeUserLimits->SetUserMinEkine(BDSGlobalConstants::Instance()->GetThresholdCutCharged());
  itsInnerBeampipeUserLimits->SetUserMaxTime(BDSGlobalConstants::Instance()->GetMaxTime());
  itsInnerBPLogicalVolume->SetUserLimits(itsInnerBeampipeUserLimits);
#endif
  
  itsBeampipeLogicalVolume->SetFieldManager(BDSGlobalConstants::Instance()->GetZeroFieldManager(),false);
  itsInnerBPLogicalVolume->SetFieldManager(itsBPFieldMgr,false) ;


  // now protect the fields inside the marker volume by giving the
  // marker a null magnetic field (otherwise G4VPlacement can
  // over-ride the already-created fields, by calling 
  // G4LogicalVolume::AddDaughter, which calls 
  // pDaughterLogical->SetFieldManager(fFieldManager, true) - the
  // latter 'true' over-writes all the other fields
  
  itsMarkerLogicalVolume->
    SetFieldManager(BDSGlobalConstants::Instance()->GetZeroFieldManager(),false);
  
  //
  // set visualization attributes
  //
  G4VisAttributes* VisAtt =  new G4VisAttributes(G4Colour(0., 0., 0));
  VisAtt->SetForceSolid(true);
  VisAtt->SetVisibility(false);
  itsInnerBPLogicalVolume->SetVisAttributes(VisAtt);

  G4VisAttributes* VisAtt1 = new G4VisAttributes(G4Colour(0.4, 0.4, 0.4));
  VisAtt1->SetForceSolid(true);
  VisAtt1->SetVisibility(true);
  itsBeampipeLogicalVolume->SetVisAttributes(VisAtt1);

}


void BDSMultipole::BuildBeampipe(G4double startAper,
                                 G4double endAper, G4String materialName)
{
  //make sure length is not 0 
  if (itsLength==0){
    itsLength=itsLength+pow(1.0,-20.0);
  }

  G4Material* material;

  if(materialName == "")
    {
      material = BDSMaterials::Instance()->GetMaterial( BDSGlobalConstants::Instance()->GetPipeMaterialName() );
    }
  else
    {
      material = BDSMaterials::Instance()->GetMaterial(materialName);
    }

  G4RotationMatrix* RotY;
  RotY=NULL ;
  
  // build beampipe
  
#ifdef BDSDEBUG 
  G4cout << __METHOD_NAME__ << "Outer pipe :"
	 << " start r= " << startAper/CLHEP::m << " m"
	 << " end r= " << endAper/CLHEP::m << " m"
	 << " l= " << itsLength/(2.)/CLHEP::m << " m"
	 << G4endl;
#endif
  
  itsBeampipeSolid=new G4Cons(itsName+"_bmp_solid",
			      startAper-BDSGlobalConstants::Instance()->GetBeampipeThickness(),
			      startAper,
			      endAper-BDSGlobalConstants::Instance()->GetBeampipeThickness(),
			      endAper,
			      itsLength/(2.),
			      0,CLHEP::twopi*CLHEP::radian);
      
#ifdef BDSDEBUG 
  G4cout << __METHOD_NAME__ << "Inner pipe :"
	 << " r= " << (itsBpRadius-BDSGlobalConstants::Instance()->GetBeampipeThickness() )/CLHEP::m << " m"
	 << " l= " << itsLength/(2.)/CLHEP::m << " m"
	 << G4endl;
#endif
      
      itsInnerBeampipeSolid=new G4Cons(itsName+"_inner_bmp_solid",
				       0.,
				       startAper-BDSGlobalConstants::Instance()->GetBeampipeThickness(),
				       0.,
				       endAper-BDSGlobalConstants::Instance()->GetBeampipeThickness(),
				       itsLength/2-BDSGlobalConstants::Instance()->GetLengthSafety(),
				       0,CLHEP::twopi*CLHEP::radian);
      
    itsBeampipeLogicalVolume=	
      new G4LogicalVolume(itsBeampipeSolid,
			  material,
			  itsName+"_bmp_log");
    
    itsInnerBPLogicalVolume=	
      new G4LogicalVolume(itsInnerBeampipeSolid,
			  BDSMaterials::Instance()->GetMaterial(BDSGlobalConstants::Instance()->GetVacuumMaterial()),
			  itsName+"_inner_bmp_log");
      
    itsPhysiInner = new G4PVPlacement(
				      RotY,		        // no rotation
				      (G4ThreeVector)0,	                // at (0,0,0)
				      itsInnerBPLogicalVolume,  // its logical volume
				      itsName+"_inner_bmp_phys",// its name
				      itsMarkerLogicalVolume,   // its mother  volume
				      false,		        // no boolean operation
				      0, BDSGlobalConstants::Instance()->GetCheckOverlaps());		        // copy number
    
      
    
    itsPhysiComp = new G4PVPlacement(
				     RotY,			     // no rotation
				     (G4ThreeVector)0,	                     // at (0,0,0)
				     itsBeampipeLogicalVolume,  // its logical volume
				     itsName+"_bmp_phys",	     // its name
				     itsMarkerLogicalVolume,    // its mother  volume
				     false,		     // no boolean operation
				     0, BDSGlobalConstants::Instance()->GetCheckOverlaps());		             // copy number
    
    //Add the physical volumes to a vector which can be used for e.g. geometrical biasing
    SetMultiplePhysicalVolumes(itsPhysiInner);
    SetMultiplePhysicalVolumes(itsPhysiComp);
    
#ifndef NOUSERLIMITS
      G4double maxStepFactor=0.5;
      itsBeampipeUserLimits = new G4UserLimits("beampipe cuts");
      itsBeampipeUserLimits->SetUserMinEkine(BDSGlobalConstants::Instance()->GetThresholdCutCharged());
      itsBeampipeUserLimits->SetMaxAllowedStep(itsLength*maxStepFactor);
      itsBeampipeUserLimits->SetUserMaxTime(BDSGlobalConstants::Instance()->GetMaxTime());
      
      itsBeampipeLogicalVolume->SetUserLimits(itsBeampipeUserLimits);
      itsInnerBPLogicalVolume->SetUserLimits(itsBeampipeUserLimits);
#endif

  itsBeampipeLogicalVolume->SetFieldManager(BDSGlobalConstants::Instance()->GetZeroFieldManager(),false);
  itsInnerBPLogicalVolume->SetFieldManager(itsBPFieldMgr,false) ;

  // now protect the fields inside the marker volume by giving the
  // marker a null magnetic field (otherwise G4VPlacement can
  // over-ride the already-created fields, by calling 
  // G4LogicalVolume::AddDaughter, which calls 
  // pDaughterLogical->SetFieldManager(fFieldManager, true) - the
  // latter 'true' over-writes all the other fields

  itsMarkerLogicalVolume->
    SetFieldManager(BDSGlobalConstants::Instance()->GetZeroFieldManager(),false);
  
  //
  // set visualization attributes
  //
  G4VisAttributes* VisAtt =  new G4VisAttributes(G4Colour(0., 0., 0, 0.1));
  VisAtt->SetForceSolid(true);
  VisAtt->SetVisibility(true);
  itsInnerBPLogicalVolume->SetVisAttributes(VisAtt);

  G4VisAttributes* VisAtt1 = new G4VisAttributes(G4Colour(0.4, 0.4, 0.4));
  VisAtt1->SetForceSolid(true);
  VisAtt->SetVisibility(true);
  itsBeampipeLogicalVolume->SetVisAttributes(VisAtt1);
}


void BDSMultipole::BuildBPFieldMgr(G4MagIntegratorStepper* aStepper,
				   G4MagneticField* aField)
{
  itsChordFinder= 
    new G4ChordFinder(aField,
		      BDSGlobalConstants::Instance()->GetChordStepMinimum(),
		      aStepper);

  itsChordFinder->SetDeltaChord(BDSGlobalConstants::Instance()->GetDeltaChord());
  itsBPFieldMgr= new G4FieldManager();
  itsBPFieldMgr->SetDetectorField(aField);
  itsBPFieldMgr->SetChordFinder(itsChordFinder);
  if(BDSGlobalConstants::Instance()->GetDeltaIntersection()>0){
    itsBPFieldMgr->SetDeltaIntersection(BDSGlobalConstants::Instance()->GetDeltaIntersection());
  }
  if(BDSGlobalConstants::Instance()->GetMinimumEpsilonStep()>0)
    itsBPFieldMgr->SetMinimumEpsilonStep(BDSGlobalConstants::Instance()->GetMinimumEpsilonStep());
  if(BDSGlobalConstants::Instance()->GetMaximumEpsilonStep()>0)
    itsBPFieldMgr->SetMaximumEpsilonStep(BDSGlobalConstants::Instance()->GetMaximumEpsilonStep());
  if(BDSGlobalConstants::Instance()->GetDeltaOneStep()>0)
    itsBPFieldMgr->SetDeltaOneStep(BDSGlobalConstants::Instance()->GetDeltaOneStep());
}


void BDSMultipole::BuildDefaultMarkerLogicalVolume()
{
  if ((itsPhiAngleIn==0)&&(itsPhiAngleOut==0)){
    itsMarkerSolidVolume = new G4Box( itsName+"_marker_solid",
				      itsXLength,
				      itsYLength,
				      itsLength/2);
  } else {
    G4double xLength, yLength;
    xLength = yLength = std::max(itsOuterR,BDSGlobalConstants::Instance()->GetComponentBoxSize()/2);
    xLength = std::max(xLength, this->GetTunnelRadius()+2*std::abs(this->GetTunnelOffsetX()) + BDSGlobalConstants::Instance()->GetTunnelThickness()+BDSGlobalConstants::Instance()->GetTunnelSoilThickness() + 4*BDSGlobalConstants::Instance()->GetLengthSafety() );   
    yLength = std::max(yLength, this->GetTunnelRadius()+2*std::abs(BDSGlobalConstants::Instance()->GetTunnelOffsetY()) + BDSGlobalConstants::Instance()->GetTunnelThickness()+BDSGlobalConstants::Instance()->GetTunnelSoilThickness()+4*BDSGlobalConstants::Instance()->GetLengthSafety() );
    
    G4double transverseSize=std::max(xLength, yLength);
    G4double xHalfLengthPlus, xHalfLengthMinus;
    
    
    xHalfLengthPlus = (itsLength + (transverseSize/2.0)*(tan(itsPhiAngleIn) -tan(itsPhiAngleOut)))/2.0;
    xHalfLengthMinus = (itsLength +  (transverseSize/2.0)*(tan(itsPhiAngleOut)-tan(itsPhiAngleIn )))/2.0;
    
    /*
      if (itsPhiAngleIn >0){
      xHalfLengthPlus = ( (itsLength/itsPhiAngleIn) * sin(itsPhiAngleIn/2.0) 
      + fabs(cos(itsPhiAngleIn/2.0))*(transverseSize/2.0)*(tan(itsPhiAngleIn) -tan(itsPhiAngleOut)))/2.0;
      
      xHalfLengthMinus = ((itsLength/itsPhiAngleIn)*sin(itsPhiAngleIn/2.0)
      + fabs(cos(itsPhiAngleIn/2.0))*(transverseSize/2.0)*(tan(itsPhiAngleOut)-tan(itsPhiAngleIn )))/2.0;
      } else {
      xHalfLengthPlus = (itsLength + (transverseSize/2.0)*(tan(itsPhiAngleIn) -tan(itsPhiAngleOut)))/2.0;
      xHalfLengthMinus = (itsLength +  (transverseSize/2.0)*(tan(itsPhiAngleOut)-tan(itsPhiAngleIn )))/2.0;
      }
    */

    if((xHalfLengthPlus<0) || (xHalfLengthMinus<0)){
      G4cerr << "Bend radius in " << itsName << " too small for this tunnel/component geometry. Exiting." << G4endl;
      exit(1);
    }

    /*  
	itsMarkerSolidVolume = new G4Trd(itsName+"_marker",
	xHalfLengthPlus,     // x hlf lgth at +z
	xHalfLengthMinus,    // x hlf lgth at -z
	transverseSize/2,           // y hlf lgth at +z
	transverseSize/2,           // y hlf lgth at -z
	fabs(cos(itsAngle/2))*transverseSize/2);// z hlf lgth
    */
    
    G4cout << "BDSMultipole::MakeDefaultMarkerLogicalVolume> Trap parameters:  " << G4endl;
    G4cout  <<   
      //fabs(cos(itsPhiAngleIn/2))*transverseSize/2 << " " <<
      transverseSize/2 << " " <<
      itsPhiAngleOut-itsPhiAngleIn << " " <<
      0 << " " <<
      transverseSize/2.0 << " " <<
      xHalfLengthPlus << " " <<
      xHalfLengthPlus << " " <<
      0 << " " <<
      transverseSize/2.0 << " " <<
      xHalfLengthMinus << " " <<
      xHalfLengthMinus << " " <<
      0 << " " << G4endl;
    
    itsMarkerSolidVolume = new G4Trap(itsName+"_trapezoid_marker",
				      //			    fabs(cos(itsPhiAngleIn/2))*transverseSize/2,// z hlf lgth
				      transverseSize/2.0, // z hlf lgth Dz
				      atan((tan(itsPhiAngleOut)-tan(itsPhiAngleIn))/2.0), // pTheta
				      0,// pPhi
				      transverseSize/2.0, // pDy1
				      xHalfLengthPlus,    // pDx1
				      xHalfLengthPlus,    // pDx2
				      0, // pAlp1
				      transverseSize/2.0,  // pDy2
				      xHalfLengthMinus,     // pDx3
				      xHalfLengthMinus,     // pDx4
				      0); // pAlp2
    
  }
  
  
  itsMarkerLogicalVolume=new G4LogicalVolume
    (
     itsMarkerSolidVolume,
     BDSMaterials::Instance()->GetMaterial("vacuum"),
     itsName+"_log");
  
#ifndef NOUSERLIMITS
  G4double maxStepFactor=0.5;
  itsMarkerUserLimits =  new G4UserLimits();
  itsMarkerUserLimits->SetMaxAllowedStep(itsLength*maxStepFactor);
  itsMarkerUserLimits->SetUserMinEkine(BDSGlobalConstants::Instance()->GetThresholdCutCharged());
  itsMarkerLogicalVolume->SetUserLimits(itsMarkerUserLimits);
#endif
}


void BDSMultipole::BuildDefaultOuterLogicalVolume(G4double aLength,
						  G4bool OuterMaterialIsVacuum)
{
  //OuterMaterialIsVacuum parameter is useless: one can set
  //itsMaterial = BDSGlobalConstants::Instance()->GetVacuumMaterial() and obtain the same result. Or cannot?

  G4Material* material;
  if(itsMaterial != "") material = BDSMaterials::Instance()->GetMaterial(itsMaterial);
  else material = BDSMaterials::Instance()->GetMaterial("Iron");

  G4double outerRadius = itsOuterR;
  if(itsOuterR==0) outerRadius = BDSGlobalConstants::Instance()->GetComponentBoxSize()/2;

#ifdef BDSDEBUG 
  G4cout << __METHOD_NAME__ << "Outer volume inner radius :"
         << " r= " << (itsInnerIronRadius)/CLHEP::m << " m"
         << " l= " << aLength/2./CLHEP::m << " m"
         << G4endl;
#endif

#ifdef BDSDEBUG 
  G4cout << __METHOD_NAME__ << "Outer radius :"
         << " r= " << outerRadius/CLHEP::m << " m"
         << " l= " << aLength/2./CLHEP::m << " m"
         << G4endl;
#endif

  if(OuterMaterialIsVacuum){
    material=  BDSMaterials::Instance()->GetMaterial(BDSGlobalConstants::Instance()->GetVacuumMaterial());
  }
   

  itsOuterLogicalVolume=
    new G4LogicalVolume(  new G4SubtractionSolid(itsName+"_outer_solid",
                                                 new G4Tubs(itsName+"_outer_solid_tmp_1",
                                                            itsInnerIronRadius,
                                                            outerRadius,
                                                            aLength/2-BDSGlobalConstants::Instance()->GetLengthSafety(),
                                                            0,CLHEP::twopi*CLHEP::radian),
                                                 new G4EllipticalTube(itsName+"_outer_solid_tmp_2",
                                                                      this->GetAperX()+itsBeampipeThickness,
                                                                      this->GetAperY()+itsBeampipeThickness,
                                                                      itsLength)
                                                 ),
                          material,
                          itsName+"_outer_log");
  
  
  itsPhysiComp = new G4PVPlacement(
				   (G4RotationMatrix*)0,		      // no rotation
				   (G4ThreeVector)0,                      // its position
		      itsOuterLogicalVolume,  // its logical volume
		      itsName+"_outer_phys",  // its name
		      itsMarkerLogicalVolume, // its mother  volume
		      false,		      // no boolean operation
				   0, BDSGlobalConstants::Instance()->GetCheckOverlaps());		      // copy number
  
  //Add the physical volumes to a vector which can be used for e.g. geometrical biasing
  SetMultiplePhysicalVolumes(itsPhysiComp);

#ifndef NOUSERLIMITS
  G4double maxStepFactor=0.5;
  itsOuterUserLimits =  new G4UserLimits("multipole cut");
  itsOuterUserLimits->SetUserMinEkine( BDSGlobalConstants::Instance()->GetThresholdCutCharged());
  itsOuterUserLimits->SetMaxAllowedStep(itsLength*maxStepFactor);
  itsOuterLogicalVolume->SetUserLimits(itsOuterUserLimits);
#endif
 

}

void BDSMultipole::BuildEllipticalOuterLogicalVolume(G4double aLength,
						  G4bool OuterMaterialIsVacuum)
{
  //OuterMaterialIsVacuum parameter is useless: one can set
  //itsMaterial = BDSGlobalConstants::Instance()->GetVacuumMaterial() and obtain the same result. Or cannot?

  G4Material* material;
  if(itsMaterial != "") material = BDSMaterials::Instance()->GetMaterial(itsMaterial);
  else material = BDSMaterials::Instance()->GetMaterial("Iron");
  if(OuterMaterialIsVacuum) material = BDSMaterials::Instance()->GetMaterial(BDSGlobalConstants::Instance()->GetVacuumMaterial());
  G4double outerRadius = itsOuterR;
  if(itsOuterR==0) outerRadius = BDSGlobalConstants::Instance()->GetComponentBoxSize()/2;

  G4Tubs* tubs_tmp= new G4Tubs(itsName+"_tubs_tmp",
			       0,
			       outerRadius,
			       aLength/2-BDSGlobalConstants::Instance()->GetLengthSafety(),
			       0,CLHEP::twopi*CLHEP::radian);

  G4EllipticalTube* etube_tmp= new G4EllipticalTube(itsName+"_etube_tmp",
                                                    this->GetAperX()+1*CLHEP::nm,
                                                    this->GetAperY()+1*CLHEP::nm,
                                                    aLength/2-BDSGlobalConstants::Instance()->GetLengthSafety());
  
 

  G4LogicalVolume* itsOuterLogicalVolume=
    new G4LogicalVolume(new G4SubtractionSolid(itsName+"_outer_solid",
					       tubs_tmp, etube_tmp),
			material,
			itsName+"_outer_log");
  
  itsPhysiComp = new G4PVPlacement(
				   (G4RotationMatrix*)0,		      // no rotation
				   (G4ThreeVector)0,                      // its position
				   itsOuterLogicalVolume,  // its logical volume
				   itsName+"_outer_phys",  // its name
				   itsMarkerLogicalVolume, // its mother  volume
				   false,		      // no boolean operation
				   0, BDSGlobalConstants::Instance()->GetCheckOverlaps());		      // copy number
  
  //Add the physical volumes to a vector which can be used for e.g. geometrical biasing
  SetMultiplePhysicalVolumes(itsPhysiComp);
  
#ifndef NOUSERLIMITS
  G4double maxStepFactor=0.5;
  itsOuterUserLimits = new G4UserLimits("multipole cut");
  itsOuterUserLimits->SetUserMinEkine(BDSGlobalConstants::Instance()->GetThresholdCutCharged());
  itsOuterUserLimits->SetMaxAllowedStep(itsLength*maxStepFactor);
  itsOuterLogicalVolume->SetUserLimits(itsOuterUserLimits);
#endif
 

  }

void BDSMultipole::BuildOuterFieldManager(G4int nPoles, G4double poleField,
					  G4double phiOffset)
{
  if(nPoles<=0 || nPoles>10 || nPoles%2 !=0)
    G4Exception("BDSMultipole: Invalid number of poles", "-1", FatalException, "");
  itsOuterFieldMgr=NULL;
  if (poleField==0) return;

  itsOuterMagField=new BDSMultipoleOuterMagField(nPoles,poleField,phiOffset);

  itsOuterFieldMgr=new G4FieldManager(itsOuterMagField);
  if(BDSGlobalConstants::Instance()->GetDeltaIntersection()>0){
    itsOuterFieldMgr->SetDeltaIntersection(BDSGlobalConstants::Instance()->GetDeltaIntersection());
  }
  if(BDSGlobalConstants::Instance()->GetMinimumEpsilonStep()>0)
    itsOuterFieldMgr->SetMinimumEpsilonStep(BDSGlobalConstants::Instance()->GetMinimumEpsilonStep());
  if(BDSGlobalConstants::Instance()->GetMaximumEpsilonStep()>0)
    itsOuterFieldMgr->SetMaximumEpsilonStep(BDSGlobalConstants::Instance()->GetMaximumEpsilonStep());
  if(BDSGlobalConstants::Instance()->GetDeltaOneStep()>0)
    itsOuterFieldMgr->SetDeltaOneStep(BDSGlobalConstants::Instance()->GetDeltaOneStep());
  itsOuterLogicalVolume->SetFieldManager(itsOuterFieldMgr,false);


}


BDSMultipole::~BDSMultipole()
{
  delete itsBPFieldMgr;
  delete itsChordFinder;
#ifndef NOUSERLIMITS
  delete itsOuterUserLimits;
  delete itsMarkerUserLimits;
  delete itsBeampipeUserLimits;
#endif
}<|MERGE_RESOLUTION|>--- conflicted
+++ resolved
@@ -37,13 +37,10 @@
 #include "BDSMultipoleOuterMagField.hh"
 #include "G4MagneticField.hh"
 
-<<<<<<< HEAD
 #include <map>
 #include <string>
 
 
-=======
->>>>>>> 92c10502
 //============================================================
 
 typedef std::map<G4String,int> LogVolCountMap;
@@ -53,6 +50,33 @@
 extern LogVolMap* LogVol;
 
 //============================================================
+
+BDSMultipole::BDSMultipole( G4String aName, 
+			    G4double aLength,
+			    G4double aBpRadius,
+			    G4double aInnerIronRadius,
+			    G4VisAttributes* aVisAtt,
+			    G4String aMaterial,
+			    G4double aXAper,
+			    G4double aYAper,
+			    G4double angle,
+			    G4bool beampipeThicknessSet,
+			    G4double beampipeThickness):
+  BDSAcceleratorComponent(
+			 aName, 
+			 aLength,
+			 aBpRadius,
+			 aXAper,
+			 aYAper,
+			 aVisAtt,
+			 aMaterial,
+			 angle),
+  itsInnerIronRadius(aInnerIronRadius)
+{
+  ConstructorInit();
+  SetBeampipeThickness(beampipeThicknessSet, beampipeThickness); 
+}
+
 BDSMultipole::BDSMultipole( G4String aName, 
 			    G4double aLength,
 			    G4double aBpRadius,
@@ -634,13 +658,13 @@
   itsOuterLogicalVolume=
     new G4LogicalVolume(  new G4SubtractionSolid(itsName+"_outer_solid",
                                                  new G4Tubs(itsName+"_outer_solid_tmp_1",
-                                                            itsInnerIronRadius,
+                                                            itsInnerIronRadius+BDSGlobalConstants::Instance()->GetLengthSafety()/2.0,
                                                             outerRadius,
                                                             aLength/2-BDSGlobalConstants::Instance()->GetLengthSafety(),
                                                             0,CLHEP::twopi*CLHEP::radian),
                                                  new G4EllipticalTube(itsName+"_outer_solid_tmp_2",
-                                                                      this->GetAperX()+itsBeampipeThickness,
-                                                                      this->GetAperY()+itsBeampipeThickness,
+                                                                      this->GetAperX()+BDSGlobalConstants::Instance()->GetBeampipeThickness()+BDSGlobalConstants::Instance()->GetLengthSafety()/2.0,
+                                                                      this->GetAperY()+BDSGlobalConstants::Instance()->GetBeampipeThickness()+BDSGlobalConstants::Instance()->GetLengthSafety()/2.0,
                                                                       itsLength)
                                                  ),
                           material,
