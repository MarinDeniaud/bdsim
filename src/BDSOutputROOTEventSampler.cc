--- conflicted
+++ resolved
@@ -29,66 +29,36 @@
 #ifndef __ROOTBUILD__ 
 template <class T>
 void BDSOutputROOTEventSampler<T>::Fill(G4double E,
-<<<<<<< HEAD
-					G4double x0,
-					G4double y0,
-					G4double z0,
-=======
 					G4double xIn,
 					G4double yIn,
 					G4double zIn,
->>>>>>> 8661f151
 					G4double xpIn,
 					G4double ypIn,
 					G4double zpIn,
 					G4double tIn,
 					G4double weightIn,
-<<<<<<< HEAD
-					G4int    PDGTypeIn,
-=======
 					G4int    partIDIn,
->>>>>>> 8661f151
 					G4int    /*nEvent*/,
 					G4int    TurnsTaken,
 					G4int    beamlineIndex)
 {
-<<<<<<< HEAD
   n++;
-  z = (T) (z0 / CLHEP::m);
+  z = (T) (zIn / CLHEP::m);
   S = (T) (0 / CLHEP::m);
 
   energy.push_back((T &&) (E / CLHEP::GeV));
-  x.push_back((T &&) (x0 / CLHEP::m));
-  y.push_back((T &&) (y0 / CLHEP::m));
+  x.push_back((T &&) (xIn / CLHEP::m));
+  y.push_back((T &&) (yIn / CLHEP::m));
 
   xp.push_back((T &&) (xpIn / CLHEP::radian));
   yp.push_back((T &&) (ypIn / CLHEP::radian));
   zp.push_back((T &&) (zpIn / CLHEP::radian));
   t.push_back((T &&) (tIn / CLHEP::ns));
   weight.push_back((const T &) weightIn);
-  partID.push_back(PDGTypeIn);
+  partID.push_back(partIDIn);
   parentID.push_back(0);
   turnNumber.push_back(TurnsTaken);
   modelID = beamlineIndex;
-=======
-  this->n++;
-  this->z = (T) (zIn / CLHEP::m);
-  this->S = (T) (0 / CLHEP::m);
-
-  this->energy.push_back((T &&) (E / CLHEP::GeV));
-  this->x.push_back((T &&) (xIn / CLHEP::m));
-  this->y.push_back((T &&) (yIn / CLHEP::m));
-
-  this->xp.push_back((T &&) (xpIn / CLHEP::radian));
-  this->yp.push_back((T &&) (ypIn / CLHEP::radian));
-  this->zp.push_back((T &&) (zpIn / CLHEP::radian));
-  this->t.push_back((T &&) (tIn / CLHEP::ns));
-  this->weight.push_back((const T &) weightIn);
-  this->partID.push_back(partIDIn);
-  this->parentID.push_back(0);
-  this->turnNumber.push_back(TurnsTaken);
-  this->modelID = beamlineIndex;
->>>>>>> 8661f151
 }
 
 template <class T>
