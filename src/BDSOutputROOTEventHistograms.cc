--- conflicted
+++ resolved
@@ -35,33 +35,6 @@
 
 BDSOutputROOTEventHistograms::~BDSOutputROOTEventHistograms()
 {;}
-
-void BDSOutputROOTEventHistograms::FillSimple(const BDSOutputROOTEventHistograms* rhs)
-{
-  if (!rhs)
-    {return;}
-
-  histograms1D = rhs->histograms1D;
-  histograms2D = rhs->histograms2D;
-  histograms3D = rhs->histograms3D;
-}
-
-void BDSOutputROOTEventHistograms::Fill(const BDSOutputROOTEventHistograms* rhs)
-{
-  if (!rhs)
-    {return;}
-  // loop over 1d histograms
-  for(auto h : rhs->histograms1D)
-    {histograms1D.push_back(static_cast<TH1D*>(h->Clone()));}
-
-  // loop over 2d histograms
-  for(auto h : rhs->histograms2D)
-    {histograms2D.push_back(static_cast<TH2D*>(h->Clone()));}
-
-  // loop over 3d histograms
-  for (auto h : rhs->histograms3D)
-    {histograms3D.push_back(static_cast<TH3D*>(h->Clone()));}
-}
 
 int BDSOutputROOTEventHistograms::Create1DHistogramSTD(std::string name, std::string title,
 						       int nbins, double xmin, double xmax)
@@ -180,6 +153,20 @@
   histograms3D[histoId]->Fill(xValue,yValue,zValue,weight);
 }
 
+
+void BDSOutputROOTEventHistograms::Set3DHistogramBinContent(G4int histoId,
+							    G4int globalBinID,
+							    G4double value)
+{
+  histograms3D[histoId]->SetBinContent(globalBinID, value);
+}
+
+void BDSOutputROOTEventHistograms::AccumulateHistogram3D(G4int histoId,
+							 TH3D* otherHistogram)
+{
+  histograms3D[histoId]->Add(otherHistogram);
+}
+
 #endif
 
 void BDSOutputROOTEventHistograms::Flush()
@@ -192,23 +179,32 @@
     {h->Reset();}
 }
 
-<<<<<<< HEAD
-void BDSOutputROOTEventHistograms::Set3DHistogramBinContent(G4int histoId,
-							    G4int globalBinID,
-							    G4double value)
-{
-  histograms3D[histoId]->SetBinContent(globalBinID, value);
-}
-
-void BDSOutputROOTEventHistograms::AccumulateHistogram3D(G4int histoId,
-							 TH3D* otherHistogram)
-{
-  histograms3D[histoId]->Add(otherHistogram);
-}
-
-#endif
-
-=======
->>>>>>> 11941e8e
+void BDSOutputROOTEventHistograms::FillSimple(const BDSOutputROOTEventHistograms* rhs)
+{
+  if (!rhs)
+    {return;}
+
+  histograms1D = rhs->histograms1D;
+  histograms2D = rhs->histograms2D;
+  histograms3D = rhs->histograms3D;
+}
+
+void BDSOutputROOTEventHistograms::Fill(const BDSOutputROOTEventHistograms* rhs)
+{
+  if (!rhs)
+    {return;}
+  // loop over 1d histograms
+  for(auto h : rhs->histograms1D)
+    {histograms1D.push_back(static_cast<TH1D*>(h->Clone()));}
+
+  // loop over 2d histograms
+  for(auto h : rhs->histograms2D)
+    {histograms2D.push_back(static_cast<TH2D*>(h->Clone()));}
+
+  // loop over 3d histograms
+  for (auto h : rhs->histograms3D)
+    {histograms3D.push_back(static_cast<TH3D*>(h->Clone()));}
+}
+
 void BDSOutputROOTEventHistograms::Add(BDSOutputROOTEventHistograms * /*rhs*/)
 {;}