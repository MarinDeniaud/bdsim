/* 
Beam Delivery Simulation (BDSIM) Copyright (C) Royal Holloway, 
University of London 2001 - 2020.

This file is part of BDSIM.

BDSIM is free software: you can redistribute it and/or modify 
it under the terms of the GNU General Public License as published 
by the Free Software Foundation version 3 of the License.

BDSIM is distributed in the hope that it will be useful, but 
WITHOUT ANY WARRANTY; without even the implied warranty of
MERCHANTABILITY or FITNESS FOR A PARTICULAR PURPOSE.  See the
GNU General Public License for more details.

You should have received a copy of the GNU General Public License
along with BDSIM.  If not, see <http://www.gnu.org/licenses/>.
*/
#include "BDSDebug.hh"
#include "BDSException.hh"
#include "BDSGlobalConstants.hh"
#include "BDSParticleCoordsFullGlobal.hh"
#include "BDSParticleDefinition.hh"
#include "BDSPTCOneTurnMap.hh"
#include "BDSTrajectoryPrimary.hh"
#include "BDSUtilities.hh"

#include "globals.hh" // Geant4 typedefs

#include "CLHEP/Units/SystemOfUnits.h"

#include <cmath>
#include <fstream>
#include <set>
#include <sstream>
#include <string>

BDSPTCOneTurnMap::BDSPTCOneTurnMap(const G4String& maptableFile,
				   const BDSParticleDefinition* designParticle):
  initialPrimaryMomentum(0),
  beamOffsetS0(false),
  lastTurnNumber(0),
  xLastTurn(0),
  pxLastTurn(0),
  yLastTurn(0),
  pyLastTurn(0),
  deltaPLastTurn(0)
{
  referenceMomentum = designParticle->Momentum();
  mass = designParticle->Mass();

  G4String filePath = BDS::GetFullPath(maptableFile);
  G4cout << __METHOD_NAME__ << "Using map table " << filePath << G4endl;
  std::ifstream infile(filePath);
  if (!infile)
    {throw BDSException(__METHOD_NAME__, "Failed to read maptable: \"" + maptableFile + "\"");}

  // The columns of the maptable TFS (read into below with the stringstream).
  G4String name = "";
  G4double coefficient = 0;
  G4int nVector = 0;
  G4int dimensionality = 0;
  G4int totalOrder = 0;
  G4int nx = 0;
  G4int npx = 0;
  G4int ny = 0;
  G4int npy = 0;
  G4int ndeltaP = 0;
  G4int nt = 0;

  G4String line = "";
  while (std::getline(infile, line))
    {
      if (line.at(0) == '@' || line.at(0) == '*' || line.at(0) == '$')
	{continue;}
      std::istringstream stream(line);

      stream >> name >> coefficient >> nVector >> dimensionality >> totalOrder >>
        nx >> npx >> ny >> npy >> ndeltaP >> nt;

      PTCMapTerm term{coefficient, nx, npx, ny, npy, ndeltaP};

      switch (nVector)
	{
	case 1:
	  {xTerms.push_back(term); break;}
	case 2:
	  {pxTerms.push_back(term); break;}
	case 3:
	  {yTerms.push_back(term);  break;}
	case 4:
	  {pyTerms.push_back(term); break;}
	case 5:
	  {deltaPTerms.push_back(term); break;}
	default:
	  {
<<<<<<< HEAD
	    G4String message = "Unrecognised PTC term index - maptable file is malformed.";
	    throw BDSException(__METHOD_NAME__, message);
=======
	    throw BDSException(__METHOD_NAME__, "Unrecognised PTC term index - maptable file is perhaps malformed.");
>>>>>>> 9b9ce514
	    break;
	  }
	}
    }
#ifdef BDSDEBUG
      G4cout << __METHOD_NAME__ << "> Loaded Map:" << maptableFile << G4endl;
#endif
}

void BDSPTCOneTurnMap::SetInitialPrimaryCoordinates(const BDSParticleCoordsFullGlobal& coords,
						    G4bool beamOffsetS0In)
{
  lastTurnNumber = BDSGlobalConstants::Instance()->TurnsTaken();
  initialPrimaryMomentum = std::sqrt(std::pow(coords.local.totalEnergy, 2) - std::pow(mass, 2));
  // Converting to PTC Coordinates:
  xLastTurn  = coords.local.x / CLHEP::m;
  pxLastTurn = coords.global.xp * initialPrimaryMomentum / referenceMomentum;
  yLastTurn  = coords.local.y / CLHEP::m;
  pyLastTurn = coords.global.yp * initialPrimaryMomentum / referenceMomentum;
  deltaPLastTurn = (initialPrimaryMomentum - referenceMomentum) / referenceMomentum;

  turnsScattered.clear();

  // If we're using curvilinear then S0 != 0 and we shouldn't apply
  // map on first turn.  record this setting here for the teleporter's
  // consideration.
  beamOffsetS0 = beamOffsetS0In;
}

void BDSPTCOneTurnMap::GetThisTurn(G4double& x,
				   G4double& px,
				   G4double& y,
                   G4double& py,
				   G4double& pz,
				   G4int turnsTaken)
{
  G4double xOut = 0.0;
  G4double yOut = 0.0;
  G4double pxOut = 0.0;
  G4double pyOut = 0.0;
  G4double pzOut = 0.0;
  G4double deltaPOut = 0.0;

  // In short: lastTurnNumber exists to prevent the map being
  // applied multiple times in one turn.
  // The terminator is placed before the teleporter, so on the "first
  // turn" in the teleporter (where this method is called),
  // TurnsTaken() will actually return 2.  So lastTurnNumber, will be
  // one less than returned by TurnsTaken(), until it is incremented
  // below.  If (lastTurnNumber ==
  // turnsTaken (turn number seen in the TeleporterIntegrator), then
  // the map has already been applied on this turn.  In which case,
  // return the cached values below.
  if (lastTurnNumber < turnsTaken)
    {
#ifdef BDSDEBUG
      G4cout << __METHOD_NAME__ << "Applying Map: " << G4endl;
      G4cout << "Before map application: " << G4endl;
      G4cout << "xLastTurn = " << xLastTurn << G4endl;
      G4cout << "pxLastTurn = " << pxLastTurn << G4endl;
      G4cout << "yLastTurn = " << yLastTurn << G4endl;
      G4cout << "pyLastTurn = " << pyLastTurn << G4endl;
#endif

      lastTurnNumber = turnsTaken;
      xOut = Evaluate(xTerms,
		      xLastTurn, pxLastTurn,
		      yLastTurn, pyLastTurn,
		      deltaPLastTurn);
      pxOut = Evaluate(pxTerms,
		       xLastTurn, pxLastTurn,
		       yLastTurn, pyLastTurn,
		       deltaPLastTurn);
      yOut = Evaluate(yTerms,
		      xLastTurn, pxLastTurn,
		      yLastTurn, pyLastTurn,
		      deltaPLastTurn);
      pyOut = Evaluate(pyTerms,
		       xLastTurn, pxLastTurn,
		       yLastTurn, pyLastTurn,
		       deltaPLastTurn);
      deltaPOut = Evaluate(deltaPTerms,
			   xLastTurn, pxLastTurn,
			   yLastTurn, pyLastTurn,
			   deltaPLastTurn);
      // Cache results for next turn.  Do it here, before we convert to BDSIM coordinates.
      xLastTurn      = xOut;
      pxLastTurn     = pxOut;
      yLastTurn      = yOut;
      pyLastTurn     = pyOut;
      deltaPLastTurn = deltaPOut;
#ifdef BDSDEBUG
      G4cout << "After map application: " << G4endl;
      G4cout << "xOut = " << xOut << G4endl;
      G4cout << "pxOut = " << pxOut << G4endl;
      G4cout << "yOut = " << yOut << G4endl;
      G4cout << "pyOut = " << pyOut << G4endl;
#endif
    }
  else
    {
      xOut      = xLastTurn;
      pxOut     = pxLastTurn;
      yOut      = yLastTurn;
      pyOut     = pyLastTurn;
      deltaPOut = deltaPLastTurn;
#ifdef BDSDEBUG
      G4cout << __METHOD_NAME__ << "Returning Cached Values:" << G4endl;
      G4cout << "xOut = " << xOut << G4endl;
      G4cout << "pxOut = " << pxOut << G4endl;
      G4cout << "yOut = " << yOut << G4endl;
      G4cout << "pyOut = " << pyOut << G4endl;
#endif
    }


  // Now convert to BDSIM units:
  // Convert local positions from metres to millimetres.
  xOut *= CLHEP::m;
  yOut *= CLHEP::m;

  // PTC momenta are scaled w.r.t the _REFERENCE_MOMENTUM_.
  pxOut *= referenceMomentum;
  pyOut *= referenceMomentum;
  // by defn the particle has the initial primary momentum, which we
  // used to calculate pz.
  pzOut = std::sqrt(std::pow(initialPrimaryMomentum, 2)
		    - std::pow(px, 2)
		    - std::pow(py, 2));

  // Now set output for arguments passed by reference.
  x  = xOut;
  px = pxOut;
  y  = yOut;
  py = pyOut;
  pz = pzOut;

#ifdef BDSDEBUG
  G4cout << __METHOD_NAME__ << "Converting PTC to BDSIM " << G4endl;
  G4cout << "xOut = " << xOut << G4endl;
  G4cout << "pxOut = " << pxOut << G4endl;
  G4cout << "yOut = " << yOut << G4endl;
  G4cout << "pyOut = " << pyOut << G4endl;
  G4cout << "initialPrimaryMomentum = " << initialPrimaryMomentum << G4endl;
  G4cout << "referenceMomentum = " << referenceMomentum << G4endl;
  G4cout << "pzOut = " << pz << G4endl;
#endif
}

G4double BDSPTCOneTurnMap::Evaluate(std::vector<PTCMapTerm>& terms,
				    G4double x,
                                    G4double px,
				    G4double y,
				    G4double py,
                                    G4double deltaP) const
{
  G4double result = 0;
  for (const auto& term : terms)
    {
      result += (term.coefficient
		 * std::pow(x, term.nx)
		 * std::pow(px, term.npx)
		 * std::pow(y, term.ny)
		 * std::pow(py, term.npy)
		 * std::pow(deltaP, term.ndeltaP));
    }
  return result;
}

G4bool BDSPTCOneTurnMap::ShouldApplyToPrimary(G4double momentum,
                                              G4int turnsTaken)
{
  // We have to use the externally provided turnsTaken rather than
  // internal lastTurnNumber so that the OTM is definitely not applied
  // in this case (because lastTurnNumber member of this class will
  // not have the same value for multiple applications on the same
  // turn) 2 and not 1 because teleporter comes after
  // terminator, where the turn number is incremented.
  G4bool offsetBeamS0AndOnFirstTurn = beamOffsetS0 && turnsTaken == 2;

  // We reset the public static bool hasScatteredThisTurn at the end
  // of this method.  But what if the stepper is applied again on this
  // turn?  then we would be lead to believe it did not scatter when
  // it in fact did, so we cache the turns in which it scattered so
  // that this method returns the same result for calls on the same
  // turn for the same primary.  This is necessary because we can't
  // force the Teleporter stepper to be called just once.
  G4bool didScatterThisTurn = BDSTrajectoryPrimary::hasScatteredThisTurn ||
                            turnsScattered.count(turnsTaken);

  // We always insert it into the set as nothing happens if it already exists, so
  // we're safe inserting it every time for simplicity.
  if (didScatterThisTurn)
    {turnsScattered.insert(turnsTaken);}

  // Have some tolerance for dealing with primaries far off momentum.
  G4double ratioOffReference = std::abs((momentum - referenceMomentum) / referenceMomentum);
  G4double tolerance = 0.05; // arbitrarily chosen 5%
  G4bool tooFarOffMomentum = ratioOffReference > tolerance;

  G4bool should = !offsetBeamS0AndOnFirstTurn && !didScatterThisTurn && !tooFarOffMomentum;

#ifdef BDSDEBUG
  G4cout << __METHOD_NAME__
         << "scatteredThisTurn = " << BDS::BoolToString(didScatterThisTurn)
         << G4endl;
  G4cout << __METHOD_NAME__
         << "beamOffsetS0 = " << BDS::BoolToString(beamOffsetS0) << G4endl;
  G4cout << __METHOD_NAME__ << "turnsTaken = " << turnsTaken << G4endl;
  G4cout << __METHOD_NAME__ << "Is on first turn with S0 != 0?"
         << BDS::BoolToString(offsetBeamS0AndOnFirstTurn) << G4endl;
  G4cout << __METHOD_NAME__
         << "tooFarOffMomentum = " << BDS::BoolToString(tooFarOffMomentum)
         << G4endl;
  G4cout << __METHOD_NAME__ << "ShouldApply = " << BDS::BoolToString(should)
         << G4endl;
#endif
  // Reset the static public bool as we (maybe) start the next turn.
  BDSTrajectoryPrimary::hasScatteredThisTurn = false;
  return should;
}

void BDSPTCOneTurnMap::UpdateCoordinates(G4ThreeVector localPosition,
                                         G4ThreeVector localMomentum,
					 G4int turnsTaken)
{
  if (lastTurnNumber < turnsTaken)
    {
      // This method is called in the integrator if the OTM is active but
      // NOT applicable.  So given that the TeleporterIntegrator will be called
      // multiple times, whatever happens here, it should not suddenly
      // make the OTM applicable for subsequent calls to the Teleporter
      // stepper on the same turn.
      xLastTurn = localPosition.x() / CLHEP::m;
      yLastTurn = localPosition.y() / CLHEP::m;
      pxLastTurn = localMomentum.x() / referenceMomentum;
      pyLastTurn = localMomentum.y() / referenceMomentum;
      G4double totalMomentum = localMomentum.mag();
      deltaPLastTurn = (totalMomentum - referenceMomentum) / referenceMomentum;
      // deltaPLastTurn assumed to not change between turns for 5D map.
      lastTurnNumber = turnsTaken;
#ifdef BDSDEBUG
      G4cout << __METHOD_NAME__
	     << "Updating map coords without use of map:" << G4endl;
      G4cout << "xLastTurn = " << xLastTurn << G4endl;
      G4cout << "yLastTurn = " << yLastTurn << G4endl;
      G4cout << "pxLastTurn = " << pxLastTurn << G4endl;
      G4cout << "pyLastTurn = " << pyLastTurn << G4endl;
#endif
    }
#ifdef BDSDEBUG
  G4cout << __METHOD_NAME__
         << "Skipping further coordinate updates without use of map" << G4endl;
#endif
}<|MERGE_RESOLUTION|>--- conflicted
+++ resolved
@@ -94,12 +94,7 @@
 	  {deltaPTerms.push_back(term); break;}
 	default:
 	  {
-<<<<<<< HEAD
-	    G4String message = "Unrecognised PTC term index - maptable file is malformed.";
-	    throw BDSException(__METHOD_NAME__, message);
-=======
 	    throw BDSException(__METHOD_NAME__, "Unrecognised PTC term index - maptable file is perhaps malformed.");
->>>>>>> 9b9ce514
 	    break;
 	  }
 	}
