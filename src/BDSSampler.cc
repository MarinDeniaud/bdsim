--- conflicted
+++ resolved
@@ -10,13 +10,12 @@
 #include "BDSGlobalConstants.hh" 
 #include "BDSSampler.hh"
 #include "G4Box.hh"
+#include "G4Tubs.hh"
 #include "G4VisAttributes.hh"
 #include "G4LogicalVolume.hh"
+#include "G4VPhysicalVolume.hh"
+#include "G4PVPlacement.hh"               
 #include "G4UserLimits.hh"
-<<<<<<< HEAD
-//#include "BDSOutput.hh"
-=======
->>>>>>> 92c10502
 #include "BDSSamplerSD.hh"
 #include "G4SDManager.hh"
 
@@ -33,10 +32,6 @@
 
 std::vector <G4String> BDSSampler::outputNames;
 
-<<<<<<< HEAD
-//extern BDSOutput* bdsOutput;
-=======
->>>>>>> 92c10502
 //============================================================
 
 int BDSSampler::nSamplers = 0;
@@ -60,10 +55,13 @@
   //BDSRoot->SetSamplerNumber(nSamplers); 
 }
 
+
 void BDSSampler::SamplerLogicalVolume()
 {
   if(!(*LogVolCount)[itsName])
     {
+
+
       itsMarkerLogicalVolume=
 	new G4LogicalVolume(
 			    new G4Box(itsName+"_solid",
