#include "BDSDebug.hh"
#include "BDSGlobalConstants.hh" 
#include "BDSMultipoleMagField.hh"

#include "G4AffineTransform.hh"
#include "G4ParticleDefinition.hh"
#include "G4ThreeVector.hh"
#include "G4TransportationManager.hh"

#include <iterator>
#include <list>

BDSMultipoleMagField::BDSMultipoleMagField(std::list<G4double> kn,
					   std::list<G4double> ks)
{
#ifdef BDSDEBUG
  G4cout << __METHOD_NAME__ << G4endl;
  G4cout<<"Creating BDSMultipoleMagField"<<G4endl;
  G4cout<<"size="<<kn.size()<<G4endl;
#endif

  // compute magnetic rigidity brho
  // formula: B(Tesla)*rho(m) = p(GeV)/(0.299792458 * |charge(e)|)
  //
  // charge (in |e| units)
  G4double charge = BDSGlobalConstants::Instance()->GetParticleDefinition()->GetPDGCharge();
  // momentum (in GeV/c)
  G4double momentum = (BDSGlobalConstants::Instance()->GetBeamMomentum())/CLHEP::GeV;
  // rigidity (in T*m)
  G4double brho = ( momentum / (0.299792458 * fabs(charge)));
  // rigidity (in Geant4 units)
  brho *= (CLHEP::tesla*CLHEP::m);
#ifdef BDSDEBUG 
  G4cout<<"beam charge="<<charge<<"e"<<G4endl;
  G4cout<<"beam momentum="<<momentum<<"GeV/c"<<G4endl;
  G4cout<<"rigidity="<<brho/(CLHEP::tesla*CLHEP::m)<<"T*m"<<G4endl;
#endif

  // convert strengths Kn from BDSIM units (m^-n) to Geant4 internal units
  // and compute coefficients of field expansion
  // Bn = Brho * Kn 
  // in Geant4 units
  bn = kn;
  bs = ks;
  std::list<G4double>::iterator it;
  std::list<G4double>::iterator its;
  int n(0);
  for(it=bn.begin(), its=bs.begin();it!=bn.end();it++, its++)
    {
      n++;
#ifdef BDSDEBUG 
      G4cout<<2*n<<"-pole strengths:"<<G4endl;
      G4cout<<"Kn : "<<(*it )<<"m^-"<<n<<G4endl;
      G4cout<<"Ks : "<<(*its)<<"m^-"<<n<<G4endl;
#endif
      (*it) *= brho/pow(CLHEP::m,n);
      (*its) *= brho/pow(CLHEP::m,n);
#ifdef BDSDEBUG 
      G4cout<<2*n<<"-pole field coefficients:"<<G4endl;
      G4cout<<"Bn : "<<(*it )<<"T/m^"<<n-1<<G4endl;
      G4cout<<"Bs : "<<(*its)<<"T/m^"<<n-1<<G4endl;
#endif
    }

  // write field map to debug file
  /*
    #ifdef BDSDEBUG 
    G4cout<<"Writing field map to file field.txt"<<G4endl;
    
    testf.open("field.txt");
    
    G4double pt[4];
    G4double b[6];
    
    testf<<"x(cm) y(cm) Bx(T) By(T) Bz(T) "<<G4endl;
    
    for(G4double x=-1*CLHEP::cm;x<1*CLHEP::cm;x+=0.1*CLHEP::mm)
    for(G4double y=-1*CLHEP::cm;y<1*CLHEP::cm;y+=0.1*CLHEP::mm){
    pt[0]= x;
    pt[1]= y;
    pt[2]= pt[3]=0;
	GetFieldValue(pt,b);
	testf<<x/CLHEP::cm<<" "<<y/CLHEP::cm<<" "
        <<b[0]/CLHEP::tesla<<" "<<b[1]/CLHEP::tesla<<" "<<b[2]/CLHEP::tesla<<G4endl;
        }
        #endif
  */
}

BDSMultipoleMagField::~BDSMultipoleMagField(){}

<<<<<<< HEAD
void BDSMultipoleMagField::GetFieldValue( const G4double *Point,
					  G4double *Bfield ) const
=======
void BDSMultipoleMagField::GetFieldValue(const G4double *Point,
					 G4double *Bfield ) const
>>>>>>> 5313dcfa
{
#ifdef BDSDEBUG
  G4cout << __METHOD_NAME__ << G4endl;
  G4cout<<"Called GetFieldValue at position (in global coordinates): ("
        <<Point[0]/CLHEP::cm<<" "<<Point[1]/CLHEP::cm<<" "<<Point[2]/CLHEP::cm
        <<")cm"<<G4endl;
#endif

  // convert global to local coordinates
  G4ThreeVector LocalR, GlobalR, LocalBField;
  
  GlobalR.setX(Point[0]);
  GlobalR.setY(Point[1]);
  GlobalR.setZ(Point[2]);
  G4AffineTransform GlobalAffine = auxNavigator->GetGlobalToLocalTransform();
  LocalR=GlobalAffine.TransformPoint(GlobalR); 

#ifdef BDSDEBUG
  G4cout<<"Current position in local coordinates: ("
        <<LocalR[0]/CLHEP::cm<<" "<<LocalR[1]/CLHEP::cm<<" "<<LocalR[2]/CLHEP::cm
        <<") cm"<<G4endl;
#endif
 
  //
  // compute B field in local coordinates
  // Bx = Br * cos(phi) - Bphi * sin(phi)
  // By = Br * sin(phi) + Bphi * cos(phi)
  // where, if n=1 is for dipole:
  // Br  (n) (normal) = +Bn/(n-1)! * r^(n-1) * sin(n*phi)
  // Bphi(n) (normal) = +Bn/(n-1)! * r^(n-1) * cos(n*phi)
  // Br  (n) (skewed) = +Bn/(n-1)! * r^(n-1) * cos(n*phi)
  // Bphi(n) (skewed) = -Bn/(n-1)! * r^(n-1) * sin(n*phi)

  G4double br = 0;
  G4double bphi = 0;

  std::list<G4double>::const_iterator it;
  std::list<G4double>::const_iterator its;

  G4double r = sqrt(LocalR[0]*LocalR[0] + LocalR[1]*LocalR[1]);
  G4double phi;
  if(fabs(r)>1.e-11*CLHEP::m) phi = atan2(LocalR[1],LocalR[0]);
  else phi = 0; // don't care

#ifdef BDSDEBUG 
  G4cout<<"In local coordinates, r= "<<r/CLHEP::m<<"m, phi="<<phi<<"rad"<<G4endl;
#endif

  G4int order=0;
  G4double fact = -1;


  // I want to use the strange convention of dipole coeff. with opposite sign -
  // then it is the same sign as angle 
  for(it=bn.begin(), its=bs.begin();it!=bn.end();it++, its++)
    {
      order++;

      br   += (*it ) * pow(r,order-1) * sin(order*phi) / fact; //normal
      br   -= (*its) * pow(r,order-1) * cos(order*phi) / fact; //skewed

      bphi += (*it ) * pow(r,order-1) * cos(order*phi) / fact; //normal
      bphi += (*its) * pow(r,order-1) * sin(order*phi) / fact; //skewed

      if(order==1) {br *= -1; bphi *=-1; }

      fact *= order;
    }
  
  LocalBField[0]=( br*cos(phi)-bphi*sin(phi) );
  LocalBField[1]=( br*sin(phi)+bphi*cos(phi) );
  LocalBField[2]=0;

#ifdef BDSDEBUG 
  G4cout<<"order="<<order<<G4endl;
  G4cout<<"In local coordinates:"<<G4endl
        <<"Br="<<br/CLHEP::tesla<<"T, Bphi="<<bphi/CLHEP::tesla<<"T, "
        <<"Bx="<<LocalBField[0]/CLHEP::tesla<<"T, By="<<LocalBField[1]/CLHEP::tesla<<"T"
        <<G4endl;
#endif

  //
  // convert B field to global coordinate system
  //
  G4AffineTransform LocalAffine = auxNavigator->GetLocalToGlobalTransform();
  G4ThreeVector GlobalBField = LocalAffine.TransformAxis(LocalBField);

  // currently BDSRK4Stepper - unlike the other steppers like BDSSextStepper -
  // wants B field in global coordinates (and in Geant4 units)
  Bfield[0]=GlobalBField.x();
  Bfield[1]=GlobalBField.y();
  Bfield[2]=GlobalBField.z();

  Bfield[3]=0.;
  Bfield[4]=0.;
  Bfield[5]=0.;
}


<|MERGE_RESOLUTION|>--- conflicted
+++ resolved
@@ -10,8 +10,7 @@
 #include <iterator>
 #include <list>
 
-BDSMultipoleMagField::BDSMultipoleMagField(std::list<G4double> kn,
-					   std::list<G4double> ks)
+BDSMultipoleMagField::BDSMultipoleMagField(std::list<G4double> kn, std::list<G4double> ks)
 {
 #ifdef BDSDEBUG
   G4cout << __METHOD_NAME__ << G4endl;
@@ -89,13 +88,8 @@
 
 BDSMultipoleMagField::~BDSMultipoleMagField(){}
 
-<<<<<<< HEAD
-void BDSMultipoleMagField::GetFieldValue( const G4double *Point,
-					  G4double *Bfield ) const
-=======
 void BDSMultipoleMagField::GetFieldValue(const G4double *Point,
 					 G4double *Bfield ) const
->>>>>>> 5313dcfa
 {
 #ifdef BDSDEBUG
   G4cout << __METHOD_NAME__ << G4endl;
