#include "BDSGlobalConstants.hh" 
#include "BDSDebug.hh"

#include "BDSSectorBend.hh"

#include "BDSDipoleStepper.hh"
#include "BDSMaterials.hh"
#include "BDSSbendMagField.hh"

#include "G4Polyhedra.hh"
#include "G4Box.hh"
#include "G4Tubs.hh"
#include "G4CutTubs.hh"
#include "G4EllipticalTube.hh"
#include "G4SubtractionSolid.hh"
#include "G4IntersectionSolid.hh"
#include "G4VisAttributes.hh"
#include "G4LogicalVolume.hh"
#include "G4Mag_UsualEqRhs.hh"
#include "G4PVPlacement.hh"               
#include "G4UserLimits.hh"
#include "G4VPhysicalVolume.hh"

BDSSectorBend::BDSSectorBend(G4String aName, G4double aLength, 
			     G4double bpRad, G4double FeRad,
			     G4double bField, G4double angle, G4double outR,
                             std::list<G4double> blmLocZ, std::list<G4double> blmLocTheta,
			     G4double tilt, G4double bGrad, 
			     G4String aTunnelMaterial, G4String aMaterial, G4double aXAper, G4double aYAper):
  BDSMultipole(aName, aLength, bpRad, FeRad, blmLocZ, blmLocTheta, aTunnelMaterial, aMaterial,
	       aXAper, aYAper, angle)
{
#ifdef BDSDEBUG
  G4cout << __METHOD_NAME__ << "name : " << aName << " length : " << aLength << " bpRad : " << bpRad << " FeRad : " 
	 << FeRad << " bField : " << bField << " angle : " << angle << " outR : " << outR << " tilt : " 
	 << tilt <<  " bGrad : "<< bGrad <<  " tunnelMaterial : " << aTunnelMaterial <<  " material : " 
	 << aMaterial << " aXAper : " << aXAper << " aYAper : " << aYAper << G4endl;
#endif
  
  SetOuterRadius(outR);
  itsTilt   = tilt;
  itsBField = bField;
  itsBGrad  = bGrad;

  // arc length = radius*angle
  //            = (chord length/(2.0*sin(angle/2))*angle
  if (itsAngle == 0.0)
     itsChordLength = itsLength;
  else
     itsChordLength = 2.0 * itsLength * sin(0.5*itsAngle) / itsAngle;

  // use abs(angle) for most calculations then use this orientation bool to flip eitherway
  if (itsAngle < 0)
    {orientation = -1;}
  else
    {orientation = 1;}

  // prepare normal vectors for input and output planes
  // calculate components of normal vectors (in the end mag(normal) = 1)
  G4double in_z = cos(0.5*fabs(itsAngle)); 
  G4double in_x = sin(0.5*fabs(itsAngle));
  inputface     = G4ThreeVector(orientation*in_x, 0.0, -1.0*in_z);
  //-1 as pointing down in z for normal
  outputface    = G4ThreeVector(orientation*in_x, 0.0, in_z);
}

void BDSSectorBend::Build()
{
  BDSMultipole::Build();
  
  if(BDSGlobalConstants::Instance()->GetIncludeIronMagFields())
    {
      G4double polePos[4];
      G4double Bfield[3];
      
      //coordinate in GetFieldValue
      polePos[0]=0.;
      polePos[1]=BDSGlobalConstants::Instance()->GetMagnetPoleRadius();
      polePos[2]=0.;
      polePos[3]=-999.;//flag to use polePos rather than local track
      
      itsMagField->GetFieldValue(polePos,Bfield);
      G4double BFldIron=
	sqrt(Bfield[0]*Bfield[0]+Bfield[1]*Bfield[1])*
	BDSGlobalConstants::Instance()->GetMagnetPoleSize()/
	(BDSGlobalConstants::Instance()->GetComponentBoxSize()/2-
	 BDSGlobalConstants::Instance()->GetMagnetPoleRadius());
      
      // Magnetic flux from a pole is divided in two directions
      BFldIron/=2.;
      
      BuildOuterFieldManager(2, BFldIron,CLHEP::halfpi);
    }
}

void BDSSectorBend::SetVisAttributes()
{
  itsVisAttributes = new G4VisAttributes(G4Colour(0,0,1)); //blue
  itsVisAttributes->SetForceSolid(true);
  itsVisAttributes->SetVisibility(true);
}

void BDSSectorBend::BuildBPFieldAndStepper()
{
  // set up the magnetic field and stepper
  G4ThreeVector Bfield(0.,-itsBField,0.);
  // B-Field constructed with arc length for radius of curvature
  itsMagField = new BDSSbendMagField(Bfield,itsLength,itsAngle);
  itsEqRhs    = new G4Mag_UsualEqRhs(itsMagField);  
  BDSDipoleStepper* dipoleStepper = new BDSDipoleStepper(itsEqRhs);
  
  dipoleStepper->SetBField(-itsBField); // note the - sign...
  dipoleStepper->SetBGrad(itsBGrad);
  itsStepper = dipoleStepper;
}

void BDSSectorBend::BuildOuterLogicalVolume(G4bool OuterMaterialIsVacuum)
{
  // build magnet outer geometry + magnetic field    
  G4String geometry = BDSGlobalConstants::Instance()->GetMagnetGeometry();
 
  if(geometry =="standard") 
    BuildStandardOuterLogicalVolume(OuterMaterialIsVacuum); // standard - sbend with poles and pockets
  else if(geometry =="cylinder")  
    BuildCylindricalOuterLogicalVolume(OuterMaterialIsVacuum); // cylinder outer volume
  else //default - cylinder - standard
    BuildCylindricalOuterLogicalVolume(OuterMaterialIsVacuum); // cylinder outer volume
  
  // define sensitive volumes for hit generation
  if(BDSGlobalConstants::Instance()->GetSensitiveComponents()){
    AddSensitiveVolume(itsOuterLogicalVolume);
  }
}

void BDSSectorBend::BuildMarkerLogicalVolume()
{
  G4double xLength, yLength;
  xLength = yLength = std::max(itsOuterR,BDSGlobalConstants::Instance()->GetComponentBoxSize()/2);
  xLength = std::max(xLength, this->GetTunnelRadius()+2*std::abs(this->GetTunnelOffsetX()) + BDSGlobalConstants::Instance()->GetTunnelThickness()+BDSGlobalConstants::Instance()->GetTunnelSoilThickness() + 4*BDSGlobalConstants::Instance()->GetLengthSafety() );
  yLength = std::max(yLength, this->GetTunnelRadius()+2*std::abs(BDSGlobalConstants::Instance()->GetTunnelOffsetY()) + BDSGlobalConstants::Instance()->GetTunnelThickness()+BDSGlobalConstants::Instance()->GetTunnelSoilThickness()+4*BDSGlobalConstants::Instance()->GetLengthSafety() );

  G4double transverseSize = 2.0 * std::max(xLength, yLength); //factor of 2 fairly arbitrary i think

#ifdef BDSDEBUG 
  G4cout<<"marker volume : x/y="<<transverseSize/CLHEP::m<<
    " m, l= "<<  (itsChordLength)/CLHEP::m <<" m"<<G4endl;
#endif

  //make marker volume from G4cuttubs - a cylinder along the chord line with angled faces defined by normal vectors
  //this is done first so other solids (beam pipe) can be trimmed with the angled face
  
  itsMarkerSolidVolume = new G4CutTubs( itsName+"_marker",  // name
					0.0,                // minimum radius = 0 for solid cylinder
					transverseSize/2.0, // radius - determined above
					itsChordLength/2.0, // length about centre point
					0.0,                // starting angle
					2.0*CLHEP::pi,      // finishing angle - full
					inputface,          // input face normal vector
					outputface );       // output face normal vector

  G4String LocalLogicalName = itsName;
  itsMarkerLogicalVolume=    
    new G4LogicalVolume(itsMarkerSolidVolume,
<<<<<<< HEAD
			BDSMaterials::Instance()->GetMaterial(BDSGlobalConstants::Instance()->GetVacuumMaterialName()),
=======
			BDSMaterials::Instance()->GetMaterial(BDSGlobalConstants::Instance()->GetEmptyMaterial()),
>>>>>>> 64724e19
			LocalLogicalName+"_marker");

  itsMarkerUserLimits = new G4UserLimits(DBL_MAX,DBL_MAX,DBL_MAX, BDSGlobalConstants::Instance()->GetThresholdCutCharged());
  G4double  maxStepFactor = 0.5;
  itsMarkerUserLimits->SetMaxAllowedStep(itsLength*maxStepFactor);
  itsMarkerLogicalVolume->SetUserLimits(itsMarkerUserLimits);
  
  // zero field in the marker volume
  itsMarkerLogicalVolume->
    SetFieldManager(BDSGlobalConstants::Instance()->GetZeroFieldManager(),false);

  G4VisAttributes* VisAtt1 = new G4VisAttributes(G4Colour(0.4, 0.4, 0.4));
  VisAtt1->SetVisibility(true);
  VisAtt1->SetForceSolid(true);
  itsMarkerLogicalVolume->SetVisAttributes(VisAtt1);
}

// construct a beampipe for sector bend
void BDSSectorBend::BuildBeampipe(G4String materialName)
{
  G4Material* material;
  if(materialName == "")
    { material = BDSMaterials::Instance()->GetMaterial( BDSGlobalConstants::Instance()->GetPipeMaterialName() );}
  else
    { material = BDSMaterials::Instance()->GetMaterial(materialName); }
  
  // build beampipe
  G4VSolid *pipeTubsEnv = 
    new G4SubtractionSolid("_pipe_outer_env",
			   new G4EllipticalTube(itsName+"_pipe_outer_tmp_1",
						this->GetAperX()+BDSGlobalConstants::Instance()->GetBeampipeThickness(),
						this->GetAperY()+BDSGlobalConstants::Instance()->GetBeampipeThickness(),
						1.2*itsChordLength/2.0), //20% extra length to be cut off at an angle
			   new G4EllipticalTube(itsName+"_pipe_outer_tmp_2",
						this->GetAperX()+BDSGlobalConstants::Instance()->GetLengthSafety()/2.0,
						this->GetAperY()+BDSGlobalConstants::Instance()->GetLengthSafety()/2.0,
						itsChordLength) //2x - is > than 1.2x so only needs to be bigger for unambiguous subtraction
			   );
  
  G4VSolid *pipeInnerEnv = new G4EllipticalTube(itsName+"_pipe_outer_tmp_2",
                                                this->GetAperX(), 
                                                this->GetAperY(),          
                                                itsChordLength); //again just needs to be bigger than markervol for unambiguous subtraction

  G4IntersectionSolid *pipeTubs =
    new G4IntersectionSolid(itsName+"_pipe_outer",
			    pipeTubsEnv,
 			    itsMarkerSolidVolume);
  
  G4IntersectionSolid *pipeInner =
    new G4IntersectionSolid(itsName+"_pipe_inner",
			    pipeInnerEnv, 
 			    itsMarkerSolidVolume);

  itsBeampipeLogicalVolume=	
    new G4LogicalVolume(pipeTubs,
			material,
			itsName+"_bmp_logical");
  
  itsInnerBPLogicalVolume=	
    new G4LogicalVolume(pipeInner,
			BDSMaterials::Instance()->GetMaterial(BDSGlobalConstants::Instance()->GetVacuumMaterialName()),
			itsName+"_bmp_Inner_log");

  G4VPhysicalVolume* PhysiInner;
  PhysiInner = 
    new G4PVPlacement(0,                       // no rotation
		      (G4ThreeVector)0,	       // at (0,0,0)
		      itsInnerBPLogicalVolume, // its logical volume
		      itsName+"_InnerBmp",     // its name
		      itsMarkerLogicalVolume,  // its mother volume
		      false,		       // no boolean operation
		      0, BDSGlobalConstants::Instance()->GetCheckOverlaps()); // copy number
  
  SetMultiplePhysicalVolumes(PhysiInner);

  G4VPhysicalVolume* PhysiComp;
  PhysiComp =
    new G4PVPlacement(0,                        // no rotation
		      (G4ThreeVector)0,	        // at (0,0,0)
		      itsBeampipeLogicalVolume, // its logical volume
		      itsName+"_bmp",	        // its name
		      itsMarkerLogicalVolume,   // its mother volume
		      false,		        // no boolean operation
		      0, BDSGlobalConstants::Instance()->GetCheckOverlaps()); // copy number
  
  SetMultiplePhysicalVolumes(PhysiComp);

  // define sensitive volumes for hit generation
  if(BDSGlobalConstants::Instance()->GetSensitiveBeamPipe()){
    AddSensitiveVolume(itsBeampipeLogicalVolume);
  }
  
  // set user limits for stepping, tracking and propagation in B field
#ifndef NOUSERLIMITS
  itsBeampipeUserLimits =
    new G4UserLimits("beampipe cuts",DBL_MAX,DBL_MAX,DBL_MAX,
  		     BDSGlobalConstants::Instance()->GetThresholdCutCharged());
  G4double maxStepFactor = 0.5;
  itsBeampipeUserLimits->SetMaxAllowedStep(itsLength*maxStepFactor);
  itsBeampipeUserLimits->SetUserMaxTime(BDSGlobalConstants::Instance()->GetMaxTime());
  itsBeampipeLogicalVolume->SetUserLimits(itsBeampipeUserLimits);
  
  itsInnerBeampipeUserLimits =
    new G4UserLimits("inner beampipe cuts",DBL_MAX,DBL_MAX,DBL_MAX,
  		     BDSGlobalConstants::Instance()->GetThresholdCutCharged());
  itsInnerBeampipeUserLimits->SetMaxAllowedStep(itsLength*maxStepFactor);
  itsInnerBeampipeUserLimits->SetUserMaxTime(BDSGlobalConstants::Instance()->GetMaxTime());
  itsInnerBPLogicalVolume->SetUserLimits(itsInnerBeampipeUserLimits);
#endif
  
  // set magnetic field inside beampipe
  itsBeampipeLogicalVolume->SetFieldManager(BDSGlobalConstants::Instance()->GetZeroFieldManager(),false);
  itsInnerBPLogicalVolume->SetFieldManager(itsBPFieldMgr,false);
  
  // set visualization attributes
  G4VisAttributes* VisAtt =  new G4VisAttributes(G4Colour(0., 0., 0, 0.1));
  VisAtt->SetForceSolid(true);
  itsInnerBPLogicalVolume->SetVisAttributes(VisAtt);

  G4VisAttributes* VisAtt1 = new G4VisAttributes(G4Colour(0.4, 0.4, 0.4));
  VisAtt1->SetVisibility(true);
  VisAtt1->SetForceSolid(true);
  itsBeampipeLogicalVolume->SetVisAttributes(VisAtt1);
}

////////////////////////////////////////////////////////////////////////////////
//                           Cylindrical geometry                             //
////////////////////////////////////////////////////////////////////////////////

void BDSSectorBend::BuildCylindricalOuterLogicalVolume(G4bool OuterMaterialIsVacuum){
  
  G4Material* material;
  if(itsMaterial != "")
    { material = BDSMaterials::Instance()->GetMaterial(itsMaterial);}
  else
    { material = BDSMaterials::Instance()->GetMaterial("Iron");}
  if(OuterMaterialIsVacuum)
    {material = BDSMaterials::Instance()->GetMaterial(BDSGlobalConstants::Instance()->GetVacuumMaterialName());}


 G4VSolid *magOuterTubs =  new G4CutTubs( itsName+"_solid",  // name
					  0,
					  itsOuterR,
					  itsChordLength/2.0, // length about centre point
					  0.0,                // starting angle
					  2.0*CLHEP::pi,      // finishing angle - full
					  inputface,          // input face normal vector
					  outputface );

 // cut out beam pipe 
  G4VSolid *magTubsEnv = 
    new G4SubtractionSolid(itsName+"_solid_env",
			   magOuterTubs,
			   new G4EllipticalTube(itsName+"_pipe_outer_tmp_2",
						this->GetAperX()+BDSGlobalConstants::Instance()->GetBeampipeThickness()+BDSGlobalConstants::Instance()->GetLengthSafety()/2.0, 
						this->GetAperY()+BDSGlobalConstants::Instance()->GetBeampipeThickness()+BDSGlobalConstants::Instance()->GetLengthSafety()/2.0,          
						itsChordLength*2.2)  // full length plus 20% for unambiguous subtraction
			   );

  itsOuterLogicalVolume = new G4LogicalVolume(magTubsEnv,
					      material,
					      itsName+"_outer");
  
  itsPhysiComp = new G4PVPlacement(0,                      // no rotation
				   (G4ThreeVector)0,       // at (0,0,0)
				   itsOuterLogicalVolume,  // its logical volume
				   itsName+"_solid",       // its name
				   itsMarkerLogicalVolume, // its mother  volume
				   false,                  // no boolean operation
				   0, BDSGlobalConstants::Instance()->GetCheckOverlaps()); // copy number

  SetMultiplePhysicalVolumes(itsPhysiComp);
  G4double  maxStepFactor=0.5;
  
  // set visualization attributes
  itsOuterLogicalVolume->SetVisAttributes(itsVisAttributes);
  
#ifndef NOUSERLIMITS
  itsOuterUserLimits =
    new G4UserLimits("multipole cut",DBL_MAX,DBL_MAX,DBL_MAX,
                     BDSGlobalConstants::Instance()->GetThresholdCutCharged());
  itsOuterUserLimits->SetMaxAllowedStep(itsLength*maxStepFactor);
  itsOuterUserLimits->SetUserMaxTime(BDSGlobalConstants::Instance()->GetMaxTime());
  itsOuterLogicalVolume->SetUserLimits(itsOuterUserLimits);
#endif
}

////////////////////////////////////////////////////////////////////////////////
//                             Detailed geometry                              //
////////////////////////////////////////////////////////////////////////////////

void BDSSectorBend::BuildStandardOuterLogicalVolume(G4bool OuterMaterialIsVacuum){

  G4Material* material;
  
  if(itsMaterial != "")
    material = BDSMaterials::Instance()->GetMaterial(itsMaterial);
  else
    material = BDSMaterials::Instance()->GetMaterial("Iron");
  
  G4VSolid *magTubsEnv = 
    new G4SubtractionSolid(itsName+"_solid_env",
			   new G4Tubs(itsName+"_solid_tmp_1",
				      itsInnerIronRadius + BDSGlobalConstants::Instance()->GetLengthSafety()/2.0, // inner R + overlap safety
				      itsOuterR,                    // outer R
				      itsChordLength,               // length
				      0,                            // starting phi
				      CLHEP::twopi * CLHEP::rad ),  // delta phi
			   new G4EllipticalTube(itsName+"_pipe_outer_tmp_2",
						this->GetAperX()+BDSGlobalConstants::Instance()->GetBeampipeThickness()+BDSGlobalConstants::Instance()->GetLengthSafety()/2.0, 
						this->GetAperY()+BDSGlobalConstants::Instance()->GetBeampipeThickness()+BDSGlobalConstants::Instance()->GetLengthSafety()/2.0,          
						itsChordLength*2.2) // full length + 20% for unambiguous subtraction
			   );

  G4Material* air  = G4Material::GetMaterial("G4_AIR");
  G4double worldLength = 2*CLHEP::m;

  G4cout << "worldLength " << worldLength;

  // Definitions of Solids, Logical Volumes, Physical Volumes
  // World

  G4Box* worldS
    = new G4Box("world",                                    //its name
                worldLength/2,worldLength/2,worldLength/2); //its size
  G4LogicalVolume* worldLV
    = new G4LogicalVolume(
                 worldS,   //its solid
                 air,      //its material
                 "World"); //its name
  
  //  Must place the World Physical volume unrotated at (0,0,0)

  // magnet parameters
  double mag_inradius = 192*CLHEP::mm; // inner radius
  double mag_extradius = 400*CLHEP::mm; // external radius

  // Defining external shape using polyhedra
  double zplanepos [2] = {0,itsChordLength};
  double pipelength [2] = {-2.0*CLHEP::cm,itsChordLength+2.0*CLHEP::cm};
  double rinner [2] = {mag_inradius, mag_inradius};
  double router [2] = {mag_extradius, mag_extradius};

  G4Polyhedra* polyShape = new G4Polyhedra("polyShape", 0.*CLHEP::deg, 360.*CLHEP::deg, 4, 2, zplanepos, rinner, router);

  // Coils
  double coil_size_x = 8.0*CLHEP::cm;
  double coil_size_y = 4.0*CLHEP::cm;

  G4VSolid* Coil = new G4Box("Coil",coil_size_x,coil_size_y,itsChordLength/2.0);

  G4LogicalVolume* CoilLV = 
    new G4LogicalVolume(Coil,      //its solid
                        material,  //its material
                        "CoilLV"); //its name
    
  // Beampipe
  double beampipe_rinner [2] = {0.0, 0.0};
  double beampipe_router [2] = {this->GetAperY()+BDSGlobalConstants::Instance()->GetBeampipeThickness(), this->GetAperY()+BDSGlobalConstants::Instance()->GetBeampipeThickness()};

  G4Polyhedra* Beampipe = new G4Polyhedra("Beampipe", 0.*CLHEP::deg, 360.*CLHEP::deg, 4, 2, pipelength, beampipe_rinner, beampipe_router);
  G4LogicalVolume* BeampipeLV = 
    new G4LogicalVolume(Beampipe,   //its solid
                        material,   //its material
                        "BeampipeLV"); //its name

  // Iron yoke subtracting beampipe
  G4LogicalVolume* shieldLV = 
    new G4LogicalVolume(  new G4SubtractionSolid(
						 "Shield",
						 polyShape,
						 Beampipe,
						 0, 
						 G4ThreeVector((mag_extradius+mag_inradius)/2.0*cos(CLHEP::pi/4.0),
							       (mag_extradius+mag_inradius)/2.0*sin(CLHEP::pi/4.0),0.)),             //its solid
			  material,    //its material
			  "shieldLV"); //its name

  G4ThreeVector positionQuad = G4ThreeVector(0,0,0);
  
  // Place the external shape in the mother volume

  G4RotationMatrix* rm = new G4RotationMatrix();
  rm->rotateZ(360.0/2.0/4.0*CLHEP::deg);
  G4ThreeVector uz = G4ThreeVector(-35.*CLHEP::cm,0.,0.); 

  G4PVPlacement* shieldPhysVol = new G4PVPlacement(rm,             //rotation,
						   uz,             //position
						   shieldLV,       //its logical volume
						   "poleShield",   //its name
						   worldLV,        //its mother  volume
						   false,          //no boolean operation
						   0,              //copy number
						   BDSGlobalConstants::Instance()->GetCheckOverlaps()); // checking ove

  SetMultiplePhysicalVolumes(shieldPhysVol);

  double magnet_shift = -35.*CLHEP::cm; // displace magnet to center ir with respect to the beampipe
  double coil_pos_x = mag_inradius-coil_size_x;
  double coil_pos_y = mag_inradius-coil_size_y;
  G4ThreeVector positionCoil1 = G4ThreeVector(coil_pos_x + magnet_shift,coil_pos_y,itsChordLength/2.0);
  
  G4PVPlacement* coil1PhysVol = new G4PVPlacement(0,             //rotation,
						  positionCoil1, //position
						  CoilLV,        //its logical volume
						  "Coil",        //its name
						  worldLV,       //its mother  volume
						  false,         //no boolean operation
						  0,             //copy number
						  BDSGlobalConstants::Instance()->GetCheckOverlaps()); // checking overlaps

  G4ThreeVector positionCoil2 = G4ThreeVector(coil_pos_x + magnet_shift,-coil_pos_y,itsChordLength/2.0);
  
  G4PVPlacement* coil2PhysVol = new G4PVPlacement(0,             //rotation,
						  positionCoil2, //position
						  CoilLV,        //its logical volume
						  "Coil",        //its name
						  worldLV,       //its mother  volume
						  false,         //no boolean operation
						  0,             //copy number
						  BDSGlobalConstants::Instance()->GetCheckOverlaps()); // checking overlaps


  double coil_pos_x2 = mag_extradius+coil_size_x;
  double coil_pos_y2 = mag_inradius-coil_size_y;
  G4ThreeVector positionCoil3 = G4ThreeVector(coil_pos_x2 + magnet_shift,coil_pos_y2,itsChordLength/2.0);
  
  G4PVPlacement* coil3PhysVol = new G4PVPlacement(0,             //rotation,
						  positionCoil3, //position
						  CoilLV,        //its logical volume
						  "Coil",        //its name
						  worldLV,       //its mother  volume
						  false,         //no boolean operation
						  0,             //copy number
						  BDSGlobalConstants::Instance()->GetCheckOverlaps()); // checking overlaps

 G4ThreeVector positionCoil4 = G4ThreeVector(coil_pos_x2 + magnet_shift,-coil_pos_y2,itsChordLength/2.0);
  
  G4PVPlacement* coil4PhysVol = new G4PVPlacement(0,             //rotation,
						  positionCoil4, //position
						  CoilLV,        //its logical volume
						  "Coil",        //its name
						  worldLV,       //its mother  volume
						  false,         //no boolean operation
						  0,             //copy number
						  BDSGlobalConstants::Instance()->GetCheckOverlaps()); // checking overlaps

  SetMultiplePhysicalVolumes(coil1PhysVol);
  SetMultiplePhysicalVolumes(coil2PhysVol);
  SetMultiplePhysicalVolumes(coil3PhysVol);
  SetMultiplePhysicalVolumes(coil4PhysVol);

  
  G4VisAttributes* magnetVisAtt = new G4VisAttributes(G4Colour(0.4, 0.4, 0.4));

  BeampipeLV ->SetVisAttributes(magnetVisAtt);
  
  // color-coding for the pole
  G4VisAttributes* VisAtt = new G4VisAttributes(G4Colour(0.,0.,1.));
  VisAtt->SetForceSolid(true);
  CoilLV->SetVisAttributes(VisAtt);
  shieldLV->SetVisAttributes(VisAtt);

  G4RotationMatrix* rm2 = new G4RotationMatrix();
  rm2->rotateZ(45.0*CLHEP::deg);

  G4IntersectionSolid *magTubs = new G4IntersectionSolid(itsName+"_solid",
							 magTubsEnv,
							 itsMarkerSolidVolume,
							 BDSGlobalConstants::Instance()->RotYM90(),
							 (G4ThreeVector)0); 
  
  if(OuterMaterialIsVacuum)
    {
      itsOuterLogicalVolume = 
	new G4LogicalVolume(magTubs,
			    BDSMaterials::Instance()->GetMaterial(BDSGlobalConstants::Instance()->GetVacuumMaterialName()),
			    itsName+"_outer");
    }
  else
    {
      itsOuterLogicalVolume=
	new G4LogicalVolume(magTubs,
			    material,
			    itsName+"_outer");
    }

  G4ThreeVector worldposition = G4ThreeVector(0.,0.,0.);


  itsPhysiComp =  new G4PVPlacement(0,                      // rotation
				    worldposition,          // position at (0,0,0)
				    worldLV,                // logical volume
				    itsName+"_solid",       // its name
				    itsMarkerLogicalVolume, // its mother  volume
				    false,                  // no boolean operation
				    0,                      // copy number
				    BDSGlobalConstants::Instance()->GetCheckOverlaps());
  
  SetMultiplePhysicalVolumes(itsPhysiComp);
  G4double  maxStepFactor=0.5;

#ifndef NOUSERLIMITS
  itsOuterUserLimits =
    new G4UserLimits("multipole cut",DBL_MAX,DBL_MAX,DBL_MAX,
                     BDSGlobalConstants::Instance()->GetThresholdCutCharged());
  itsOuterUserLimits->SetMaxAllowedStep(itsLength*maxStepFactor);
  itsOuterUserLimits->SetUserMaxTime(BDSGlobalConstants::Instance()->GetMaxTime());
  itsOuterLogicalVolume->SetUserLimits(itsOuterUserLimits);
#endif
}

G4double BDSSectorBend::GetChordLength()
{
  return itsChordLength;
}

BDSSectorBend::~BDSSectorBend()
{
}<|MERGE_RESOLUTION|>--- conflicted
+++ resolved
@@ -161,11 +161,7 @@
   G4String LocalLogicalName = itsName;
   itsMarkerLogicalVolume=    
     new G4LogicalVolume(itsMarkerSolidVolume,
-<<<<<<< HEAD
-			BDSMaterials::Instance()->GetMaterial(BDSGlobalConstants::Instance()->GetVacuumMaterialName()),
-=======
 			BDSMaterials::Instance()->GetMaterial(BDSGlobalConstants::Instance()->GetEmptyMaterial()),
->>>>>>> 64724e19
 			LocalLogicalName+"_marker");
 
   itsMarkerUserLimits = new G4UserLimits(DBL_MAX,DBL_MAX,DBL_MAX, BDSGlobalConstants::Instance()->GetThresholdCutCharged());
@@ -227,7 +223,7 @@
   
   itsInnerBPLogicalVolume=	
     new G4LogicalVolume(pipeInner,
-			BDSMaterials::Instance()->GetMaterial(BDSGlobalConstants::Instance()->GetVacuumMaterialName()),
+			BDSMaterials::Instance()->GetMaterial(BDSGlobalConstants::Instance()->GetVacuumMaterial()),
 			itsName+"_bmp_Inner_log");
 
   G4VPhysicalVolume* PhysiInner;
@@ -304,7 +300,7 @@
   else
     { material = BDSMaterials::Instance()->GetMaterial("Iron");}
   if(OuterMaterialIsVacuum)
-    {material = BDSMaterials::Instance()->GetMaterial(BDSGlobalConstants::Instance()->GetVacuumMaterialName());}
+    {material = BDSMaterials::Instance()->GetMaterial(BDSGlobalConstants::Instance()->GetVacuumMaterial());}
 
 
  G4VSolid *magOuterTubs =  new G4CutTubs( itsName+"_solid",  // name
@@ -543,7 +539,7 @@
     {
       itsOuterLogicalVolume = 
 	new G4LogicalVolume(magTubs,
-			    BDSMaterials::Instance()->GetMaterial(BDSGlobalConstants::Instance()->GetVacuumMaterialName()),
+			    BDSMaterials::Instance()->GetMaterial(BDSGlobalConstants::Instance()->GetVacuumMaterial()),
 			    itsName+"_outer");
     }
   else
