#include "BDSGlobalConstants.hh" 
#include "BDSDebug.hh"

#include "BDSSectorBend.hh"

#include "BDSDipoleStepper.hh"
#include "BDSMaterials.hh"
#include "BDSSbendMagField.hh"

#include "G4Polyhedra.hh"
#include "G4Box.hh"
#include "G4Tubs.hh"
#include "G4Trd.hh"
#include "G4CutTubs.hh"
#include "G4EllipticalTube.hh"
#include "G4SubtractionSolid.hh"
#include "G4IntersectionSolid.hh"
#include "G4VisAttributes.hh"
#include "G4LogicalVolume.hh"
#include "G4Mag_UsualEqRhs.hh"
#include "G4PVPlacement.hh"               
#include "G4UserLimits.hh"
#include "G4VPhysicalVolume.hh"

BDSSectorBend::BDSSectorBend(G4String aName, G4double aLength, 
			     G4double bpRad, G4double FeRad,
			     G4double bField, G4double angle, G4double outR,
                             std::list<G4double> blmLocZ, std::list<G4double> blmLocTheta,
			     G4double tilt, G4double bGrad, 
			     G4String aTunnelMaterial, G4String aMaterial, G4double aXAper, G4double aYAper):
  BDSMultipole(aName, aLength, bpRad, FeRad, blmLocZ, blmLocTheta, aTunnelMaterial, aMaterial,
	       aXAper, aYAper, angle)
{
#ifdef BDSDEBUG
  G4cout << __METHOD_NAME__ << "name : " << aName << " length : " << aLength << " bpRad : " << bpRad << " FeRad : " 
	 << FeRad << " bField : " << bField << " angle : " << angle << " outR : " << outR << " tilt : " 
	 << tilt <<  " bGrad : "<< bGrad <<  " tunnelMaterial : " << aTunnelMaterial <<  " material : " 
	 << aMaterial << " aXAper : " << aXAper << " aYAper : " << aYAper << G4endl;
#endif
  
  SetOuterRadius(outR);
  itsTilt   = tilt;
  itsBField = bField;
  itsBGrad  = bGrad;

  // arc length = radius*angle
  //            = (chord length/(2.0*sin(angle/2))*angle
  if (itsAngle == 0.0)
     itsChordLength = itsLength;
  else
     itsChordLength = 2.0 * itsLength * sin(0.5*itsAngle) / itsAngle;

  // use abs(angle) for most calculations then use this orientation bool to flip eitherway
  if (itsAngle < 0)
    {orientation = -1;}
  else
    {orientation = 1;}

  // prepare normal vectors for input and output planes
  // calculate components of normal vectors (in the end mag(normal) = 1)
  G4double in_z = cos(0.5*fabs(itsAngle)); 
  G4double in_x = sin(0.5*fabs(itsAngle));
  inputface     = G4ThreeVector(orientation*in_x, 0.0, -1.0*in_z);
  //-1 as pointing down in z for normal
  outputface    = G4ThreeVector(orientation*in_x, 0.0, in_z);
}

void BDSSectorBend::Build()
{
  BDSMultipole::Build();
  
  if(BDSGlobalConstants::Instance()->GetIncludeIronMagFields())
    {
      G4double polePos[4];
      G4double Bfield[3];
      
      //coordinate in GetFieldValue
      polePos[0]=0.;
      polePos[1]=BDSGlobalConstants::Instance()->GetMagnetPoleRadius();
      polePos[2]=0.;
      polePos[3]=-999.;//flag to use polePos rather than local track
      
      itsMagField->GetFieldValue(polePos,Bfield);
      G4double BFldIron=
	sqrt(Bfield[0]*Bfield[0]+Bfield[1]*Bfield[1])*
	BDSGlobalConstants::Instance()->GetMagnetPoleSize()/
	(BDSGlobalConstants::Instance()->GetComponentBoxSize()/2-
	 BDSGlobalConstants::Instance()->GetMagnetPoleRadius());
      
      // Magnetic flux from a pole is divided in two directions
      BFldIron/=2.;
      
      BuildOuterFieldManager(2, BFldIron,CLHEP::halfpi);
    }
}

void BDSSectorBend::SetVisAttributes()
{
  itsVisAttributes = new G4VisAttributes(G4Colour(0,0,1)); //blue
  itsVisAttributes->SetForceSolid(true);
  itsVisAttributes->SetVisibility(true);
}

void BDSSectorBend::BuildBPFieldAndStepper()
{
  // set up the magnetic field and stepper
  G4ThreeVector Bfield(0.,-itsBField,0.);
  // B-Field constructed with arc length for radius of curvature
  itsMagField = new BDSSbendMagField(Bfield,itsLength,itsAngle);
  itsEqRhs    = new G4Mag_UsualEqRhs(itsMagField);  
  BDSDipoleStepper* dipoleStepper = new BDSDipoleStepper(itsEqRhs);
  
  dipoleStepper->SetBField(-itsBField); // note the - sign...
  dipoleStepper->SetBGrad(itsBGrad);
  itsStepper = dipoleStepper;
}

void BDSSectorBend::BuildOuterLogicalVolume(G4bool OuterMaterialIsVacuum)
{
  // build magnet outer geometry + magnetic field    
  G4String geometry = BDSGlobalConstants::Instance()->GetMagnetGeometry();
 
  if(geometry =="standard") 
    BuildStandardOuterLogicalVolume(OuterMaterialIsVacuum); // standard - sbend with poles and pockets
  else if(geometry =="cylinder")  
    BuildCylindricalOuterLogicalVolume(OuterMaterialIsVacuum); // cylinder outer volume
  else //default - cylinder - standard
    BuildCylindricalOuterLogicalVolume(OuterMaterialIsVacuum); // cylinder outer volume
  
  // define sensitive volumes for hit generation
  if(BDSGlobalConstants::Instance()->GetSensitiveComponents()){
    AddSensitiveVolume(itsOuterLogicalVolume);
  }
}

void BDSSectorBend::BuildMarkerLogicalVolume()
{
  G4double xLength, yLength;
  xLength = yLength = std::max(itsOuterR,BDSGlobalConstants::Instance()->GetComponentBoxSize()/2);
  xLength = std::max(xLength, this->GetTunnelRadius()+2*std::abs(this->GetTunnelOffsetX()) + BDSGlobalConstants::Instance()->GetTunnelThickness()+BDSGlobalConstants::Instance()->GetTunnelSoilThickness() + 4*BDSGlobalConstants::Instance()->GetLengthSafety() );
  yLength = std::max(yLength, this->GetTunnelRadius()+2*std::abs(BDSGlobalConstants::Instance()->GetTunnelOffsetY()) + BDSGlobalConstants::Instance()->GetTunnelThickness()+BDSGlobalConstants::Instance()->GetTunnelSoilThickness()+4*BDSGlobalConstants::Instance()->GetLengthSafety() );

  G4double transverseSize = 2.0 * std::max(xLength, yLength); //factor of 2 fairly arbitrary i think

#ifdef BDSDEBUG 
  G4cout<<"marker volume : x/y="<<transverseSize/CLHEP::m<<
    " m, l= "<<  (itsChordLength)/CLHEP::m <<" m"<<G4endl;
#endif

  //make marker volume from G4cuttubs - a cylinder along the chord line with angled faces defined by normal vectors
  //this is done first so other solids (beam pipe) can be trimmed with the angled face
  
  itsMarkerSolidVolume = new G4CutTubs( itsName+"_marker",  // name
					0.0,                // minimum radius = 0 for solid cylinder
					transverseSize/2.0, // radius - determined above
					itsChordLength/2.0, // length about centre point
					0.0,                // starting angle
					2.0*CLHEP::pi,      // finishing angle - full
					inputface,          // input face normal vector
					outputface );       // output face normal vector

  G4String LocalLogicalName = itsName;
  itsMarkerLogicalVolume=    
    new G4LogicalVolume(itsMarkerSolidVolume,
			BDSMaterials::Instance()->GetMaterial(BDSGlobalConstants::Instance()->GetVacuumMaterial()),
			LocalLogicalName+"_marker");

  itsMarkerUserLimits = new G4UserLimits(DBL_MAX,DBL_MAX,DBL_MAX, BDSGlobalConstants::Instance()->GetThresholdCutCharged());
  G4double  maxStepFactor = 0.5;
  itsMarkerUserLimits->SetMaxAllowedStep(itsLength*maxStepFactor);
  itsMarkerLogicalVolume->SetUserLimits(itsMarkerUserLimits);
  
  // zero field in the marker volume
  itsMarkerLogicalVolume->
    SetFieldManager(BDSGlobalConstants::Instance()->GetZeroFieldManager(),false);

  G4VisAttributes* VisAtt1 = new G4VisAttributes(G4Colour(0.4, 0.4, 0.4));
  VisAtt1->SetVisibility(true);
  VisAtt1->SetForceSolid(true);
  itsMarkerLogicalVolume->SetVisAttributes(VisAtt1);
}

// construct a beampipe for sector bend
void BDSSectorBend::BuildBeampipe(G4String materialName)
{
  G4Material* material;
  if(materialName == "")
    { material = BDSMaterials::Instance()->GetMaterial( BDSGlobalConstants::Instance()->GetPipeMaterialName() );}
  else
    { material = BDSMaterials::Instance()->GetMaterial(materialName); }
  
  // build beampipe
  G4VSolid *pipeTubsEnv = 
    new G4SubtractionSolid("_pipe_outer_env",
			   new G4EllipticalTube(itsName+"_pipe_outer_tmp_1",
						this->GetAperX()+BDSGlobalConstants::Instance()->GetBeampipeThickness(),
						this->GetAperY()+BDSGlobalConstants::Instance()->GetBeampipeThickness(),
						1.2*itsChordLength/2.0), //20% extra length to be cut off at an angle
			   new G4EllipticalTube(itsName+"_pipe_outer_tmp_2",
						this->GetAperX()+BDSGlobalConstants::Instance()->GetLengthSafety()/2.0,
						this->GetAperY()+BDSGlobalConstants::Instance()->GetLengthSafety()/2.0,
						itsChordLength) //2x - is > than 1.2x so only needs to be bigger for unambiguous subtraction
			   );
  
  G4VSolid *pipeInnerEnv = new G4EllipticalTube(itsName+"_pipe_outer_tmp_2",
                                                this->GetAperX(), 
                                                this->GetAperY(),          
                                                itsChordLength); //again just needs to be bigger than markervol for unambiguous subtraction

  G4IntersectionSolid *pipeTubs =
    new G4IntersectionSolid(itsName+"_pipe_outer",
			    pipeTubsEnv,
 			    itsMarkerSolidVolume);
  
  G4IntersectionSolid *pipeInner =
    new G4IntersectionSolid(itsName+"_pipe_inner",
			    pipeInnerEnv, 
 			    itsMarkerSolidVolume);

  itsBeampipeLogicalVolume=	
    new G4LogicalVolume(pipeTubs,
			material,
			itsName+"_bmp_logical");
  
  itsInnerBPLogicalVolume=	
    new G4LogicalVolume(pipeInner,
			BDSMaterials::Instance()->GetMaterial(BDSGlobalConstants::Instance()->GetVacuumMaterial()),
			itsName+"_bmp_Inner_log");

  G4VPhysicalVolume* PhysiInner;
  PhysiInner = 
    new G4PVPlacement(0,                       // no rotation
		      (G4ThreeVector)0,	       // at (0,0,0)
		      itsInnerBPLogicalVolume, // its logical volume
		      itsName+"_InnerBmp",     // its name
		      itsMarkerLogicalVolume,  // its mother volume
		      false,		       // no boolean operation
		      0, BDSGlobalConstants::Instance()->GetCheckOverlaps()); // copy number
  
  SetMultiplePhysicalVolumes(PhysiInner);

  G4VPhysicalVolume* PhysiComp;
  PhysiComp =
    new G4PVPlacement(0,                        // no rotation
		      (G4ThreeVector)0,	        // at (0,0,0)
		      itsBeampipeLogicalVolume, // its logical volume
		      itsName+"_bmp",	        // its name
		      itsMarkerLogicalVolume,   // its mother volume
		      false,		        // no boolean operation
		      0, BDSGlobalConstants::Instance()->GetCheckOverlaps()); // copy number
  
  SetMultiplePhysicalVolumes(PhysiComp);

  // define sensitive volumes for hit generation
  if(BDSGlobalConstants::Instance()->GetSensitiveBeamPipe()){
    AddSensitiveVolume(itsBeampipeLogicalVolume);
  }
  
  // set user limits for stepping, tracking and propagation in B field
#ifndef NOUSERLIMITS
  itsBeampipeUserLimits =
    new G4UserLimits("beampipe cuts",DBL_MAX,DBL_MAX,DBL_MAX,
  		     BDSGlobalConstants::Instance()->GetThresholdCutCharged());
  G4double maxStepFactor = 0.5;
  itsBeampipeUserLimits->SetMaxAllowedStep(itsLength*maxStepFactor);
  itsBeampipeUserLimits->SetUserMaxTime(BDSGlobalConstants::Instance()->GetMaxTime());
  itsBeampipeLogicalVolume->SetUserLimits(itsBeampipeUserLimits);
  
  itsInnerBeampipeUserLimits =
    new G4UserLimits("inner beampipe cuts",DBL_MAX,DBL_MAX,DBL_MAX,
  		     BDSGlobalConstants::Instance()->GetThresholdCutCharged());
  itsInnerBeampipeUserLimits->SetMaxAllowedStep(itsLength*maxStepFactor);
  itsInnerBeampipeUserLimits->SetUserMaxTime(BDSGlobalConstants::Instance()->GetMaxTime());
  itsInnerBPLogicalVolume->SetUserLimits(itsInnerBeampipeUserLimits);
#endif
  
  // set magnetic field inside beampipe
  itsBeampipeLogicalVolume->SetFieldManager(BDSGlobalConstants::Instance()->GetZeroFieldManager(),false);
  itsInnerBPLogicalVolume->SetFieldManager(itsBPFieldMgr,false);
  
  // set visualization attributes
  G4VisAttributes* VisAtt =  new G4VisAttributes(G4Colour(0., 0., 0, 0.1));
  VisAtt->SetForceSolid(true);
  itsInnerBPLogicalVolume->SetVisAttributes(VisAtt);

  G4VisAttributes* VisAtt1 = new G4VisAttributes(G4Colour(0.4, 0.4, 0.4));
  VisAtt1->SetVisibility(true);
  VisAtt1->SetForceSolid(true);
  itsBeampipeLogicalVolume->SetVisAttributes(VisAtt1);
}

////////////////////////////////////////////////////////////////////////////////
//                           Cylindrical geometry                             //
////////////////////////////////////////////////////////////////////////////////

void BDSSectorBend::BuildCylindricalOuterLogicalVolume(G4bool OuterMaterialIsVacuum){
  
  G4Material* material;
  if(itsMaterial != "")
    { material = BDSMaterials::Instance()->GetMaterial(itsMaterial);}
  else
    { material = BDSMaterials::Instance()->GetMaterial("Iron");}
  if(OuterMaterialIsVacuum)
    {material = BDSMaterials::Instance()->GetMaterial(BDSGlobalConstants::Instance()->GetVacuumMaterial());}


 G4VSolid *magOuterTubs =  new G4CutTubs( itsName+"_solid",  // name
					  0,
					  itsOuterR,
					  itsChordLength/2.0, // length about centre point
					  0.0,                // starting angle
					  2.0*CLHEP::pi,      // finishing angle - full
					  inputface,          // input face normal vector
					  outputface );

 // cut out beam pipe 
  G4VSolid *magTubsEnv = 
    new G4SubtractionSolid(itsName+"_solid_env",
			   magOuterTubs,
			   new G4EllipticalTube(itsName+"_pipe_outer_tmp_2",
						this->GetAperX()+BDSGlobalConstants::Instance()->GetBeampipeThickness()+BDSGlobalConstants::Instance()->GetLengthSafety()/2.0, 
						this->GetAperY()+BDSGlobalConstants::Instance()->GetBeampipeThickness()+BDSGlobalConstants::Instance()->GetLengthSafety()/2.0,          
						itsChordLength*2.2)  // full length plus 20% for unambiguous subtraction
			   );

  itsOuterLogicalVolume = new G4LogicalVolume(magTubsEnv,
					      material,
					      itsName+"_outer");
  
  itsPhysiComp = new G4PVPlacement(0,                      // no rotation
				   (G4ThreeVector)0,       // at (0,0,0)
				   itsOuterLogicalVolume,  // its logical volume
				   itsName+"_solid",       // its name
				   itsMarkerLogicalVolume, // its mother  volume
				   false,                  // no boolean operation
				   0, BDSGlobalConstants::Instance()->GetCheckOverlaps()); // copy number

  SetMultiplePhysicalVolumes(itsPhysiComp);
  G4double  maxStepFactor=0.5;
  
  // set visualization attributes
  itsOuterLogicalVolume->SetVisAttributes(itsVisAttributes);
  
#ifndef NOUSERLIMITS
  itsOuterUserLimits =
    new G4UserLimits("multipole cut",DBL_MAX,DBL_MAX,DBL_MAX,
                     BDSGlobalConstants::Instance()->GetThresholdCutCharged());
  itsOuterUserLimits->SetMaxAllowedStep(itsLength*maxStepFactor);
  itsOuterUserLimits->SetUserMaxTime(BDSGlobalConstants::Instance()->GetMaxTime());
  itsOuterLogicalVolume->SetUserLimits(itsOuterUserLimits);
#endif
}

////////////////////////////////////////////////////////////////////////////////
//                             Detailed geometry                              //
////////////////////////////////////////////////////////////////////////////////

void BDSSectorBend::BuildStandardOuterLogicalVolume(G4bool OuterMaterialIsVacuum){

  G4Material* material;
  
  if(itsMaterial != "")
    material = BDSMaterials::Instance()->GetMaterial(itsMaterial);
  else
    material = BDSMaterials::Instance()->GetMaterial("Iron");
  
  G4VSolid *magTubsEnv = 
    new G4SubtractionSolid(itsName+"_solid_env",
			   new G4Tubs(itsName+"_solid_tmp_1",
				      itsInnerIronRadius + BDSGlobalConstants::Instance()->GetLengthSafety()/2.0, // inner R + overlap safety
				      itsOuterR,                    // outer R
				      itsChordLength,               // length
				      0,                            // starting phi
				      CLHEP::twopi * CLHEP::rad ),  // delta phi
			   new G4EllipticalTube(itsName+"_pipe_outer_tmp_2",
						this->GetAperX()+BDSGlobalConstants::Instance()->GetBeampipeThickness()+BDSGlobalConstants::Instance()->GetLengthSafety()/2.0, 
						this->GetAperY()+BDSGlobalConstants::Instance()->GetBeampipeThickness()+BDSGlobalConstants::Instance()->GetLengthSafety()/2.0,          
						itsChordLength*2.2) // full length + 20% for unambiguous subtraction
			   );

  G4Material* air  = G4Material::GetMaterial("G4_AIR");
  G4double worldLength = 2*CLHEP::m;

  G4cout << "worldLength " << worldLength;

  // Definitions of Solids, Logical Volumes, Physical Volumes
  // World

  G4Box* worldS
    = new G4Box("world",                                    //its name
                worldLength/2,worldLength/2,worldLength/2); //its size
  G4LogicalVolume* worldLV
    = new G4LogicalVolume(
                 worldS,   //its solid
                 air,      //its material
                 "World"); //its name
  
  //  Must place the World Physical volume unrotated at (0,0,0)

  // magnet parameters
  double mag_inradius = 192*CLHEP::mm; // inner radius
  double mag_extradius = 400*CLHEP::mm; // external radius

  // Defining external shape using polyhedra
  double zplanepos [2] = {0,itsChordLength};
  double pipelength [2] = {-2.0*CLHEP::cm,itsChordLength+2.0*CLHEP::cm};
  double rinner [2] = {mag_inradius, mag_inradius};
  double router [2] = {mag_extradius, mag_extradius};

  G4Polyhedra* polyShape = new G4Polyhedra("polyShape", 0.*CLHEP::deg, 360.*CLHEP::deg, 4, 2, zplanepos, rinner, router);

  // Coils
  double coil_size_x = 8.0*CLHEP::cm;
  double coil_size_y = 4.0*CLHEP::cm;

  G4VSolid* Coil = new G4Box("Coil",coil_size_x,coil_size_y,itsChordLength/2.0);

  G4LogicalVolume* CoilLV = 
    new G4LogicalVolume(Coil,      //its solid
                        material,  //its material
                        "CoilLV"); //its name
    
  // Beampipe
  double beampipe_rinner [2] = {0.0, 0.0};
  double beampipe_router [2] = {this->GetAperY()+BDSGlobalConstants::Instance()->GetBeampipeThickness(), this->GetAperY()+BDSGlobalConstants::Instance()->GetBeampipeThickness()};

  G4Polyhedra* Beampipe = new G4Polyhedra("Beampipe", 0.*CLHEP::deg, 360.*CLHEP::deg, 4, 2, pipelength, beampipe_rinner, beampipe_router);
  G4LogicalVolume* BeampipeLV = 
    new G4LogicalVolume(Beampipe,   //its solid
                        material,   //its material
                        "BeampipeLV"); //its name

  // Iron yoke subtracting beampipe
  G4LogicalVolume* shieldLV = 
    new G4LogicalVolume(  new G4SubtractionSolid(
						 "Shield",
						 polyShape,
						 Beampipe,
						 0, 
						 G4ThreeVector((mag_extradius+mag_inradius)/2.0*cos(CLHEP::pi/4.0),
							       (mag_extradius+mag_inradius)/2.0*sin(CLHEP::pi/4.0),0.)),             //its solid
			  material,    //its material
			  "shieldLV"); //its name

  G4ThreeVector positionQuad = G4ThreeVector(0,0,0);
  
  // Place the external shape in the mother volume

  G4RotationMatrix* rm = new G4RotationMatrix();
  rm->rotateZ(360.0/2.0/4.0*CLHEP::deg);
  G4ThreeVector uz = G4ThreeVector(-35.*CLHEP::cm,0.,0.); 

<<<<<<< HEAD
  new G4PVPlacement(rm,            //rotation
                    uz,            //position
                    shieldLV,      //its logical volume
                    "poleShield",  //its name
                    worldLV,       //its mother  volume
                    false,         //no boolean operation
                    0,             //copy number
                    BDSGlobalConstants::Instance()->GetCheckOverlaps()); // checking overlaps
  /*
  G4ThreeVector uz2 = G4ThreeVector(mag_extradius+mag_inradius,0.,0.); 
  
  G4RotationMatrix* rm2 = new G4RotationMatrix();
  rm2->rotateZ(225.0*CLHEP::deg);
  new G4PVPlacement(rm2,             //rotation,
		    uz2,             //position
		    shieldLV,            //its logical volume
		    "poleShield",               //its name
		    worldLV,             //its mother  volume
		    false,                 //no boolean operation
		    0,                     //copy number
		    fCheckOverlaps);       // checking ove

  */ 
  // Coil placement
  //rm->rotateX(0.0*CLHEP::deg);
=======
  G4PVPlacement* shieldPhysVol = new G4PVPlacement(rm,             //rotation,
						   uz,             //position
						   shieldLV,       //its logical volume
						   "poleShield",   //its name
						   worldLV,        //its mother  volume
						   false,          //no boolean operation
						   0,              //copy number
						   BDSGlobalConstants::Instance()->GetCheckOverlaps()); // checking ove
>>>>>>> 26646bb6

  SetMultiplePhysicalVolumes(shieldPhysVol);

  double magnet_shift = -35.*CLHEP::cm; // displace magnet to center ir with respect to the beampipe
  double coil_pos_x = mag_inradius-coil_size_x;
  double coil_pos_y = mag_inradius-coil_size_y;
  G4ThreeVector positionCoil1 = G4ThreeVector(coil_pos_x + magnet_shift,coil_pos_y,itsChordLength/2.0);
  
  G4PVPlacement* coil1PhysVol = new G4PVPlacement(0,             //rotation,
						  positionCoil1, //position
						  CoilLV,        //its logical volume
						  "Coil",        //its name
						  worldLV,       //its mother  volume
						  false,         //no boolean operation
						  0,             //copy number
						  BDSGlobalConstants::Instance()->GetCheckOverlaps()); // checking overlaps

  G4ThreeVector positionCoil2 = G4ThreeVector(coil_pos_x + magnet_shift,-coil_pos_y,itsChordLength/2.0);
  
  G4PVPlacement* coil2PhysVol = new G4PVPlacement(0,             //rotation,
						  positionCoil2, //position
						  CoilLV,        //its logical volume
						  "Coil",        //its name
						  worldLV,       //its mother  volume
						  false,         //no boolean operation
						  0,             //copy number
						  BDSGlobalConstants::Instance()->GetCheckOverlaps()); // checking overlaps


  double coil_pos_x2 = mag_extradius+coil_size_x;
  double coil_pos_y2 = mag_inradius-coil_size_y;
  G4ThreeVector positionCoil3 = G4ThreeVector(coil_pos_x2 + magnet_shift,coil_pos_y2,itsChordLength/2.0);
  
  G4PVPlacement* coil3PhysVol = new G4PVPlacement(0,             //rotation,
						  positionCoil3, //position
						  CoilLV,        //its logical volume
						  "Coil",        //its name
						  worldLV,       //its mother  volume
						  false,         //no boolean operation
						  0,             //copy number
						  BDSGlobalConstants::Instance()->GetCheckOverlaps()); // checking overlaps

 G4ThreeVector positionCoil4 = G4ThreeVector(coil_pos_x2 + magnet_shift,-coil_pos_y2,itsChordLength/2.0);
  
  G4PVPlacement* coil4PhysVol = new G4PVPlacement(0,             //rotation,
						  positionCoil4, //position
						  CoilLV,        //its logical volume
						  "Coil",        //its name
						  worldLV,       //its mother  volume
						  false,         //no boolean operation
						  0,             //copy number
						  BDSGlobalConstants::Instance()->GetCheckOverlaps()); // checking overlaps

  SetMultiplePhysicalVolumes(coil1PhysVol);
  SetMultiplePhysicalVolumes(coil2PhysVol);
  SetMultiplePhysicalVolumes(coil3PhysVol);
  SetMultiplePhysicalVolumes(coil4PhysVol);

  
  G4VisAttributes* magnetVisAtt = new G4VisAttributes(G4Colour(0.4, 0.4, 0.4));

  BeampipeLV ->SetVisAttributes(magnetVisAtt);
  
  // color-coding for the pole
  G4VisAttributes* VisAtt = new G4VisAttributes(G4Colour(0.,0.,1.));
  VisAtt->SetForceSolid(true);
  CoilLV->SetVisAttributes(VisAtt);
  shieldLV->SetVisAttributes(VisAtt);

  G4RotationMatrix* rm2 = new G4RotationMatrix();
  rm2->rotateZ(45.0*CLHEP::deg);

  G4IntersectionSolid *magTubs = new G4IntersectionSolid(itsName+"_solid",
							 magTubsEnv,
							 itsMarkerSolidVolume,
							 BDSGlobalConstants::Instance()->RotYM90(),
							 (G4ThreeVector)0); 
  
  if(OuterMaterialIsVacuum)
    {
      itsOuterLogicalVolume = 
	new G4LogicalVolume(magTubs,
			    BDSMaterials::Instance()->GetMaterial(BDSGlobalConstants::Instance()->GetVacuumMaterial()),
			    itsName+"_outer");
    }
  else
    {
      itsOuterLogicalVolume=
	new G4LogicalVolume(magTubs,
			    material,
			    itsName+"_outer");
    }

  G4ThreeVector worldposition = G4ThreeVector(0.,0.,0.);


  itsPhysiComp =  new G4PVPlacement(0,                      // rotation
				    worldposition,          // position at (0,0,0)
				    worldLV,                // logical volume
				    itsName+"_solid",       // its name
				    itsMarkerLogicalVolume, // its mother  volume
				    false,                  // no boolean operation
				    0,                      // copy number
				    BDSGlobalConstants::Instance()->GetCheckOverlaps());
  
  SetMultiplePhysicalVolumes(itsPhysiComp);
  G4double  maxStepFactor=0.5;

#ifndef NOUSERLIMITS
  itsOuterUserLimits =
    new G4UserLimits("multipole cut",DBL_MAX,DBL_MAX,DBL_MAX,
                     BDSGlobalConstants::Instance()->GetThresholdCutCharged());
  itsOuterUserLimits->SetMaxAllowedStep(itsLength*maxStepFactor);
  itsOuterUserLimits->SetUserMaxTime(BDSGlobalConstants::Instance()->GetMaxTime());
  itsOuterLogicalVolume->SetUserLimits(itsOuterUserLimits);
#endif
}

G4double BDSSectorBend::GetChordLength()
{
  return itsChordLength;
}

BDSSectorBend::~BDSSectorBend()
{
}<|MERGE_RESOLUTION|>--- conflicted
+++ resolved
@@ -450,33 +450,6 @@
   rm->rotateZ(360.0/2.0/4.0*CLHEP::deg);
   G4ThreeVector uz = G4ThreeVector(-35.*CLHEP::cm,0.,0.); 
 
-<<<<<<< HEAD
-  new G4PVPlacement(rm,            //rotation
-                    uz,            //position
-                    shieldLV,      //its logical volume
-                    "poleShield",  //its name
-                    worldLV,       //its mother  volume
-                    false,         //no boolean operation
-                    0,             //copy number
-                    BDSGlobalConstants::Instance()->GetCheckOverlaps()); // checking overlaps
-  /*
-  G4ThreeVector uz2 = G4ThreeVector(mag_extradius+mag_inradius,0.,0.); 
-  
-  G4RotationMatrix* rm2 = new G4RotationMatrix();
-  rm2->rotateZ(225.0*CLHEP::deg);
-  new G4PVPlacement(rm2,             //rotation,
-		    uz2,             //position
-		    shieldLV,            //its logical volume
-		    "poleShield",               //its name
-		    worldLV,             //its mother  volume
-		    false,                 //no boolean operation
-		    0,                     //copy number
-		    fCheckOverlaps);       // checking ove
-
-  */ 
-  // Coil placement
-  //rm->rotateX(0.0*CLHEP::deg);
-=======
   G4PVPlacement* shieldPhysVol = new G4PVPlacement(rm,             //rotation,
 						   uz,             //position
 						   shieldLV,       //its logical volume
@@ -485,7 +458,6 @@
 						   false,          //no boolean operation
 						   0,              //copy number
 						   BDSGlobalConstants::Instance()->GetCheckOverlaps()); // checking ove
->>>>>>> 26646bb6
 
   SetMultiplePhysicalVolumes(shieldPhysVol);
 
