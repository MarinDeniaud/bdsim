--- conflicted
+++ resolved
@@ -168,15 +168,11 @@
 					    G4ThreeVector&       momOut) const
 {
   G4double momInMag = momIn.mag();
-  G4double nomMomentum = std::abs(bRho * fcof);
+  G4double nomMomentum = std::abs(bRho * fcof); // safe as brho is nominal and abs(fcof) is scaling factor
   G4double energy = eq->TotalEnergy(momIn);
 
   // get beta (v/c)
   //G4double beta = eq->Beta(momIn);
-<<<<<<< HEAD
-  G4double beta = nomMomentum / nominalEnergy;
-=======
->>>>>>> c9fde238
 
   // deltaE/P0 to match literature.
   G4double deltaEoverP = (energy - nominalEnergy) / (nomMomentum);
