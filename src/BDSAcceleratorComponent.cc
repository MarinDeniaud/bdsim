--- conflicted
+++ resolved
@@ -41,16 +41,6 @@
 #include "G4AssemblyVolume.hh"
 #include "G4Transform3D.hh"
 
-<<<<<<< HEAD
-=======
-
-BDSAcceleratorComponent::BDSAcceleratorComponent (G4String& aName, G4double aLength):
-  itsName(aName), itsLength(aLength), itsVisAttributes(NULL)
-{
-  ConstructorInit();
-}
-
->>>>>>> 5e44e11f
 BDSAcceleratorComponent::BDSAcceleratorComponent (
 			G4String& aName,G4double aLength, 
 			G4double aBpRadius,G4double aXAper,G4double aYAper, 
