--- conflicted
+++ resolved
@@ -116,87 +116,3 @@
 {//do nothing by default
   return;
 }
-<<<<<<< HEAD
-
-G4LogicalVolume* BDSAcceleratorComponent::BuildReadOutVolume(G4String name,
-							     G4double chordLength,
-							     G4double angle)
-{
-#ifdef BDSDEBUG
-  G4cout << __METHOD_NAME__ << G4endl;
-#endif
-  if (!BDS::IsFinite(chordLength)) return nullptr;
-  
-  G4double roRadiusFromSampler = BDSGlobalConstants::Instance()->SamplerDiameter()*0.5;
-  
-  G4VSolid* roSolid = nullptr;
-  if (!BDS::IsFinite(angle))
-    {
-      //angle is zero - build a box
-      readOutRadius = roRadiusFromSampler;
-      roSolid = new G4Box(name + "_ro_solid", // name
-			  readOutRadius,      // x half width
-			  readOutRadius,      // y half width
-			  chordLength*0.5);   // z half width
-    }
-  else
-    {
-      // angle is finite!
-      // factor of 0.8 here is arbitrary tolerance as g4 cut tubs seems to fail
-      // with cutting entranace / exit planes close to limit.  
-      G4double roRadiusFromAngleLength =  std::abs(chordLength / angle) * 0.8; // s = r*theta -> r = s/theta
-      readOutRadius = std::min(roRadiusFromSampler,roRadiusFromAngleLength);
-#ifdef BDSDEBUG
-      G4cout << __METHOD_NAME__ << "taking smaller of: sampler radius: " << roRadiusFromSampler
-	     << " mm, max possible radius: " << roRadiusFromAngleLength << " mm" << G4endl;
-#endif
-      std::pair<G4ThreeVector,G4ThreeVector> faces = BDS::CalculateFaces(-0.5*angle,-0.5*angle);
-
-      roSolid = new G4CutTubs(name + "_ro_solid", // name
-			      0,                  // inner radius
-			      readOutRadius,      // outer radius
-			      chordLength*0.5,    // half length (z)
-			      0,                  // rotation start angle
-			      CLHEP::twopi,       // rotation sweep angle
-			      faces.first,        // input face normal vector
-			      faces.second);      // output face normal vector
-    }
-
-  // note material not strictly necessary in geant4 > v10, but required for
-  // v9 even though not used and doesn't affect simulation - leave for compatability
-  G4LogicalVolume* readOutLV =  new G4LogicalVolume(roSolid,          // solid
-						    emptyMaterial,    // material
-						    name + "_ro_lv"); // name
-
-  readOutLV->SetVisAttributes(BDSGlobalConstants::Instance()->GetContainerVisAttr());
-
-  return readOutLV;
-}
-
-void BDSAcceleratorComponent::UpdateReadOutVolumeWithTilt(G4double tilt)
-{
-  delete readOutLV; // delete existing read out volume inc. solid
-
-  std::pair<G4ThreeVector,G4ThreeVector> faces = BDS::CalculateFaces(-0.5*angle,-0.5*angle);
-  G4RotationMatrix tiltRotation = G4RotationMatrix();
-  tiltRotation.rotateZ(tilt);
-  G4ThreeVector iFNorm = faces.first.transform(tiltRotation);
-  G4ThreeVector oFNorm = faces.second.transform(tiltRotation);
-  
-  G4VSolid* roSolid = new G4CutTubs(name + "_ro_solid", // name
-				    0,                  // inner radius
-				    readOutRadius,      // outer radius
-				    chordLength*0.5,    // half length (z)
-				    0,                  // rotation start angle
-				    CLHEP::twopi,       // rotation sweep angle
-				    iFNorm,             // input face normal vector
-				    oFNorm);            // output face normal vector
-
-  readOutLV =  new G4LogicalVolume(roSolid,          // solid
-				   emptyMaterial,    // material
-				   name + "_ro_lv"); // name
-
-  readOutLV->SetVisAttributes(BDSGlobalConstants::Instance()->GetContainerVisAttr());
-}
-=======
->>>>>>> 411d0abe
