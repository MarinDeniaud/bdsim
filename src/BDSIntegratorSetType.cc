#include "BDSDebug.hh"
#include "BDSIntegratorSetType.hh"

#include <map>
#include <string>

template<>
std::map<BDSIntegratorSetType, std::string>* BDSIntegratorSetType::dictionary =
  new std::map<BDSIntegratorSetType, std::string> ({
<<<<<<< HEAD
      {BDSIntegratorSetType::bdsim,       "bdsim"},
      {BDSIntegratorSetType::geant4exact, "geant4exact"},
      {BDSIntegratorSetType::geant4rk4,   "geant4rk4"}
=======
      {BDSIntegratorSetType::geant4,   "geant4"},
      {BDSIntegratorSetType::bdsim,    "bdsim"},
      {BDSIntegratorSetType::bdsimnew, "bdsimnew"}
>>>>>>> a70c7367
    });

BDSIntegratorSetType BDS::DetermineIntegratorSetType(G4String integratorSet)
{
  std::map<G4String, BDSIntegratorSetType> types;
<<<<<<< HEAD
  types["bdsim"]       = BDSIntegratorSetType::bdsim;
  types["geant4exact"] = BDSIntegratorSetType::geant4exact;
  types["geant4rk4"]   = BDSIntegratorSetType::geant4rk4;
=======
  types["geant4"]   = BDSIntegratorSetType::geant4;
  types["bdsim"]    = BDSIntegratorSetType::bdsim;
  types["bdsimnew"] = BDSIntegratorSetType::bdsimnew;
>>>>>>> a70c7367

  integratorSet.toLower();

  auto result = types.find(integratorSet);
  if (result == types.end())
    {
      // it's not a valid key
      G4cerr << __METHOD_NAME__ << integratorSet << " is not a valid integrator set" << G4endl;

      G4cout << "Available sets are:" << G4endl;
      for (auto it : types)
	{G4cout << "\"" << it.first << "\"" << G4endl;}
      exit(1);
    }

#ifdef BDSDEBUG
  G4cout << __METHOD_NAME__ << "determined integrator set to be " << result->second << G4endl;
#endif
  return result->second;
}<|MERGE_RESOLUTION|>--- conflicted
+++ resolved
@@ -7,29 +7,19 @@
 template<>
 std::map<BDSIntegratorSetType, std::string>* BDSIntegratorSetType::dictionary =
   new std::map<BDSIntegratorSetType, std::string> ({
-<<<<<<< HEAD
       {BDSIntegratorSetType::bdsim,       "bdsim"},
+      {BDSIntegratorSetType::bdsimnew,    "bdsimnew"},
       {BDSIntegratorSetType::geant4exact, "geant4exact"},
       {BDSIntegratorSetType::geant4rk4,   "geant4rk4"}
-=======
-      {BDSIntegratorSetType::geant4,   "geant4"},
-      {BDSIntegratorSetType::bdsim,    "bdsim"},
-      {BDSIntegratorSetType::bdsimnew, "bdsimnew"}
->>>>>>> a70c7367
     });
 
 BDSIntegratorSetType BDS::DetermineIntegratorSetType(G4String integratorSet)
 {
   std::map<G4String, BDSIntegratorSetType> types;
-<<<<<<< HEAD
   types["bdsim"]       = BDSIntegratorSetType::bdsim;
+  types["bdsimnew"] = BDSIntegratorSetType::bdsimnew;
   types["geant4exact"] = BDSIntegratorSetType::geant4exact;
   types["geant4rk4"]   = BDSIntegratorSetType::geant4rk4;
-=======
-  types["geant4"]   = BDSIntegratorSetType::geant4;
-  types["bdsim"]    = BDSIntegratorSetType::bdsim;
-  types["bdsimnew"] = BDSIntegratorSetType::bdsimnew;
->>>>>>> a70c7367
 
   integratorSet.toLower();
 
