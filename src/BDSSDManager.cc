#include "BDSSDManager.hh"

#include "globals.hh"              // geant4 types / globals
#include "G4SDManager.hh"

#include "BDSDebug.hh"
#include "BDSEnergyCounterSD.hh"
#include "BDSLWCalorimeterSD.hh"
#include "BDSSamplerSD.hh"
#include "BDSTerminatorSD.hh"
#include "BDSTunnelSD.hh"
#include "BDSReadOutGeometry.hh"

#include "G4VReadOutGeometry.hh"

BDSSDManager* BDSSDManager::_instance = 0;

BDSSDManager* BDSSDManager::Instance()
{
  if (_instance == 0)
    {_instance = new BDSSDManager();}
  return _instance;
}

BDSSDManager::~BDSSDManager()
{
  delete samplerPlane;
  delete samplerCylinder;
  delete eCounterOnAxis;
  delete terminator;
  delete eCounterOnAxisRO;
  delete tunnel;

  _instance = 0;
}

BDSSDManager::BDSSDManager()
{
#ifdef BDSDEBUG
  G4cout << __METHOD_NAME__ << "Constructor - creating all necessary Sensitive Detectors" << G4endl;
#endif
  G4SDManager* SDMan = G4SDManager::GetSDMpointer();

<<<<<<< HEAD
  // read out geometry SD - construct on demand
  eCounterOnAxisRO = NULL;
=======
  //read out geometry SD - construct on demand
  eCounterOnAxisRO = nullptr;
>>>>>>> 8c4d04b4

  // sampler plane
  samplerPlane = new BDSSamplerSD("sampler_plane","plane");
  SDMan->AddNewDetector(samplerPlane);

  // sampler cylindrical
  samplerCylinder = new BDSSamplerSD("sampler_cylinder","cylinder");
  SDMan->AddNewDetector(samplerCylinder);

  // on axis energy counter - uses read out geometry
  eCounterOnAxis = new BDSEnergyCounterSD("ec_on_axis");
  SDMan->AddNewDetector(eCounterOnAxis);

  // terminator sd to measure how many times that primary has passed through the terminator
  terminator  = new BDSTerminatorSD("terminator");
  SDMan->AddNewDetector(terminator);

  // lw calorimeter
  lwCalorimeter = new BDSLWCalorimeterSD("lw_calorimeter");
  SDMan->AddNewDetector(lwCalorimeter);

  // tunnel sd
  tunnel = new BDSTunnelSD("tunnel");
  SDMan->AddNewDetector(tunnel);
}

BDSEnergyCounterSD* BDSSDManager::GetEnergyCounterOnAxisSDRO()
{
  if (!eCounterOnAxisRO)
    {ConstructECounterSDOnAxisOnDemand();}
  return eCounterOnAxisRO;
}

void BDSSDManager::ConstructECounterSDOnAxisOnDemand()
{
#ifdef BDSDEBUG
  G4cout << __METHOD_NAME__ << G4endl;
#endif
  // this CANNOT be used until the beamline has been
  // placed in detector construction and therefore the readout
  // geometry also exists - hence make this on demand
  // the SDManager will be called early on to make samplers during
  // object construction
  // on axis energy counter - uses read out geometry
  eCounterOnAxisRO = new BDSEnergyCounterSD("ec_on_axis_read_out");
  BDSReadOutGeometry* roGeom = new BDSReadOutGeometry("readOutGeometry");
  // although unnecessary for bdsim this MUST be called for geant4 to
  // register things properly
  // this method actually invokes roGeom->Build() which we have to implement
  // but geant4 must do this - so messy!  
  roGeom->BuildROGeometry();
  eCounterOnAxisRO->SetROgeometry(roGeom); // attach the read out geometry to this SD
  G4SDManager* SDMan = G4SDManager::GetSDMpointer();
  SDMan->AddNewDetector(eCounterOnAxisRO);
}<|MERGE_RESOLUTION|>--- conflicted
+++ resolved
@@ -41,13 +41,8 @@
 #endif
   G4SDManager* SDMan = G4SDManager::GetSDMpointer();
 
-<<<<<<< HEAD
   // read out geometry SD - construct on demand
-  eCounterOnAxisRO = NULL;
-=======
-  //read out geometry SD - construct on demand
   eCounterOnAxisRO = nullptr;
->>>>>>> 8c4d04b4
 
   // sampler plane
   samplerPlane = new BDSSamplerSD("sampler_plane","plane");
