--- conflicted
+++ resolved
@@ -117,78 +117,10 @@
 									G4ThreeVector LocalR,
 									G4ThreeVector LocalRp)
 {
-  G4ThreeVector yhat(0.,1.,0.);
+   G4ThreeVector yhat(0.,1.,0.);
   G4ThreeVector vhat  = LocalRp;
   G4ThreeVector vnorm = vhat.cross(yhat);
     
-<<<<<<< HEAD
-    // quad, dipole, and combined magnet strengths
-    G4double K1 = -bPrime/brho;
-    G4double k0 = 1.0 / rho;
-    G4double K = K1 + pow(k0,2);
-    G4double rootK = sqrt(std::abs(K));
-    G4double theta = h*rootK;
-
-    G4double xCosTerm, yCosTerm, xSinTerm, ySinTerm;
-
-    // sign for matrix terms which depend on the sign of K1
-    G4double sign  = (std::signbit(K1)) ? (-1.0) : (1.0);
-
-    if (K1 <= 0)
-      {
-        xCosTerm = cos(theta);
-        yCosTerm = cosh(theta);
-        xSinTerm = sin(theta);
-        ySinTerm = sinh(theta);
-      }
-    else
-      {
-        xCosTerm = cosh(theta);
-        yCosTerm = cos(theta);
-        xSinTerm = sinh(theta);
-        ySinTerm = sin(theta);
-      }
-
-    // matrix terms
-    G4double X11 = xCosTerm;
-    G4double X12 = (1.0/rootK) * xSinTerm;
-    G4double X21 = sign * rootK * xSinTerm;
-    G4double X22 = X11;
-
-    G4double X16 = -sign*(1.0/rootK) * (1-xCosTerm);
-    G4double X26 = -sign*xSinTerm;
-
-    G4double Y11 = yCosTerm;
-    G4double Y12 = (1.0/rootK) * ySinTerm;
-    G4double Y21 = -1.0*sign* rootK * ySinTerm;
-    G4double Y22 = Y11;
-
-    G4double x1, y1, z1, xp1, yp1, zp1;
-    x1  = LocalR.x()*X11 + LocalRp.x()*X12;
-    y1  = LocalR.y()*Y11 + LocalRp.y()*Y12;
-    z1  = LocalR.z()     + h;
-    xp1 = LocalR.x()*X21 + LocalRp.x()*X22;
-    yp1 = LocalR.y()*Y21 + LocalRp.y()*Y22;
-
-    if (K1 < 0){
-      x1  -= X16*momSpread;
-      xp1 -= X26*momSpread;
-    }
-    else if (K1 > 0){
-        x1  += X16*momSpread;
-        xp1 += X26*momSpread;
-    }
-    else{
-        x1  += X16*momSpread;
-        xp1 -= X26*momSpread;
-    }
-    // calculate zp1 separately to ensure momentum conservation.
-    zp1 = sqrt(1.0 - (pow(xp1,2) + pow(yp1,2)));
-
-    G4ThreeVector itsFinalPoint   = G4ThreeVector(x1,y1,z1);
-    G4ThreeVector itsFinalDir     = G4ThreeVector(xp1,yp1,zp1);
-
-=======
   G4double Theta = h/rho;
 
   G4double CosT_ov_2, SinT_ov_2, CosT, SinT;
@@ -202,6 +134,5 @@
   G4ThreeVector itsFinalPoint = LocalR+dPos;
   G4ThreeVector itsFinalDir   = CosT*vhat + SinT*vnorm;
   
->>>>>>> 985fc486
   return std::make_pair(itsFinalPoint,itsFinalDir);
-}+}
