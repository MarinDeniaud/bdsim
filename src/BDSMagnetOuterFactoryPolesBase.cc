#include "BDSMagnetOuterFactoryPolesBase.hh"

#include "BDSBeamPipe.hh"
#include "BDSColours.hh"
#include "BDSDebug.hh"
#include "BDSExtent.hh"
#include "BDSSimpleComponent.hh"
#include "BDSGlobalConstants.hh"
#include "BDSMagnetOuter.hh"
#include "BDSMagnetOuterFactoryCylindrical.hh" // for default geometry
#include "BDSMaterials.hh"
#include "BDSUtilities.hh"

#include "globals.hh"                      // geant4 globals / types
#include "G4Box.hh"
#include "G4Colour.hh"
#include "G4CutTubs.hh"
#include "G4EllipticalTube.hh"
#include "G4ExtrudedSolid.hh"
#include "G4LogicalVolume.hh"
#include "G4IntersectionSolid.hh"
#include "G4Material.hh"
#include "G4PVPlacement.hh"
#include "G4SubtractionSolid.hh"
#include "G4ThreeVector.hh"
#include "G4Tubs.hh"
#include "G4TwoVector.hh"
#include "G4UnionSolid.hh"
#include "G4UserLimits.hh"
#include "G4VisAttributes.hh"
#include "G4VSolid.hh"

#include <algorithm>                       // for std::max, std::swap
#include <cmath>
#include <string>                          // for std::to_string
#include <utility>                         // for std::pair
#include <vector>

BDSMagnetOuterFactoryPolesBase::BDSMagnetOuterFactoryPolesBase():
  BDSMagnetOuterFactoryPolesBase(1.1)
{;}

BDSMagnetOuterFactoryPolesBase::BDSMagnetOuterFactoryPolesBase(G4double poleStopFactorIn):
  poleFraction(0.7),
  poleAngularFraction(0.7),
  poleTipFraction(0.2),
  poleAnnulusFraction(0.1),
  bendHeightFraction(0.7),
  poleStopFactor(poleStopFactorIn)
{
  // now the base class constructor should be called first which
  // should call clean up (in the derived class) which should initialise
  // the variables I think, but doing here just to be sure.
  CleanUp();
}

void BDSMagnetOuterFactoryPolesBase::CleanUp()
{
  BDSMagnetOuterFactoryBase::CleanUp();

  yokeStartRadius       = 0;
  yokeFinishRadius      = 0;
  magnetContainerRadius = 0;
  buildPole             = true;
  poleStartRadius       = 0;
  poleFinishRadius      = 0;
  poleSquareWidth       = 0;
  poleSquareStartRadius = 0;
  segmentAngle          = 0;
  poleAngle             = 0;
  poleTranslation       = G4ThreeVector(0,0,0);
  coilHeight            = 0;
  coilCentreRadius      = 0;
  endPieceLength        = 0;
  endPieceInnerR        = 0;
  endPieceOuterR        = 0;
  poleIntersectionSolid = nullptr;
  coilLeftSolid         = nullptr;
  coilRightSolid        = nullptr;
  coilLeftLV            = nullptr;
  coilRightLV           = nullptr;
  endPieceCoilLV        = nullptr;
  endPiece              = nullptr;
  leftPoints.clear();
  rightPoints.clear();
  endPiecePoints.clear();
}

BDSMagnetOuter* BDSMagnetOuterFactoryPolesBase::CreateSectorBend(G4String      name,
								 G4double      length,
								 BDSBeamPipe*  beamPipe,
								 G4double      outerDiameter,
								 G4double      containerLength,
								 G4double      angleIn,
								 G4double      angleOut,
								 G4bool        yokeOnLeft,
								 G4Material*   outerMaterial)
{
#ifdef BDSDEBUG
  G4cout << __METHOD_NAME__ << G4endl;
#endif
  auto colour = BDSColours::Instance()->GetColour("sectorbend");
  return CreateDipole(name, length, beamPipe, outerDiameter, containerLength, angleIn,
		      angleOut, outerMaterial, yokeOnLeft, colour);
}

BDSMagnetOuter* BDSMagnetOuterFactoryPolesBase::CreateRectangularBend(G4String      name,
								      G4double      length,
								      BDSBeamPipe*  beamPipe,
								      G4double      outerDiameter,
<<<<<<< HEAD
=======
								      G4double      /*containerDiameter*/,
>>>>>>> 8e3a6a16
								      G4double      containerLength,
								      G4double      angleIn,
								      G4double      angleOut,
								      G4bool        yokeOnLeft,
								      G4Material*   outerMaterial)
{
#ifdef BDSDEBUG
  G4cout << __METHOD_NAME__ << G4endl;
#endif
<<<<<<< HEAD
  CleanUp(); // doesn't use CommonConstructor so must do this manually
  
  return BDSMagnetOuterFactoryCylindrical::Instance()->CreateRectangularBend(name, length, beamPipe, outerDiameter,
									     containerLength,angleIn, angleOut,outerMaterial);
=======
  auto colour = BDSColours::Instance()->GetColour("rectangularbend");
  return CreateDipole(name, length, beamPipe, outerDiameter, containerLength, angleIn,
		      angleOut, outerMaterial, yokeOnLeft, colour); 
>>>>>>> 8e3a6a16
}

BDSMagnetOuter* BDSMagnetOuterFactoryPolesBase::CreateQuadrupole(G4String      name,
								 G4double      length,
								 BDSBeamPipe*  beamPipe,
								 G4double      outerDiameter,
								 G4double      containerLength,
								 G4Material*   outerMaterial)
{
#ifdef BDSDEBUG
  G4cout << __METHOD_NAME__ << G4endl;
#endif
  return CommonConstructor(name, length, beamPipe, 2, outerDiameter, outerMaterial, containerLength);
}

BDSMagnetOuter* BDSMagnetOuterFactoryPolesBase::CreateSextupole(G4String      name,
								G4double      length,
								BDSBeamPipe*  beamPipe,
								G4double      outerDiameter,
								G4double      containerLength,
								G4Material*   outerMaterial)
{
#ifdef BDSDEBUG
  G4cout << __METHOD_NAME__ << G4endl;
#endif
  return CommonConstructor(name, length, beamPipe, 3, outerDiameter, outerMaterial, containerLength);
}

BDSMagnetOuter* BDSMagnetOuterFactoryPolesBase::CreateOctupole(G4String      name,
							       G4double      length,
							       BDSBeamPipe*  beamPipe,
							       G4double      outerDiameter,
							       G4double      containerLength,
							       G4Material*   outerMaterial)
{
#ifdef BDSDEBUG
  G4cout << __METHOD_NAME__ << G4endl;
#endif
  return CommonConstructor(name, length, beamPipe, 4, outerDiameter, outerMaterial, containerLength);
}

BDSMagnetOuter* BDSMagnetOuterFactoryPolesBase::CreateDecapole(G4String      name,
							       G4double      length,
							       BDSBeamPipe*  beamPipe,
							       G4double      outerDiameter,
							       G4double      containerLength,
							       G4Material*   outerMaterial)
{
#ifdef BDSDEBUG
  G4cout << __METHOD_NAME__ << G4endl;
#endif
  return CommonConstructor(name, length, beamPipe, 5, outerDiameter, outerMaterial, containerLength);
}

BDSMagnetOuter* BDSMagnetOuterFactoryPolesBase::CreateSolenoid(G4String      name,
							       G4double      length,
							       BDSBeamPipe*  beamPipe,
							       G4double      outerDiameter,
							       G4double      containerLength,
							       G4Material*   outerMaterial)
{
#ifdef BDSDEBUG
  G4cout << __METHOD_NAME__ << G4endl;
#endif
  return BDSMagnetOuterFactoryCylindrical::Instance()->CreateSolenoid(name,length,beamPipe,outerDiameter,
								      containerLength,outerMaterial);
}

BDSMagnetOuter* BDSMagnetOuterFactoryPolesBase::CreateMultipole(G4String      name,
								G4double      length,
								BDSBeamPipe*  beamPipe,
								G4double      outerDiameter,
								G4double      containerLength,
								G4Material*   outerMaterial)
{
#ifdef BDSDEBUG
  G4cout << __METHOD_NAME__ << G4endl;
#endif
  return BDSMagnetOuterFactoryCylindrical::Instance()->CreateMultipole(name,length,beamPipe,outerDiameter,
								       containerLength,outerMaterial);
}

BDSMagnetOuter* BDSMagnetOuterFactoryPolesBase::CreateRfCavity(G4String      name,
							       G4double      length,
							       BDSBeamPipe*  beamPipe,
							       G4double      outerDiameter,
							       G4double      containerLength,
							       G4Material*   outerMaterial)
{
#ifdef BDSDEBUG
  G4cout << __METHOD_NAME__ << G4endl;
#endif
  return BDSMagnetOuterFactoryCylindrical::Instance()->CreateRfCavity(name,length,beamPipe,outerDiameter,
								      containerLength,outerMaterial);
}

BDSMagnetOuter* BDSMagnetOuterFactoryPolesBase::CreateMuSpoiler(G4String      name,
								G4double      length,
								BDSBeamPipe*  beamPipe,
								G4double      outerDiameter,
								G4double      containerLength,
								G4Material*   outerMaterial)
{
#ifdef BDSDEBUG
  G4cout << __METHOD_NAME__ << G4endl;
#endif
  return BDSMagnetOuterFactoryCylindrical::Instance()->CreateMuSpoiler(name,length,beamPipe,outerDiameter,
								       containerLength,outerMaterial);
}

BDSMagnetOuter* BDSMagnetOuterFactoryPolesBase::CreateKicker(G4String      name,
							     G4double      length,
							     BDSBeamPipe*  beamPipe,
							     G4double      outerDiameter,
							     G4double      containerLength,
							     G4bool        vertical,
							     G4Material*   outerMaterial)
{
#ifdef BDSDEBUG
  G4cout << __METHOD_NAME__ << G4endl;
#endif
  G4String colourName = (vertical) ? "vkicker" : "hkicker";
  auto colour = BDSColours::Instance()->GetColour(colourName);
  return CreateDipole(name, length, beamPipe, outerDiameter, containerLength, 0, 0,
		      outerMaterial, true, colour, vertical);
}

/// functions below here are private to this particular factory
BDSMagnetOuter* BDSMagnetOuterFactoryPolesBase::CommonConstructor(G4String     name,
								  G4double     length,
								  BDSBeamPipe* beamPipe,
								  G4int        order,
								  G4double     outerDiameter,
								  G4Material*  outerMaterial,
								  G4double     magnetContainerLength)
{
#ifdef BDSDEBUG
  G4cout << __METHOD_NAME__ << G4endl;
#endif
  // reset all pointers and variables to protect against bugs using previous use of factory
  CleanUp();
  
  CalculatePoleAndYoke(outerDiameter, beamPipe, order);
  if (buildPole)
    {
      CreatePoleSolid(name, length, order);
      CreateCoilSolids(name, length);
    }
  CreateYokeAndContainerSolid(name, length, order, magnetContainerLength);
  if (buildPole)
    {IntersectPoleWithYoke(name, length, order);}
  G4Colour* magnetColour = BDSColours::Instance()->GetMagnetColour(order);
  CreateLogicalVolumes(name, length, magnetColour, outerMaterial);
  CreateMagnetContainerComponent();
  if (buildPole)
    {CreateEndPiece(name);}
  PlaceComponents(name, order); //returns vector of PVs
  if (buildPole)
    {PlaceComponentsCoils(name, order);}
  
  // record extents
  // container radius is just outerDiamter as yoke is circular
  G4double containerRadius = outerDiameter + lengthSafety;
  BDSExtent ext = BDSExtent(containerRadius, containerRadius, length*0.5);
  
  // build the BDSMagnetOuter instance and return it
  BDSMagnetOuter* outer = new BDSMagnetOuter(containerSolid,
					     containerLV, ext,
					     magnetContainer);

  outer->RegisterRotationMatrix(allRotationMatrices);
  outer->RegisterPhysicalVolume(allPhysicalVolumes);
  outer->RegisterVisAttributes(allVisAttributes);
  outer->RegisterUserLimits(allUserLimits);
  
  // Register logical volumes and set sensitivity
  // test if poleLV exists first as some derived classes use their own vector of
  // poles and don't use this one - therefore it'll be null
  if (poleLV)
    {
      outer->RegisterLogicalVolume(poleLV);
      outer->RegisterSensitiveVolume(poleLV);
    }
  outer->RegisterLogicalVolume(yokeLV);
  outer->RegisterSensitiveVolume(yokeLV);

  outer->SetEndPieceBefore(endPiece);
  outer->SetEndPieceAfter(endPiece);
  
  return outer;
}

void BDSMagnetOuterFactoryPolesBase::CalculatePoleAndYoke(G4double     outerDiameter,
							  BDSBeamPipe* beamPipe,
							  G4double     order)
{
#ifdef BDSDEBUG
  G4cout << __METHOD_NAME__ << G4endl;
#endif
  G4double bpRadius = beamPipe->GetContainerRadius();
  
  // check parameters are valid
  if (outerDiameter*0.5 < bpRadius)
    {
      G4cerr << "outerDiameter (" << outerDiameter << ") must be greater than 2*beampipe radius ("
	     << 2*bpRadius << ")" << G4endl;
      exit(1);
    }

  // layout markers for the pole and yoke - radially out from centre
  poleStartRadius       = bpRadius + lengthSafety;
  yokeFinishRadius      = outerDiameter*0.5 - lengthSafety;
  G4double totalLength  = yokeFinishRadius - poleStartRadius;
  poleFinishRadius      = poleStartRadius + poleFraction*totalLength;
  yokeStartRadius       = poleFinishRadius + lengthSafety;
  magnetContainerRadius = yokeFinishRadius + lengthSafetyLarge;
  poleSquareWidth       = (yokeFinishRadius - yokeStartRadius)*1.3;

  G4int nPoles = 2*order;
  // full circle is divided into segments for each pole
  segmentAngle = CLHEP::twopi / (G4double)nPoles;
  poleAngle = segmentAngle * poleAngularFraction;

  G4double minimumPoleFraction = 0.05;
  // If the space occupied by the yoke / pole is < 5% of outerDiameter, don't bother with
  // pole and coil - it's clearly unphysical.
  if ( (yokeFinishRadius - yokeStartRadius) < (minimumPoleFraction * outerDiameter) )
    {
        buildPole = false;
        yokeStartRadius = poleStartRadius; // make the magnet all yoke
    }
}

void BDSMagnetOuterFactoryPolesBase::CreatePoleSolid(G4String name,
						     G4double length,
						     G4int    order)
{
#ifdef BDSDEBUG
  G4cout << __METHOD_NAME__ << G4endl;
#endif
  // calculate geometrical parameters first.
  // pole is ellipse at tip, then (possibly) tapered section going outwards and then
  // a section that is straight - ie constant width going outwards. This is later
  // intersected with the yoke solid to give the matching shape. Therefore, the pole
  // is made slightly too long (ie > poleFinishRadius).
    
  // make some % of pole length the curved ellipsoidal surface at the pole tip
  G4double poleLength      = poleFinishRadius - poleStartRadius - 2*lengthSafety;
  G4double ellipsoidHeight = poleTipFraction*poleLength; // full height of an ellipse (2*a)

  // calculate the ellipsoid centre radius from the centre of the magnet.
  G4double ellipsoidCentreY = poleStartRadius + ellipsoidHeight*0.5;
  
  // calculate the width (2*b) of the ellipse given its height - at the centre of the
  // ellipsoid, go out by the pole angle and that's the half width, x2.
  G4double ellipsoidWidth  = 2 * ellipsoidCentreY * tan(poleAngle*0.5);
  // don't allow the pole to be wider than it is long - silly proportions - stop the scaling
  ellipsoidWidth = std::min(ellipsoidWidth, poleLength); 

  // calculate the distance from the centre of the magnet where the straight sides start
  G4double fraction = std::min(0.5, (G4double)order/10.0); // scale slightly with order
  poleSquareStartRadius = ellipsoidCentreY + (poleFinishRadius - ellipsoidCentreY) * fraction;

  // poleSquareWidth is initially calculated in CalculatePoleAndYoke - here we check it
  // ensure pole doesn't get narrower than ellipsoid tip part
  poleSquareWidth = std::max(poleSquareWidth, ellipsoidWidth);
  // but ensure the square section can't protrude outside the angular segment for a single pole
  G4double maxPoleSquareWidth = 2 * poleSquareStartRadius * tan(0.5*poleAngle);
  poleSquareWidth = std::min(maxPoleSquareWidth, poleSquareWidth);

  // points that define extruded polygon
  std::vector<G4TwoVector> points;

  // generate points on a ellipse in the positive quadrant for the pole tip
  // note, the QT visualiser can't visualise the union of an ellipsoid and extruded
  // polygon so can't use that method and this method produces a better transition
  // between the ellipse and the pole. We just generate an extruded solid for the whole pole.
  std::vector<G4double> xEllipse;
  std::vector<G4double> yEllipse;
  const G4int numAngPoints = 6;
  for (G4double angle = 0; angle < CLHEP::halfpi; angle += CLHEP::halfpi/(G4double)numAngPoints)
    {
      xEllipse.push_back(0.5*ellipsoidWidth*sin(angle));
      yEllipse.push_back(0.5*ellipsoidHeight*cos(angle));
    }

  // add bottom left quadrant - miss out first point so don't reach apex.
  for (G4int i = 0; i < (G4int)xEllipse.size()-1; i++)
    {points.push_back(G4TwoVector(xEllipse[i], ellipsoidCentreY-yEllipse[i]));}
  points.push_back(G4TwoVector(poleSquareWidth*0.5, poleSquareStartRadius));
  // top points are x poleStopFactor for unambiguous intersection later on
  points.push_back(G4TwoVector(poleSquareWidth*0.5, poleFinishRadius*poleStopFactor));
  points.push_back(G4TwoVector(-poleSquareWidth*0.5, poleFinishRadius*poleStopFactor));
  points.push_back(G4TwoVector(-poleSquareWidth*0.5, poleSquareStartRadius));
  // add bottom right quadrant - miss out first point so don't reach apex.
  // required start index is of course size()-1 also.
  for (G4int i = (G4int)xEllipse.size()-2; i > 0; i--)
    {points.push_back(G4TwoVector(-xEllipse[i], ellipsoidCentreY-yEllipse[i]));}
  
  G4TwoVector zOffsets(0,0); // the transverse offset of each plane from 0,0
  G4double zScale = 1;       // the scale at each end of the points = 1
  poleSolid = new G4ExtrudedSolid(name + "_pole_raw_solid",  // name
				  points,                    // transverse 2d coordinates
				  length*0.5 - lengthSafety, // z half length
				  zOffsets, zScale,          // dx,dy offset for each face, scaling
				  zOffsets, zScale);         // dx,dy offset for each face, scaling
  
  allSolids.push_back(poleSolid);
}

void BDSMagnetOuterFactoryPolesBase::CreateCoilSolids(G4String name,
						      G4double length)
{
  // create an extruded polygon even though a square to avoid the need for
  // individual rotated translations. This also allows the same rotation
  // to be used for the coils as the poles.
  CreateCoilPoints();

  G4TwoVector zOffsets(0,0); // the transverse offset of each plane from 0,0
  G4double zScale = 1;       // the scale at each end of the points = 1
  
  coilLeftSolid = new G4ExtrudedSolid(name + "_coil_left_solid", // name
				      leftPoints,                // transverse 2d coordinates
				      length*0.5 - lengthSafety, // z half length
				      zOffsets, zScale, // dx,dy offset for each face, scaling
				      zOffsets, zScale);// dx,dy offset for each face, scaling

  coilRightSolid = new G4ExtrudedSolid(name + "_coil_right_solid", // name
				       rightPoints,                // transverse 2d coordinates
				       length*0.5 - lengthSafety, // z half length
				       zOffsets, zScale, // dx,dy offset for each face, scaling
				       zOffsets, zScale);// dx,dy offset for each face, scaling
  
  allSolids.push_back(coilLeftSolid);
  allSolids.push_back(coilRightSolid);
}

void BDSMagnetOuterFactoryPolesBase::CreateCoilPoints()
{
  G4double innerX = 0.5*poleSquareWidth + lengthSafetyLarge;

  // Start the coil just after the pole becomes square in cross-section
  // start it just beyond this point - say + 20% square section length
  G4double lowerY = poleSquareStartRadius + 0.2*(poleFinishRadius - poleSquareStartRadius);

  // At lower Y, project out in X as far as possible within the pole segment
  G4double outerX = 0.9 * lowerY * tan (segmentAngle*0.5);

  // At outer X, we find out the maximum y before hitting the inside of the yoke and
  // back off a wee bit
  G4double upperY = 0.95 * std::abs(std::sqrt(pow(yokeStartRadius,2) - pow(outerX,2)));
  
  coilHeight  = upperY - lowerY;
  G4double dx = outerX - innerX;
  // Check proportions and make roughly square.
  if (coilHeight < dx)
    {
      G4double newXHeight = std::max(dx*0.5, dx - (dx-coilHeight));
      outerX = innerX + newXHeight;
      // recalculate upperY given the new outerX
      upperY = 0.95 * std::abs(std::sqrt(pow(yokeStartRadius,2) - pow(outerX,2)));
    }

  // update coil height as used for end piece construction later
  coilHeight = upperY - lowerY;
  
  coilCentreRadius = lowerY + 0.5*coilHeight;
  endPieceInnerR   = lowerY - lengthSafetyLarge;
  endPieceOuterR   = yokeStartRadius;
  
  leftPoints.push_back(G4TwoVector(innerX, lowerY));
  leftPoints.push_back(G4TwoVector(outerX, lowerY));
  leftPoints.push_back(G4TwoVector(outerX, upperY));
  leftPoints.push_back(G4TwoVector(innerX, upperY));

  // must be in clockwise order
  rightPoints.push_back(G4TwoVector(-innerX, lowerY));
  rightPoints.push_back(G4TwoVector(-innerX, upperY));
  rightPoints.push_back(G4TwoVector(-outerX, upperY));
  rightPoints.push_back(G4TwoVector(-outerX, lowerY));

  // this will be the eventual length along z but for now its the amplitude in y.
  // make slightly smaller version as endPieceLength used for container dimensions
  endPieceLength = (outerX - innerX) - lengthSafetyLarge;
  for (G4double angle = 0; angle <= CLHEP::halfpi; angle+= CLHEP::halfpi / 8.0)
    {
      G4double x = outerX + endPieceLength * (cos(angle) - 1.0);
      G4double y = endPieceLength * sin(angle);
      endPiecePoints.push_back(G4TwoVector(x,y));
    }
  for (G4double angle = 0; angle <= CLHEP::halfpi; angle+= CLHEP::halfpi / 8.0)
    {
      G4double x = -outerX - endPieceLength * (sin(angle) - 1.0);
      G4double y = endPieceLength * cos(angle);
      endPiecePoints.push_back(G4TwoVector(x,y));
    }
}

void BDSMagnetOuterFactoryPolesBase::CreateYokeAndContainerSolid(G4String name,
								 G4double length,
								 G4int    /*order*/,
								 G4double magnetContainerLength)
{
#ifdef BDSDEBUG
  G4cout << __METHOD_NAME__ << G4endl;
#endif  
  
  // circular yoke so pretty easy
  yokeSolid = new G4Tubs(name + "_yoke_solid",      // name
			 yokeStartRadius,           // start radius
			 yokeFinishRadius,          // finish radius
			 length*0.5 - lengthSafety, // z half length
			 0,                         // start angle
			 CLHEP::twopi);             // sweep angle

  poleIntersectionSolid = new G4Tubs(name + "_yoke_intersection_solid", // name
				     0,                                 // start radius
				     yokeStartRadius - lengthSafetyLarge,
				     length,  // long half length for unamibiguous intersection
				     0,                                 // start angle
				     CLHEP::twopi);                     // sweep angle
  allSolids.push_back(poleIntersectionSolid);
  

  // note container must have hole in it for the beampipe to fit in!
  // poled geometry doesn't fit tightly to beampipe so can alays use a circular aperture
  containerSolid = new G4Tubs(name + "_outer_container_solid", // name
			      poleStartRadius,                 // start radius
			      yokeFinishRadius + lengthSafety, // finish radius
			      length*0.5,                      // z half length
			      0,                               // start angle
			      CLHEP::twopi);                   // sweep angle
  allSolids.push_back(yokeSolid);

  // magnet container radius calculated when poles are calculated and assigned to
  // BDSMagnetOuterFactoryBase::magnetContainerRadius
  BuildMagnetContainerSolidStraight(name, magnetContainerLength, magnetContainerRadius); 
}

void BDSMagnetOuterFactoryPolesBase::IntersectPoleWithYoke(G4String name,
							   G4double /*length*/,
							   G4int  /*order*/)
{ 
  // cut pole here with knowledge of yoke shape.
  poleSolid = new G4IntersectionSolid(name + "_pole_solid",   // name
				      poleSolid,              // solid a
				      poleIntersectionSolid); // solid b
}

void BDSMagnetOuterFactoryPolesBase::CreateLogicalVolumes(G4String    name,
							  G4double    length,
							  G4Colour*   colour,
							  G4Material* outerMaterial)
{
  BDSMagnetOuterFactoryBase::CreateLogicalVolumes(name, length, colour, outerMaterial);
  CreateLogicalVolumesCoil(name);
}

void BDSMagnetOuterFactoryPolesBase::CreateLogicalVolumesCoil(G4String name)
{
  if (coilLeftSolid)
    { // if one exists, all coil solids exist
      G4Material* coilMaterial = BDSMaterials::Instance()->GetMaterial("copper");
      coilLeftLV = new G4LogicalVolume(coilLeftSolid,
				       coilMaterial,
				       name + "_coil_left_lv");

      coilRightLV = new G4LogicalVolume(coilRightSolid,
					coilMaterial,
					name + "_coil_right_lv");
      
      G4Colour* coil = BDSColours::Instance()->GetColour("coil");
      G4VisAttributes* coilVisAttr = new G4VisAttributes(*coil);
      coilVisAttr->SetVisibility(true);

      coilLeftLV->SetVisAttributes(coilVisAttr);
      coilRightLV->SetVisAttributes(coilVisAttr);
      allVisAttributes.push_back(coilVisAttr);
    }
}

void BDSMagnetOuterFactoryPolesBase::TestInputParameters(BDSBeamPipe* beamPipe,
							 G4double&    outerDiameter,
							 G4Material*& outerMaterial)// reference to a pointer
{
#ifdef BDSDEBUG
  G4cout << __METHOD_NAME__ << G4endl;
#endif
  //function arguments by reference to they can be modified in place
  //check outer material is something
  if (!outerMaterial)
    {outerMaterial = BDSMaterials::Instance()->GetMaterial(BDSGlobalConstants::Instance()->EmptyMaterial());}

  // ensure box size is bigger than the beampipe
  if (beamPipe->ContainerIsCircular())
    {
      // if it's circular, just check radius
      if (outerDiameter < 2*(beamPipe->GetContainerRadius()) )
	{outerDiameter = 2*(beamPipe->GetContainerRadius()) + 1*CLHEP::mm;}
    }
  else
    {
      // it's not circular - have a look at extents
      // +ve - -ve
      G4double extentX = beamPipe->GetExtentX().second - beamPipe->GetExtentX().first;
      G4double extentY = beamPipe->GetExtentY().second - beamPipe->GetExtentY().first;
      if ( (outerDiameter < extentX) || (outerDiameter < extentY) )
	{
	  // outerDiameter isn't sufficient for range in x or y
	  outerDiameter = std::max(extentX,extentY) + 1*CLHEP::mm;
	}
    }
}

void BDSMagnetOuterFactoryPolesBase::PlaceComponents(G4String name,
						     G4int    order)
{
#ifdef BDSDEBUG
  G4cout << __METHOD_NAME__ << G4endl;
#endif
  // place the components inside the container
  yokePV = new G4PVPlacement((G4RotationMatrix *) nullptr, // no rotation
			     (G4ThreeVector) 0,            // position
			     yokeLV,                       // lv to be placed
			     name + "_yoke_pv",            // name
			     containerLV,                  // mother lv to be placed in
			     false,                        // no boolean operation
			     0,                            // copy number
			     checkOverlaps);               // whether to check overlaps
  allPhysicalVolumes.push_back(yokePV);
  
  // place poles
  if (!buildPole)
    {return;}
  // else continue and place poles and coils
  G4PVPlacement* aPolePV     = nullptr;  
  for (G4int n = 0; n < 2*order; ++n)
    {
      G4RotationMatrix* rm  = new G4RotationMatrix();
      allRotationMatrices.push_back(rm);
      rm->rotateZ((n+0.5)*segmentAngle + CLHEP::pi*0.5);
      G4String pvName = name + "_pole_" + std::to_string(n) + "_pv";
      // poleTranslation is by default (0,0,0)
      aPolePV = new G4PVPlacement(rm,                 // rotation
				  poleTranslation,    // position
				  poleLV,             // logical volume
				  pvName,             // name
				  containerLV,        // mother lv to be placed in
				  false,              // no boolean operation
				  n,                  // copy number
				  checkOverlaps);     // check overlaps
      allPhysicalVolumes.push_back(aPolePV);
    }
}

void BDSMagnetOuterFactoryPolesBase::PlaceComponentsCoils(G4String name,
							  G4int    order)
{
  if (!buildPole)
    {return;}
  G4PVPlacement* coilLeftPV   = nullptr;
  G4PVPlacement* coilRightPV  = nullptr;
  G4PVPlacement* endCoilPV    = nullptr;
  G4RotationMatrix* endCoilRM = new G4RotationMatrix();
  endCoilRM->rotateX(CLHEP::halfpi);

  G4ThreeVector endCoilTranslation(0,coilCentreRadius,0.5*endPieceLength);
  
  for (G4int n = 0; n < 2*order; ++n)
    {
      // prepare a new rotation matrix - must be new and can't reuse the same one
      // as the placement doesn't own it - changing the existing one will affect all
      // previously placed objects
      G4RotationMatrix* rm  = new G4RotationMatrix();
      G4RotationMatrix* ecrm = new G4RotationMatrix(*endCoilRM);
      allRotationMatrices.push_back(rm);
      G4double rotationAngle = (n+0.5)*segmentAngle + CLHEP::pi*0.5;
      rm->rotateZ((n+0.5)*segmentAngle + CLHEP::pi*0.5);

      // nominally this should be around z axis, but I guess z is now y give
      // rotation already... could do with rotate about axis in future
      ecrm->rotateY(rotationAngle);

      G4String pvName = name + "_coil_" + std::to_string(n);
      coilLeftPV = new G4PVPlacement(rm,                 // rotation
				     (G4ThreeVector)0,   // position
				     coilLeftLV,         // logical volume
				     pvName + "_left_pv",// name      
				     containerLV,        // mother lv to be placed in
				     false,              // no boolean operation
				     n,                  // copy number
				     checkOverlaps);     // check overlaps
      
      coilRightPV = new G4PVPlacement(rm,                 // rotation
				      (G4ThreeVector)0,   // position
				      coilRightLV,        // logical volume
				      pvName + "_right_pv",// name      
				      containerLV,        // mother lv to be placed in
				      false,              // no boolean operation
				      n,                  // copy number
				      checkOverlaps);     // check overlaps

      G4ThreeVector placementOffset = G4ThreeVector(endCoilTranslation);
      placementOffset.rotateZ(rotationAngle);
      endCoilPV = new G4PVPlacement(ecrm,                    // rotation
				    placementOffset,         // position
				    endPieceCoilLV,          // logical volume
				    name + "_end_piece_coil_pv", // name      
				    endPieceContainerLV,     // mother lv to be placed in
				    false,                   // no boolean operation
				    n,                       // copy number
				    checkOverlaps);          // check overlaps
      endPiece->RegisterPhysicalVolume(endCoilPV);
      endPiece->RegisterRotationMatrix(ecrm);
      
      allPhysicalVolumes.push_back(coilLeftPV);
      allPhysicalVolumes.push_back(coilRightPV);
    }
}

void BDSMagnetOuterFactoryPolesBase::CreateEndPiece(G4String name)
{
  // container solid
  G4VSolid* endPieceContainerSolid = new G4Tubs(name + "_end_container_solid", // name
						endPieceInnerR,                // inner radius
						endPieceOuterR,                // outer radius
						endPieceLength*0.5,            // z half length
						0,                             // start angle
						CLHEP::twopi);                 // sweep angle
  
  // container lv
  G4Material* emptyMaterial = BDSMaterials::Instance()->GetMaterial(BDSGlobalConstants::Instance()->EmptyMaterial());
  endPieceContainerLV = new G4LogicalVolume(endPieceContainerSolid,     // solid
					    emptyMaterial,              // material
					    name + "_end_container_lv");// name
  
  // coil end piece solid
  G4TwoVector zOffsets(0,0); // the transverse offset of each plane from 0,0
  G4double zScale = 1;       // the scale at each end of the points = 1
  G4VSolid* endPieceCoilSolid = new G4ExtrudedSolid(name + "_end_coil_solid", // name
						    endPiecePoints, // transverse 2d coordinates
						    coilHeight*0.5, // z half length
						    zOffsets, zScale,
						    zOffsets, zScale);
  
  // coil end piece lv
  G4Material* copper = BDSMaterials::Instance()->GetMaterial("copper");
  endPieceCoilLV = new G4LogicalVolume(endPieceCoilSolid,      // solid
				       copper,                 // material
				       name + "_end_coil_lv"); // name
				       
  // vis attributes - copy the coil ones that are already built
  G4VisAttributes* endPieceCoilVis = new G4VisAttributes(*(coilLeftLV->GetVisAttributes()));
  endPieceCoilLV->SetVisAttributes(endPieceCoilVis);
  // container vis attributes are held in global constants - only need copy pointer
  endPieceContainerLV->SetVisAttributes(containerLV->GetVisAttributes());
  
  // user limits - don't register as using global one
  endPieceCoilLV->SetUserLimits(BDSGlobalConstants::Instance()->GetDefaultUserLimits());

  // geometry component
  auto endPieceGC = new BDSGeometryComponent(endPieceContainerSolid,
					     endPieceContainerLV);
  endPieceGC->RegisterSolid(endPieceCoilSolid);
  endPieceGC->RegisterLogicalVolume(endPieceCoilLV);
  endPieceGC->RegisterVisAttributes(endPieceCoilVis);
  endPieceGC->RegisterSensitiveVolume(endPieceCoilLV);
  endPieceGC->SetExtent(BDSExtent(endPieceOuterR, endPieceOuterR, endPieceLength*0.5));
  endPieceGC->SetInnerExtent(BDSExtent(endPieceInnerR, endPieceInnerR, endPieceLength*0.5));

  endPiece = new BDSSimpleComponent(name + "_end_piece",
				    endPieceGC,
				    endPieceLength);
}

BDSMagnetOuter* BDSMagnetOuterFactoryPolesBase::CreateDipole(G4String     name,
							     G4double     length,
							     BDSBeamPipe* beamPipe,
							     G4double     outerDiameter,
							     G4double     containerLength,
							     G4double     angleIn,
							     G4double     angleOut,
							     G4Material*  material,
							     G4bool       yokeOnLeft,
							     G4Colour*    colour,
							     G4bool       buildVertically)
{
  CleanUp();

  // Test input parameters
  TestInputParameters(beamPipe, outerDiameter, material);

  // Test faces
  if (BDS::WillIntersect(-angleIn, -angleOut, outerDiameter, length))
    {
      G4cout << "Error: Faces of magnet (section) named \""
	     << name << "\" will overlap!" << G4endl;
      G4cout << "Length of magnet is too short for the angle of the pole faces." << G4endl;
      exit(1);
    }

  // 1 calculations
  // 2 c shaped solid
  // 3 angled solids for intersection
  // 4 intersection solids
  // 5 logical volumes
  // 6 placement
  // general order - yoke, container, magnet container, coils

  // calculate any geometrical parameters
  const auto extXbp = beamPipe->GetExtentX();
  const auto extYbp = beamPipe->GetExtentY();
  G4double bpHalfWidth  = std::max(std::abs(extXbp.first), std::abs(extXbp.second));
  G4double bpHalfHeight = std::max(std::abs(extYbp.first), std::abs(extYbp.second));
  if (buildVertically)
    {std::swap(bpHalfWidth, bpHalfHeight);}
  G4double poleHalfWidth  = bpHalfWidth  + lengthSafety;
  poleHalfWidth = std::max(poleHalfWidth, outerDiameter*0.15);
  G4double poleHalfHeight = bpHalfHeight + lengthSafety;
  G4double outerHalf      = outerDiameter * 0.5;

  // outerDiameter must be > max ( bp height , bp width )
  G4double maxOfBP = std::max(poleHalfWidth, poleHalfHeight);
  if (outerHalf <= maxOfBP)
    {outerHalf = maxOfBP + lengthSafetyLarge;}

  // propose yoke thickness
  G4double yokeThickness = 0.23 * outerDiameter;
  // check it's a suitable size and will fit in
  if (yokeThickness > outerHalf - poleHalfHeight)
    {
      buildPole     = false;
      yokeThickness = outerHalf - poleHalfHeight;
    }

  G4double yokeInsideX = poleHalfWidth - outerDiameter + yokeThickness;

  // coil calculations
  // these are full height and width maximum so that they'd fit
  G4double coilHeight = outerHalf - poleHalfHeight - yokeThickness;
  G4double coilWidth  = outerDiameter - yokeThickness - 2*poleHalfWidth;

  G4double coilHeightOriginal = coilHeight;
  // reduce the coils from the absolute maximum;
  coilHeight *= 0.8;
  coilWidth  *= 0.65;

  // Vertical offset of coil from pole tip
  G4double cDY = (coilHeightOriginal - coilHeight)*0.5;

  // T = top, B = bottom, L = left, R = right
  G4double coilDX = poleHalfWidth  + 0.5*coilWidth  + lengthSafetyLarge;
  G4double coilDY = poleHalfHeight + 0.5*coilHeight + lengthSafetyLarge + cDY;
  G4ThreeVector coilTLDisp = G4ThreeVector( coilDX, coilDY, 0);
  G4ThreeVector coilTRDisp = G4ThreeVector(-coilDX, coilDY, 0);
  G4ThreeVector coilBLDisp = G4ThreeVector( coilDX,-coilDY, 0);
  G4ThreeVector coilBRDisp = G4ThreeVector(-coilDX,-coilDY, 0);
  std::vector<G4ThreeVector> coilDisps;
  coilDisps.push_back(coilTLDisp);
  coilDisps.push_back(coilTRDisp);
  coilDisps.push_back(coilBLDisp);
  coilDisps.push_back(coilBRDisp);

  // create vectors of points for extruded solids
  // create yoke + pole (as one solid about 0,0,0)
  std::vector<G4TwoVector> yokePoints;
  std::vector<G4TwoVector> cPoints;  // container points (for magnet outer only)
  std::vector<G4TwoVector> mCPoints; // magnet container points

  // variables for extents
  G4double extXPos = 0;
  G4double extXNeg = 0;
  G4double extYPos = 0;
  G4double extYNeg = 0;
  // Typically we have a positive bend angle that (by convention) causes a
  // bend to the -ve x direction in right hadned coordinates. Also, typically,
  // a C shaped magnet has the yoke to the inside so there is an aperture for
  // any radiation to escape to the outside. Therefore, we build the yoke like this
  // and flip it if required. Points are done in clock wise order from the bottom left
  // corner of the top pole.
  const G4double lsl = lengthSafetyLarge; // shortcut
  yokePoints.push_back(G4TwoVector(poleHalfWidth - lsl,  poleHalfHeight - lsl));
  yokePoints.push_back(G4TwoVector(poleHalfWidth - lsl,  outerHalf - lsl));
  yokePoints.push_back(G4TwoVector(poleHalfWidth + lsl - outerDiameter,  outerHalf - lsl));
  yokePoints.push_back(G4TwoVector(poleHalfWidth + lsl - outerDiameter, -outerHalf + lsl));
  yokePoints.push_back(G4TwoVector(poleHalfWidth - lsl, -outerHalf + lsl));
  yokePoints.push_back(G4TwoVector(poleHalfWidth - lsl, -poleHalfHeight - lsl));
  if (buildPole)
    {
      yokePoints.push_back(G4TwoVector(-poleHalfWidth + lsl, -poleHalfHeight));
      yokePoints.push_back(G4TwoVector(-poleHalfWidth + lsl, -outerHalf+yokeThickness));
      yokePoints.push_back(G4TwoVector(yokeInsideX - lsl, -outerHalf+yokeThickness));
      yokePoints.push_back(G4TwoVector(yokeInsideX - lsl,  outerHalf-yokeThickness));
      yokePoints.push_back(G4TwoVector(-poleHalfWidth + lsl,  outerHalf-yokeThickness));
      yokePoints.push_back(G4TwoVector(-poleHalfWidth + lsl,  poleHalfHeight));
    }
  else
    {
      yokePoints.push_back(G4TwoVector(yokeInsideX - lsl, -poleHalfHeight - lsl));
      yokePoints.push_back(G4TwoVector(yokeInsideX - lsl,  poleHalfHeight + lsl));
    }
  
  // points for container for magnet outer only
  cPoints.push_back(G4TwoVector(poleHalfWidth + lsl, poleHalfHeight));
  if (buildPole)
    {
      cPoints.push_back(G4TwoVector(poleHalfWidth + coilWidth + 2*lsl, poleHalfHeight));
      cPoints.push_back(G4TwoVector(poleHalfWidth + coilWidth + 2*lsl, poleHalfHeight + coilHeight + 4*lsl + cDY));
      cPoints.push_back(G4TwoVector(poleHalfWidth + lsl, poleHalfHeight + coilHeight + 4*lsl + cDY));
    }
  cPoints.push_back(G4TwoVector(poleHalfWidth + lsl, outerHalf + lsl));
  cPoints.push_back(G4TwoVector(poleHalfWidth - outerDiameter - 2*lsl, outerHalf + lsl));
  cPoints.push_back(G4TwoVector(poleHalfWidth - outerDiameter - 2*lsl, -outerHalf - lsl));
  cPoints.push_back(G4TwoVector(poleHalfWidth + lsl, -outerHalf - lsl));
  if (buildPole)
    {
      cPoints.push_back(G4TwoVector(poleHalfWidth + lsl, -poleHalfHeight - coilHeight - 4*lsl - cDY));
      cPoints.push_back(G4TwoVector(poleHalfWidth + coilWidth + 2*lsl, -poleHalfHeight - coilHeight - 4*lsl - cDY));
      cPoints.push_back(G4TwoVector(poleHalfWidth + coilWidth + 2*lsl, -poleHalfHeight));
    }
  cPoints.push_back(G4TwoVector(poleHalfWidth + lsl, -poleHalfHeight));
  cPoints.push_back(G4TwoVector(yokeInsideX, -poleHalfHeight));
  cPoints.push_back(G4TwoVector(yokeInsideX,  poleHalfHeight));

  // points for container for full magnet object including beam pipe
  mCPoints.push_back(G4TwoVector(poleHalfWidth + 2*lsl, poleHalfHeight));
  if (buildPole)
    {
      mCPoints.push_back(G4TwoVector(poleHalfWidth + coilWidth + 4*lsl, poleHalfHeight));
      mCPoints.push_back(G4TwoVector(poleHalfWidth + coilWidth + 4*lsl, poleHalfHeight + coilHeight + 2*lsl + cDY));
      mCPoints.push_back(G4TwoVector(poleHalfWidth + 2*lsl, poleHalfHeight + coilHeight + 2*lsl + cDY));
    }
  mCPoints.push_back(G4TwoVector(poleHalfWidth + 2*lsl,  outerHalf + 2*lsl));
  mCPoints.push_back(G4TwoVector(poleHalfWidth - outerDiameter - 2*lsl,  outerHalf + 2*lsl));
  mCPoints.push_back(G4TwoVector(poleHalfWidth - outerDiameter - 2*lsl, -outerHalf - 2*lsl));
  mCPoints.push_back(G4TwoVector(poleHalfWidth + 2*lsl, -outerHalf - 2*lsl));
  if (buildPole)
    {
      mCPoints.push_back(G4TwoVector(poleHalfWidth + 2*lsl, -poleHalfHeight - coilHeight - 2*lsl - cDY));
      mCPoints.push_back(G4TwoVector(poleHalfWidth + coilWidth + 4*lsl, -poleHalfHeight - coilHeight - 2*lsl - cDY));
      mCPoints.push_back(G4TwoVector(poleHalfWidth + coilWidth + 4*lsl, -poleHalfHeight));
    }
  mCPoints.push_back(G4TwoVector(poleHalfWidth + 2*lsl, -poleHalfHeight));
  // extents
  extXPos = poleHalfWidth + lsl;
  extXNeg = poleHalfWidth - outerDiameter - 2*lsl;
  extYPos = outerHalf + lsl;
  extYNeg = -(outerHalf +lsl);
  if (buildPole)
    {extXPos += coilWidth + lsl;}

  if (!yokeOnLeft)
    {
      // flip x component so geometry is reflected horizontally
      for (auto& vec : yokePoints)
	{vec.setX(vec.x() * -1);}
      // reverse order so it's clockwise as geant4 requires
      std::reverse(yokePoints.begin(), yokePoints.end());

      // same for container
      for (auto& vec : cPoints)
	{vec.setX(vec.x() * -1);}
      std::reverse(cPoints.begin(), cPoints.end());

      // same for magnet container
      for (auto& vec : mCPoints)
	{vec.setX(vec.x() * -1);}
      std::reverse(mCPoints.begin(), mCPoints.end());

      // flip extents
      std::swap(extXPos, extXNeg);
    }
  
  // rotate if building vertically
  if (buildVertically)
    {
      for (auto& point : yokePoints)
	{point = BDS::Rotate(point, CLHEP::halfpi);}
      for (auto& point : cPoints)
	{point = BDS::Rotate(point, CLHEP::halfpi);}
      for (auto& point : mCPoints)
	{point = BDS::Rotate(point, CLHEP::halfpi);}
      // 'rotate' extents too
      std::swap(extXPos, extYPos);
      std::swap(extXNeg, extYNeg);
    }
  BDSExtent ext = BDSExtent(extXNeg, extXPos, extYNeg, extYPos,
			    -length*0.5, length*0.5);
  magContExtent = ext; // copy to container variable - basically the same

  G4double sLength = length; // default is normal length
  // if we have angled faces, make square faced solids longer for intersection.
  if (BDS::IsFinite(angleIn) || BDS::IsFinite(angleOut))
    {
      // create yoke, coil, container and magnet container solids
      // create a safe length here so solids are long enough for intersection
      G4double dzIn  = tan(std::abs(angleIn))  * outerDiameter; // over estimation, but ok
      G4double dzOut = tan(std::abs(angleOut)) * outerDiameter;
      // safe length for intersection
      sLength = std::max(2*length, 1.5*length + dzIn + dzOut);
    }
    
  G4TwoVector zOffsets(0,0); // the transverse offset of each plane from 0,0
  G4double zScale = 1;       // the scale at each end of the points = 1
  yokeSolid = new G4ExtrudedSolid(name + "_yoke_sq_solid",     // name
				  yokePoints,                  // transverse 2d coordinates
				  sLength*0.5 - lengthSafety,  // z half length
				  zOffsets, zScale,  // dx,dy offset for each face, scaling
				  zOffsets, zScale); // dx,dy offset for each face, scaling
  
  containerSolid = new G4ExtrudedSolid(name + "_outer_sq_container_solid", // name
				       cPoints,                    // transverse 2d coordinates
				       sLength*0.5 - lengthSafety, // z half length
				       zOffsets, zScale, // dx,dy offset for each face, scaling
				       zOffsets, zScale);// dx,dy offset for each face, scaling

  magnetContainerSolid = new G4ExtrudedSolid(name + "_sq_container_solid", // name
					     mCPoints,                     // transverse 2d coordinates
					     sLength*0.5 - lengthSafety,   // z half length
					     zOffsets, zScale, // dx,dy offset for each face, scaling
					     zOffsets, zScale);// dx,dy offset for each face, scaling

  // create coil - one solid that will be placed 4 times... or
  // if we have angled faces, they're all unique unfortunately so use a vector of solids
  // and place individually
  G4VSolid* coilSolid = nullptr;
  std::vector<G4VSolid*>        coilsSolids;
  std::vector<G4LogicalVolume*> coilLVs;
  G4bool individualCoilsSolids = false;
  if (buildPole)
    {
      coilSolid = new G4Box(name + "_coil_solid",        // name
			    coilWidth*0.5,               // x half width
			    coilHeight*0.5,              // y half height
			    sLength*0.5 - lengthSafety); // z half length
    }

  // Intersect and replace solids. Do it via replacmeent of the base class member G4VSolid*
  // as the intersection is only done if one of the angles is finite.

  // If we have angled faces, we need to also intersect the outer magnet container and
  // we therefore have an extra solid that should belong to that geometry component
  // and not the magnet outer - create a vector for holding any extra solids. These can
  // only be registered once the container object is created and that can only happen
  // once the solid and logical volumes are fully complete.
  std::vector<G4VSolid*> magnetContainerExtraSolids;
  
  if (BDS::IsFinite(angleIn) || BDS::IsFinite(angleOut))
    { 
      std::pair<G4ThreeVector,G4ThreeVector> faces = BDS::CalculateFaces(angleIn,angleOut);
      inputFaceNormal  = faces.first;
      outputFaceNormal = faces.second;
      
      // angled solid for magnet outer and coils
      G4VSolid* angledFaces = new G4CutTubs(name + "_angled_face_solid", // name
					    0,                           // inner radius
					    outerDiameter,               // outer radius
					    length*0.5 - lengthSafety,   // z half length
					    0,                           // start angle
					    CLHEP::twopi,                // sweep angle
					    inputFaceNormal,             // input face normal
					    outputFaceNormal);           // output face normal
      
      // angled solid for magnet outer container volume
      G4VSolid* angledFacesCont = new G4CutTubs(name + "_angled_face_cont_solid", // name
						0,                           // inner radius
						outerDiameter,               // outer radius
						length*0.5,                  // z half length
						0,                           // start angle
						CLHEP::twopi,                // sweep angle
						inputFaceNormal,             // input face normal
						outputFaceNormal);           // output face normal
      
      // angled solid for full magnet container
      G4VSolid* angledFacesMagCont = new G4CutTubs(name + "_angled_face_mag_cont_solid", // name
						   0,                    // inner radius
						   outerDiameter,        // outer radius
						   containerLength*0.5,  // z half length
						   0,                    // start angle
						   CLHEP::twopi,         // sweep angle
						   inputFaceNormal,      // input face normal
						   outputFaceNormal);    // output face normal

      // register angled solids
      allSolids.push_back(angledFaces);
      allSolids.push_back(angledFacesCont);
      allSolids.push_back(angledFacesMagCont);

      // register existing square solids as we're going to overwrite them with intersected ones
      allSolids.push_back(yokeSolid);
      allSolids.push_back(containerSolid);
      allSolids.push_back(coilSolid);
      allSolids.push_back(magnetContainerSolid);
      
      // now do intersections overwriting existing pointers
      yokeSolid = new G4IntersectionSolid(name + "_yoke_solid", // name
					  yokeSolid,            // solid a - existing yoke
					  angledFaces);         // solid b
      
      containerSolid = new G4IntersectionSolid(name + "_outer_container_solid", // name
					       containerSolid,                  // solid a
					       angledFacesCont);                // solid b

      magnetContainerSolid = new G4IntersectionSolid(name + "_container_solid", // name
						     magnetContainerSolid,      // solid a
						     angledFacesMagCont);       // solid b

      individualCoilsSolids = true; // flag that we have individual coil solids
      for (G4int i = 0; i < 4; i++)
	{
	  G4VSolid* coilS = new G4IntersectionSolid(name + "_pole_solid_" + std::to_string(i), // name
						    angledFaces,                // solid a
						    coilSolid,                  // solid b
						    (G4RotationMatrix*)nullptr, // 0 rotation
						    coilDisps[i]);              // translation
	  coilsSolids.push_back(coilS);
	  allSolids.push_back(coilS);
	}
    }
  
  // logical volumes
  CreateLogicalVolumes(name, length, colour, material);
  // we only use one coil solid here so do that here
  G4LogicalVolume* coilLV = nullptr;
  if (buildPole)
    {
      G4Colour* coil = BDSColours::Instance()->GetColour("coil");
      G4VisAttributes* coilVis = new G4VisAttributes(*coil);
      coilVis->SetVisibility(true);
      allVisAttributes.push_back(coilVis);
      G4Material* coilMaterial = BDSMaterials::Instance()->GetMaterial("copper");
      if (individualCoilsSolids)
	{
	  for (G4int i = 0; i < 4; i++)
	    {
	      G4String theName =  name + "_coil_solid_" + std::to_string(i);
	      G4LogicalVolume* aCoilLV = new G4LogicalVolume(coilsSolids[i],
							     coilMaterial,
							     theName);
	      aCoilLV->SetVisAttributes(coilVis);
	      coilLVs.push_back(aCoilLV);
	      allLogicalVolumes.push_back(aCoilLV);
	    }
	}
      else
	{
	  coilLV = new G4LogicalVolume(coilSolid,
				       coilMaterial,
				       name + "_coil_lv");
	  coilLV->SetVisAttributes(coilVis);
	  allLogicalVolumes.push_back(coilLV);
	}
    }
  
  // placement
  // place yoke+pole (one solid) together
  G4bool buildPoleOriginal = buildPole;
  buildPole = false; // this will avoid PlaceComponents trying to place poles that don't exist
  PlaceComponents(name, 1); // places yoke
  buildPole = buildPoleOriginal;
  // place coils
  if (buildPole)
    {
      G4PVPlacement* aCoilPV = nullptr;
      // coils intersection was done such that the coordinates of the resultant solid
      // are the same as the plain coil G4Box. This allows us to programmatically place
      // the coils here irrespective if there's one or 4 unqiue coils.
      for (G4int i = 0; i < 4; i++)
	{
	  G4LogicalVolume* volToPlace = coilLV;
	  G4ThreeVector displacement = G4ThreeVector();
	  if (individualCoilsSolids)
	    {volToPlace = coilLVs[i];}
	  else
	    {displacement = coilDisps[i];} // with no intersection we have to displace it
	  G4String theName = name + "_coil_" + std::to_string(i) + "_pv";
	  G4RotationMatrix* rot = new G4RotationMatrix();
	  allRotationMatrices.push_back(rot);
	  if (buildVertically)
	    {
	      rot->rotateZ(CLHEP::halfpi);
	      displacement.transform(*rot);
	    }
	  aCoilPV = new G4PVPlacement(rot,             // no rotation
				      displacement,    // position
				      volToPlace,      // lv to be placed
				      theName,         // name
				      containerLV,     // mother lv to be place in
				      false,           // no boolean operation
				      0,               // copy number
				      checkOverlaps);
	  allPhysicalVolumes.push_back(aCoilPV);
	}
    }

  // magnet outer instance
  CreateMagnetContainerComponent();
  magnetContainer->RegisterSolid(magnetContainerExtraSolids);

  // build the BDSMagnetOuter instance and return it
  BDSMagnetOuter* outer = new BDSMagnetOuter(containerSolid,
					     containerLV, ext,
					     magnetContainer);

  outer->SetInputFaceNormal(inputFaceNormal);
  outer->SetOutputFaceNormal(outputFaceNormal);
  
  outer->RegisterSolid(allSolids);
  outer->RegisterLogicalVolume(allLogicalVolumes);
  outer->RegisterRotationMatrix(allRotationMatrices);
  outer->RegisterPhysicalVolume(allPhysicalVolumes);
  outer->RegisterVisAttributes(allVisAttributes);
  outer->RegisterUserLimits(allUserLimits);
  
  outer->RegisterSolid(yokeSolid);
  outer->RegisterLogicalVolume(yokeLV);

  outer->RegisterSensitiveVolume(yokeLV);

  // no need to proceed with end pieces if we didn't build poles - just return
  if (!buildPole)
    {return outer;}

  // continue with registration of objects and end piece construction  
  if (individualCoilsSolids)
    {outer->RegisterSensitiveVolume(coilLVs);}
  else
    {outer->RegisterSensitiveVolume(coilLV);}
  
  // end pieces - note with bends both are likely to be different so build independently here

  // end piece coil solids - build in x-y plane and project in z as that's the
  // only way with an extruded solid then rotate so it's along z
  // curved sections are elliptical with major axis being the projected with of the coil
  // at an angle and the minor being the normal coil width.
  // x = x0 + acos(t)cos(phi) - bsin(t)sin(phi)
  // y = y0 + acos(t)sin(phi) + bsin(t)cos(phi)
  std::vector<G4TwoVector> inEPPoints;  // input face end piece points
  std::vector<G4TwoVector> outEPPoints; // output face end piece points

  G4double inXO = poleHalfWidth + lengthSafetyLarge;

  // create an ellipse with no angle, then shear it to match the angle
  G4int nSegments = ceil((G4double)nSegmentsPerCircle / 4.0);
  for (G4double t = -CLHEP::pi; t <= -CLHEP::halfpi + 1e-9; t += CLHEP::halfpi/nSegments)
    { // left side
      G4double x = -inXO + coilWidth*cos(t);
      G4double y = coilWidth*sin(t);
      inEPPoints.push_back(G4TwoVector(x,y));
    }
  
  for (G4double t = -CLHEP::halfpi; t <= 0 + 1e-9; t += CLHEP::halfpi/nSegments)
    { // right side
      G4double x = inXO + coilWidth*cos(t);
      G4double y = coilWidth*sin(t);
      inEPPoints.push_back(G4TwoVector(x,y));
    }

  // shear it
  // (x')   (1        0) (x)
  // (y') = (tan(phi) 1) (y)
  // ->  x' = x; y' = tan(phi)*x + y
  // copy the points, flip in y and shear for output angle
  for (const auto point : inEPPoints) // copying this time
    {
      G4double outy = -1*(point.x()*tan(-angleOut) + point.y());
      outEPPoints.push_back(G4TwoVector(point.x(),outy));
    }
  for (auto& point : inEPPoints)  // modify in place for shearing original points
    {point.setY(point.x()*tan(-angleIn) + point.y());}

  // these are projected by coilHeight in z as they'll be rotated later
  G4VSolid* endPieceSolidIn  = new G4ExtrudedSolid(name + "_end_coil_in_solid", // name
						   inEPPoints, // transverse 2d coordinates
						   coilHeight*0.5, // z half length
						   zOffsets, zScale,
						   zOffsets, zScale);

  // these are projected by coilHeight in z as they'll be rotated later
  G4VSolid* endPieceSolidOut = new G4ExtrudedSolid(name + "_end_coil_out_solid", // name
						   outEPPoints, // transverse 2d coordinates
						   coilHeight*0.5, // z half length
						   zOffsets, zScale,
						   zOffsets, zScale);
  
  // end piece container solids - simple extruded solid intersectd with cut tubs for
  // angled faces build about magnet zero so we get the coordinates right for general placement
  std::vector<G4TwoVector> contEPPoints;
  const G4double connector = 1*CLHEP::mm;
  G4double xmax = poleHalfWidth + coilWidth + connector;
  G4double ymax = poleHalfHeight + coilHeight + cDY + connector;
  G4double yInn = poleHalfHeight + cDY;
  contEPPoints.push_back(G4TwoVector(xmax + connector,  ymax));
  contEPPoints.push_back(G4TwoVector(-xmax,  ymax));
  contEPPoints.push_back(G4TwoVector(-xmax,  yInn));
  contEPPoints.push_back(G4TwoVector( xmax,  yInn));
  contEPPoints.push_back(G4TwoVector( xmax, -yInn));
  contEPPoints.push_back(G4TwoVector(-xmax, -yInn));
  contEPPoints.push_back(G4TwoVector(-xmax, -ymax));
  contEPPoints.push_back(G4TwoVector(xmax + connector, -ymax));
  
  if (buildVertically)
    {
      for (auto& point : contEPPoints)
	{point = BDS::Rotate(point, CLHEP::halfpi);}
    }
  
  // calculate length for each end piece container volume - could be different due to different angles
  G4double ePInLength  = coilWidth + lengthSafetyLarge; // adjustable for intersection
  G4double ePInLengthZ = ePInLength; // copy that will be final length of object
  if (BDS::IsFinite(angleIn))
    {
      G4double dzIn = tan(std::abs(angleIn)) * outerDiameter;
      ePInLength    = std::max(2*ePInLength, 2*dzIn); // 2x as long for intersection
    }

    BDSExtent ePExtOuter = BDSExtent(-xmax, xmax + connector,
                                     -ymax, ymax,
                                     -ePInLengthZ*0.5, ePInLengthZ*0.5);
    BDSExtent ePExtInner = BDSExtent(-xmax, xmax,
                                     -yInn, yInn,
                                     -ePInLengthZ*0.5, ePInLengthZ*0.5);

  G4VSolid* ePContSolidIn  = new G4ExtrudedSolid(name + "_end_coil_in_solid", // name
						 contEPPoints,   // transverse 2d coordinates
						 ePInLength*0.5, // z half length
						 zOffsets, zScale,
						 zOffsets, zScale);

  G4double ePOutLength  = coilWidth + lengthSafetyLarge; // adjustable for intersection
  G4double ePOutLengthZ = ePOutLength; // copy that will be final length of object
  if (BDS::IsFinite(angleOut))
    {
      G4double dzOut = tan(std::abs(angleOut)) * outerDiameter;
      ePOutLength    = std::max(2*ePOutLength, 2*dzOut); // 2x as long for intersection
    }

  G4VSolid* ePContSolidOut = new G4ExtrudedSolid(name + "_end_coil_out_solid", // name
						 contEPPoints,   // transverse 2d coordinates
						 ePOutLength*0.5, // z half length
						 zOffsets, zScale,
						 zOffsets, zScale);

  // If there is a finite input face angle, the extruded solid above will be longer and
  // we now make a cut tubs for the angled faces to intersect it with.
  if (BDS::IsFinite(angleIn))
    {
      
      G4ThreeVector inputfaceReversed = inputFaceNormal * -1;
      G4VSolid* ePContSolidInAng = new G4CutTubs(name + "_angled_face_solid", // name
						 0,                           // inner radius
						 outerDiameter,               // outer radius
						 ePInLengthZ*0.5,             // z half length
						 0,                           // start angle
						 CLHEP::twopi,                // sweep angle
						 inputFaceNormal,             // input face normal
						 inputfaceReversed);          // output face normal

      // potential memory leak here with overwriting
      ePContSolidIn = new G4IntersectionSolid(name + "_end_coil_cont_solid", // name
					      ePContSolidIn,
					      ePContSolidInAng);
    }

  if (BDS::IsFinite(angleOut))
    {
      
      G4ThreeVector outputfaceReversed = outputFaceNormal * -1;
      G4VSolid* ePContSolidOutAng = new G4CutTubs(name + "_angled_face_solid", // name
						  0,                           // inner radius
						  outerDiameter,               // outer radius
						  ePOutLengthZ*0.5,            // z half length
						  0,                           // start angle
						  CLHEP::twopi,                // sweep angle
						  outputfaceReversed,          // input face normal
						  outputFaceNormal);           // output face normal

      // potential memory leak here with overwriting
      ePContSolidOut = new G4IntersectionSolid(name + "_end_coil_cont_solid", // name
					       ePContSolidOut,
					       ePContSolidOutAng);
    }

  // end piece logical volumes
  // coil end piece lv
  G4Material* copper = BDSMaterials::Instance()->GetMaterial("copper");
  G4Material* emptyMaterial = BDSMaterials::Instance()->GetMaterial(BDSGlobalConstants::Instance()->EmptyMaterial());
  
  G4LogicalVolume* ePInLV = new G4LogicalVolume(endPieceSolidIn,           // solid
						copper,                    // material
						name + "_end_coil_in_lv"); // name
  
  G4LogicalVolume* ePContInLV = new G4LogicalVolume(ePContSolidIn,             // solid
						    emptyMaterial,             // material
						    name + "_end_cont_in_lv"); // name

  G4LogicalVolume* ePOutLV = new G4LogicalVolume(endPieceSolidOut,           // solid
						 copper,                     // material
						 name + "_end_coil_out_lv"); // name
  
  G4LogicalVolume* ePContOutLV = new G4LogicalVolume(ePContSolidOut,             // solid
						     emptyMaterial,              // material
						     name + "_end_cont_out_lv"); // name

  G4Colour* coilColour = BDSColours::Instance()->GetColour("coil");
  G4VisAttributes* coilVisIn  = new G4VisAttributes(*coilColour);
  coilVisIn->SetVisibility(true);
  G4VisAttributes* coilVisOut = new G4VisAttributes(*coilVisIn);

  ePInLV->SetVisAttributes(coilVisIn);
  ePOutLV->SetVisAttributes(coilVisOut);
  ePContInLV->SetVisAttributes(BDSGlobalConstants::Instance()->GetContainerVisAttr());
  ePContOutLV->SetVisAttributes(BDSGlobalConstants::Instance()->GetContainerVisAttr());

  auto defaultUserLimits = BDSGlobalConstants::Instance()->GetDefaultUserLimits();
  ePInLV->SetUserLimits(defaultUserLimits);
  ePOutLV->SetUserLimits(defaultUserLimits);
  ePContInLV->SetUserLimits(defaultUserLimits);
  ePContOutLV->SetUserLimits(defaultUserLimits);
  
  // placements
  G4RotationMatrix* endCoilInRM = new G4RotationMatrix();
  endCoilInRM->rotateX(-CLHEP::halfpi);
  if (buildVertically)
    {endCoilInRM->rotateY(CLHEP::halfpi);}
  G4ThreeVector endCoilTranslationInTop(0, coilDY, 0.5*coilWidth);
  G4ThreeVector endCoilTranslationInLow(0,-coilDY, 0.5*coilWidth);
  G4RotationMatrix* vertRot = new G4RotationMatrix();
  vertRot->rotateZ(CLHEP::halfpi);
  if (buildVertically)
    {
      endCoilTranslationInTop.transform(*vertRot);
      endCoilTranslationInLow.transform(*vertRot);
    }
  G4PVPlacement* ePInTopPv = new G4PVPlacement(endCoilInRM,        // rotation
					       endCoilTranslationInTop, // position
					       ePInLV,             // logical volume
					       name + "_end_piece_in_top_pv", // name
					       ePContInLV,         // mother lv to be placed in
					       false,              // no boolean operation
					       0,                  // copy number
					       checkOverlaps);     // check overlaps
  G4PVPlacement* ePInLowPv = new G4PVPlacement(endCoilInRM,        // rotation
					       endCoilTranslationInLow, // position
					       ePInLV,             // logical volume
					       name + "_end_piece_in_low_pv", // name
					       ePContInLV,         // mother lv to be placed in
					       false,              // no boolean operation
					       0,                  // copy number
					       checkOverlaps);     // check overlaps

  G4RotationMatrix* endCoilOutRM = new G4RotationMatrix(*endCoilInRM); // copy as independent objects
  
  G4ThreeVector endCoilTranslationOutTop(0, coilDY, -0.5*coilWidth);
  G4ThreeVector endCoilTranslationOutLow(0,-coilDY, -0.5*coilWidth);
  if (buildVertically)
    {
      endCoilTranslationOutTop.transform(*vertRot);
      endCoilTranslationOutLow.transform(*vertRot);
    }
  delete vertRot;
  G4PVPlacement* ePOutTopPv = new G4PVPlacement(endCoilOutRM,       // rotation
						endCoilTranslationOutTop, // position
						ePOutLV,            // logical volume
						name + "_end_piece_out_top_pv", // name
						ePContOutLV,        // mother lv to be placed in
						false,              // no boolean operation
						0,                  // copy number
						checkOverlaps);     // check overlaps
  G4PVPlacement* ePOutLowPv = new G4PVPlacement(endCoilOutRM,        // rotation
						endCoilTranslationOutLow, // position
						ePOutLV,             // logical volume
						name + "_end_piece_out_low_pv", // name
						ePContOutLV,        // mother lv to be placed in
						false,              // no boolean operation
						0,                  // copy number
						checkOverlaps);     // check overlaps
  
  // packaging - geometry component
  auto endPieceInGC = new BDSGeometryComponent(ePContSolidIn,
					       ePContInLV);
  endPieceInGC->RegisterPhysicalVolume(ePInTopPv);
  endPieceInGC->RegisterPhysicalVolume(ePInLowPv);
  endPieceInGC->RegisterRotationMatrix(endCoilInRM);
  endPieceInGC->RegisterVisAttributes(coilVisIn);
  endPieceInGC->RegisterLogicalVolume(ePInLV);
  endPieceInGC->RegisterSolid(endPieceSolidIn);
  endPieceInGC->RegisterSensitiveVolume(ePInLV);
  endPieceInGC->SetExtent(ePExtOuter);
  endPieceInGC->SetInnerExtent(ePExtInner);

  G4ThreeVector inputFaceNormalR = inputFaceNormal * -1; // just -1 as parallel but opposite
  BDSSimpleComponent* endPieceInSC = new BDSSimpleComponent(name + "_end_piece_in",
							    endPieceInGC,
							    ePInLengthZ,
							    0/*angle*/,
							    inputFaceNormal,
							    inputFaceNormalR);

  auto endPieceOutGC = new BDSGeometryComponent(ePContSolidOut,
						ePContOutLV);
  endPieceOutGC->RegisterPhysicalVolume(ePOutTopPv);
  endPieceOutGC->RegisterPhysicalVolume(ePOutLowPv);
  endPieceOutGC->RegisterRotationMatrix(endCoilOutRM);
  endPieceOutGC->RegisterVisAttributes(coilVisOut);
  endPieceOutGC->RegisterLogicalVolume(ePOutLV);
  endPieceOutGC->RegisterSolid(endPieceSolidOut);
  endPieceOutGC->RegisterSensitiveVolume(ePOutLV);
  endPieceOutGC->SetExtent(ePExtOuter);
  endPieceOutGC->SetInnerExtent(ePExtInner);
  
  G4ThreeVector outputFaceNormalR = outputFaceNormal * -1; // just -1 as parallel but opposite
  BDSSimpleComponent* endPieceOutSC = new BDSSimpleComponent(name + "_end_piece_out",
							     endPieceOutGC,
							     ePOutLengthZ,
							     0/*angle*/,
							     outputFaceNormalR,
							     outputFaceNormal);

  // attach to the magnet outer
  outer->SetEndPieceBefore(endPieceInSC);
  outer->SetEndPieceAfter(endPieceOutSC);
  
  return outer;
}<|MERGE_RESOLUTION|>--- conflicted
+++ resolved
@@ -108,10 +108,6 @@
 								      G4double      length,
 								      BDSBeamPipe*  beamPipe,
 								      G4double      outerDiameter,
-<<<<<<< HEAD
-=======
-								      G4double      /*containerDiameter*/,
->>>>>>> 8e3a6a16
 								      G4double      containerLength,
 								      G4double      angleIn,
 								      G4double      angleOut,
@@ -121,16 +117,9 @@
 #ifdef BDSDEBUG
   G4cout << __METHOD_NAME__ << G4endl;
 #endif
-<<<<<<< HEAD
-  CleanUp(); // doesn't use CommonConstructor so must do this manually
-  
-  return BDSMagnetOuterFactoryCylindrical::Instance()->CreateRectangularBend(name, length, beamPipe, outerDiameter,
-									     containerLength,angleIn, angleOut,outerMaterial);
-=======
   auto colour = BDSColours::Instance()->GetColour("rectangularbend");
   return CreateDipole(name, length, beamPipe, outerDiameter, containerLength, angleIn,
 		      angleOut, outerMaterial, yokeOnLeft, colour); 
->>>>>>> 8e3a6a16
 }
 
 BDSMagnetOuter* BDSMagnetOuterFactoryPolesBase::CreateQuadrupole(G4String      name,
