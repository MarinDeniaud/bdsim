--- conflicted
+++ resolved
@@ -16,16 +16,10 @@
 BDSSolenoid::BDSSolenoid(G4String           name,
 			 G4double           length,
 			 G4double           bField,
-<<<<<<< HEAD
-			 BDSBeamPipeInfo    beamPipeInfo,
-			 BDSMagnetOuterInfo magnetOuterInfo):
-  BDSMultipole(BDSMagnetType::solenoid,name,length,beamPipeInfo,magnetOuterInfo),
-=======
 			 BDSBeamPipeInfo*   beamPipeInfo,
 			 BDSMagnetOuterInfo magnetOuterInfo):
   BDSMagnet(BDSMagnetType::solenoid, name, length,
 	    beamPipeInfo, magnetOuterInfo),
->>>>>>> bfd6661b
   itsBField(bField)
 {;}
 
