/* BDSIM code.    Version 1.0
   Author: Grahame A. Blair, Royal Holloway, Univ. of London.
   Last modified 5.3.2005
   Copyright (c) 2005 by G.A.Blair.  ALL RIGHTS RESERVED. 
*/
#include "BDSGlobalConstants.hh" 
#include "BDSMaterials.hh"
#include "BDSSamplerCylinder.hh"
#include "BDSDebug.hh"
#include "G4Tubs.hh"
#include "G4LogicalVolume.hh"
#include "G4VPhysicalVolume.hh"
#include "G4UserLimits.hh"
#include "BDSSamplerSD.hh"
#include "G4SDManager.hh"

std::vector <G4String> BDSSamplerCylinder::outputNames;

int BDSSamplerCylinder::nSamplers = 0;

BDSSamplerSD* BDSSamplerCylinder::SensitiveDetector=new BDSSamplerSD("BDSSamplerCylinder","cylinder");

int BDSSamplerCylinder::GetNSamplers() { return nSamplers; }

void BDSSamplerCylinder::AddExternalSampler(G4String name) { nSamplers++; outputNames.push_back(name); }

<<<<<<< HEAD
BDSSamplerCylinder::
BDSSamplerCylinder (G4String aName,G4double aLength,G4double aRadius):
  BDSAcceleratorComponent(
			 aName,
			 aLength),
=======
BDSSamplerCylinder::BDSSamplerCylinder(G4String name,
				       G4double length,
				       G4double aRadius):
  BDSAcceleratorComponent(name,
			  length,
			  0,
			  "samplercylinder"),
>>>>>>> bfd6661b
  itsRadius(aRadius)
{
  nThisSampler = nSamplers + 1;
  nSamplers++;

  // register sampler sensitive detector
  G4SDManager* SDMan = G4SDManager::GetSDMpointer();
  SDMan->AddNewDetector(SensitiveDetector);

  // to be fixed - see bdssampler for explanation
  BDSSamplerCylinder::outputNames.push_back(name + "_phys_" );
}

void BDSSamplerCylinder::BuildContainerLogicalVolume()
{
  containerSolid = new G4Tubs(name+"_body",
			      itsRadius-1.e-6*CLHEP::m,
			      itsRadius,
			      chordLength*0.5,
			      0,
			      CLHEP::twopi*CLHEP::radian);
  containerLogicalVolume = new G4LogicalVolume(containerSolid,
					       emptyMaterial,
					       name);
      
#ifndef NOUSERLIMITS
  G4UserLimits* itsOuterUserLimits =new G4UserLimits();
  itsOuterUserLimits->SetMaxAllowedStep(BDSGlobalConstants::Instance()->GetSamplerDiameter()/2.0);
  containerLogicalVolume->SetUserLimits(itsOuterUserLimits);
#endif
  containerLogicalVolume->SetSensitiveDetector(SensitiveDetector);
}

BDSSamplerCylinder::~BDSSamplerCylinder()
{
  --nSamplers;
  if(nSamplers<0) G4cerr << __METHOD_NAME__ << "WARNING: more samplers deleted than created!" << G4endl;
}<|MERGE_RESOLUTION|>--- conflicted
+++ resolved
@@ -24,13 +24,6 @@
 
 void BDSSamplerCylinder::AddExternalSampler(G4String name) { nSamplers++; outputNames.push_back(name); }
 
-<<<<<<< HEAD
-BDSSamplerCylinder::
-BDSSamplerCylinder (G4String aName,G4double aLength,G4double aRadius):
-  BDSAcceleratorComponent(
-			 aName,
-			 aLength),
-=======
 BDSSamplerCylinder::BDSSamplerCylinder(G4String name,
 				       G4double length,
 				       G4double aRadius):
@@ -38,7 +31,6 @@
 			  length,
 			  0,
 			  "samplercylinder"),
->>>>>>> bfd6661b
   itsRadius(aRadius)
 {
   nThisSampler = nSamplers + 1;
