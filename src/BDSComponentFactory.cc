#include "BDSComponentFactory.hh"

// elements
#ifdef USE_AWAKE
#include "BDSAwakeScintillatorScreen.hh"
#include "BDSAwakeSpectrometer.hh"
#endif
#include "BDSCavityRF.hh"
#include "BDSCollimatorElliptical.hh"
#include "BDSCollimatorRectangular.hh"
#include "BDSDegrader.hh"
#include "BDSDrift.hh"
#include "BDSElement.hh"
#include "BDSLaserWire.hh"
#include "BDSLine.hh"
#include "BDSMagnet.hh"
#include "BDSSamplerPlane.hh"
#include "BDSShield.hh"
#include "BDSScreen.hh"
#include "BDSTerminator.hh"
#include "BDSTeleporter.hh"
#include "BDSTiltOffset.hh"
#include "BDSTransform3D.hh"
#include "BDSBendBuilder.hh"

// general
#include "BDSAcceleratorComponentRegistry.hh"
#include "BDSBeamPipeType.hh"
#include "BDSBeamPipeInfo.hh"
#include "BDSCavityInfo.hh"
#include "BDSCavityType.hh"
#include "BDSDebug.hh"
#include "BDSExecOptions.hh"
#include "BDSFieldInfo.hh"
#include "BDSFieldFactory.hh"
#include "BDSFieldType.hh"
#include "BDSGlobalConstants.hh"
#include "BDSIntegratorSet.hh"
#include "BDSIntegratorType.hh"
#include "BDSMagnetOuterInfo.hh"
#include "BDSMagnetGeometryType.hh"
#include "BDSMagnetStrength.hh"
#include "BDSMagnetType.hh"
#include "BDSMaterials.hh"
#include "BDSParser.hh"
#include "BDSUtilities.hh"

#include "globals.hh" // geant4 types / globals
#include "G4GeometryTolerance.hh"
#include "G4ParticleDefinition.hh"
#include "G4Transform3D.hh"

#include "parser/elementtype.h"
#include "parser/cavitymodel.h"

#include <cmath>
#include <string>
#include <utility>
using namespace GMAD;


BDSComponentFactory::BDSComponentFactory()
{
  lengthSafety  = BDSGlobalConstants::Instance()->LengthSafety();
  charge        = BDSGlobalConstants::Instance()->GetParticleDefinition()->GetPDGCharge();
  brho          = BDSGlobalConstants::Instance()->BRho();
  integratorSet = BDS::IntegratorSet(BDSGlobalConstants::Instance()->IntegratorSet());

  // prepare rf cavity model info from parser
  PrepareCavityModels();
  
  notSplit          = BDSGlobalConstants::Instance()->DontSplitSBends();
  includeFringe     = BDSGlobalConstants::Instance()->IncludeFringeFields();
  thinElementLength = BDSGlobalConstants::Instance()->ThinElementLength();
}

BDSComponentFactory::~BDSComponentFactory()
{
  for(auto info : cavityInfos)
    {delete info.second;}
}

BDSAcceleratorComponent* BDSComponentFactory::CreateComponent(Element* elementIn,
                                       const std::vector<GMAD::Element*>& prevElements,
                                       const std::vector<GMAD::Element*>& nextElements)
{
  element = elementIn;

  G4double angleIn  = 0.0;
  G4double angleOut = 0.0;
  G4bool registered = false;
  // Used for multiple instances of the same element but different poleface rotations.
  // Ie only a drift is modified to match the pole face rotation of a magnet.
  G4bool willModify = false;

#ifdef BDSDEBUG
  G4cout << __METHOD_NAME__ << "named: \"" << element->name << "\"" << G4endl;  
#endif

  // set next/previous element to be last (and only non thinmultipole) element in the vector
  if (prevElements.empty())
    {prevElement = nullptr;}
  else
    {prevElement = prevElements.back();}
  if (nextElements.empty())
    {nextElement = nullptr;}
  else
    {nextElement = nextElements.back();}

  if (BDSAcceleratorComponentRegistry::Instance()->IsRegistered(element->name))
    {registered = true;}

  if (element->type == ElementType::_DRIFT)
    {
      // Match poleface from previous and next element
      angleIn  = (prevElement) ? ( prevElement->e2 * CLHEP::rad ) : 0.0;
      angleOut = (nextElement) ? ( nextElement->e1 * CLHEP::rad ) : 0.0;

      // Normal vector of rbend is from the magnet, angle of the rbend has to be
      // taken into account regardless of poleface rotation
      if (prevElement && (prevElement->type == ElementType::_RBEND))
	{angleIn += 0.5*(prevElement->angle);} // won't work if only field set TBC

      if (nextElement && (nextElement->type == ElementType::_RBEND))
	{angleOut += 0.5*nextElement->angle;} // won't work if only field set TBC

      //if drift has been modified at all
      if (BDS::IsFinite(angleIn) || BDS::IsFinite(angleOut))
	{willModify = true;}
    }
  else if (element->type == ElementType::_RBEND)
    {
      // angleIn and angleOut have to be multiplied by minus one for rbends for
      // some reason. Cannot figure out why yet.
      angleIn  = -1.0 * element->e1;
      angleOut = -1.0 * element->e2;

      if (nextElement && (nextElement->type == ElementType::_RBEND))
        {
          willModify = true;
          angleOut += 0.5*element->angle;
        }
      if (prevElement && (prevElement->type == ElementType::_RBEND))
        {
          willModify = true;
          angleIn += 0.5*element->angle;
        }
    }
  else if (element->type == ElementType::_THINMULT)
    {
      if (nextElement && (BDS::IsFinite(nextElement->e1)))
      {
        angleIn += nextElement->e1 * CLHEP::rad;
        willModify  = true;
      }
      else if (prevElement && (BDS::IsFinite(prevElement->e2)))
      {
        angleIn -= prevElement->e2 * CLHEP::rad;
        willModify  = true;
      }
      if (nextElement && (nextElement->type == ElementType::_RBEND))
      {
        willModify = true;
        angleIn += 0.5*nextElement->angle;
      }
      if (prevElement && (prevElement->type == ElementType::_RBEND))
      {
        willModify = true;
        angleIn -= 0.5*prevElement->angle;
      }
    }

  // Check if the component already exists and return that.
  // Don't use the registry for output elements since reliant on unique name
  // this cannot apply for sbends as it now uses individual wedge component
  // registration logic in BDSBendBuilder rather than the element as a whole.

  // TBC - this is difficult to understand.  Also, why not RBEND too?
  if (registered && !willModify && (element->type != ElementType::_SBEND))
    {
#ifdef BDSDEBUG
      G4cout << __METHOD_NAME__ << "using already manufactured component" << G4endl;
#endif
      return BDSAcceleratorComponentRegistry::Instance()->GetComponent(element->name);
    }

  // Create normal vectors for drifts
  std::pair<G4ThreeVector,G4ThreeVector> faces = BDS::CalculateFaces(angleIn, angleOut);

  // current element tilt
  G4double currentTilt  = element->tilt * CLHEP::rad;
  G4double prevTilt = 0;
  G4double nextTilt     = 0;
  if (prevElement)
    {prevTilt = prevElement->tilt * CLHEP::rad;}
  if (nextElement)
    {nextTilt = nextElement->tilt * CLHEP::rad;}
  G4ThreeVector inputFaceNormal  = faces.first.rotateZ(prevTilt - currentTilt);
  G4ThreeVector outputFaceNormal = faces.second.rotateZ(nextTilt - currentTilt);
  
  BDSAcceleratorComponent* component = nullptr;
#ifdef BDSDEBUG
  G4cout << "BDSComponentFactory - creating " << element->type << G4endl;
#endif
  switch(element->type){
  case ElementType::_DRIFT:
    component = CreateDrift(inputFaceNormal, outputFaceNormal); break;
  case ElementType::_RF:
    component = CreateRF(); break;
  case ElementType::_SBEND:
    component = CreateSBend(); break;
  case ElementType::_RBEND:
    component = CreateRBend(angleIn, angleOut); break;
  case ElementType::_HKICK:
    component = CreateKicker(false); break;
  case ElementType::_VKICK:
    component = CreateKicker(true); break;
  case ElementType::_QUAD:
    component = CreateQuad(); break;
  case ElementType::_SEXTUPOLE:
    component = CreateSextupole(); break;
  case ElementType::_OCTUPOLE:
    component = CreateOctupole(); break;
  case ElementType::_DECAPOLE:
    component = CreateDecapole(); break;
  case ElementType::_MULT:
    component = CreateMultipole(); break;
  case ElementType::_THINMULT:
    component = CreateThinMultipole(angleIn); break;
  case ElementType::_ELEMENT:
    component = CreateElement(); break;
  case ElementType::_SOLENOID:
    component = CreateSolenoid(); break; 
  case ElementType::_ECOL:
    component = CreateEllipticalCollimator(); break; 
  case ElementType::_RCOL:
    component = CreateRectangularCollimator(); break; 
  case ElementType::_MUSPOILER:    
    component = CreateMuSpoiler(); break;
  case ElementType::_SHIELD:
    component = CreateShield(); break;
  case ElementType::_DEGRADER:
    component = CreateDegrader(); break;
  case ElementType::_LASER:
    component = CreateLaser(); break; 
  case ElementType::_SCREEN:
    component = CreateScreen(); break; 
  case ElementType::_TRANSFORM3D:
    component = CreateTransform3D(); break;
  case ElementType::_AWAKESCREEN:
#ifdef USE_AWAKE
    component = CreateAwakeScreen(); break; 
#else
    G4cerr << __METHOD_NAME__ << "Awake Screen can't be used - not compiled with AWAKE module!" << G4endl;
    exit(1);
#endif
  case ElementType::_AWAKESPECTROMETER:
#ifdef USE_AWAKE
    component = CreateAwakeSpectrometer(); break;
#else
    G4cerr << __METHOD_NAME__ << "Awake Spectrometer can't be used - not compiled with AWAKE module!" << G4endl;
    exit(1);
#endif
    
    // common types, but nothing to do here
  case ElementType::_MARKER:
  case ElementType::_LINE:
  case ElementType::_REV_LINE:
    component = nullptr;
    break;
  default:
#ifdef BDSDEBUG
    G4cout << __METHOD_NAME__ << "type: " << element->type << G4endl; 
#endif
    G4cerr << __METHOD_NAME__ << "unknown type" << G4endl;
    exit(1);
    break;
  }

  // note this test will only be reached (and therefore the component registered)
  // if it both the component didn't exist and it has been constructed
  if (component)
    {
      component->SetBiasVacuumList(element->biasVacuumList);
      component->SetBiasMaterialList(element->biasMaterialList);
      component->SetRegion(element->region);
      SetFieldDefinitions(element, component);
      component->Initialise();
      // register component and memory
      BDSAcceleratorComponentRegistry::Instance()->RegisterComponent(component,willModify);
    }
  
  return component;
}

BDSAcceleratorComponent* BDSComponentFactory::CreateTeleporter(const G4ThreeVector teleporterDetla)
{
  // This relies on things being added to the beamline immediately
  // after they've been created
  G4double teleporterLength = BDSGlobalConstants::Instance()->TeleporterLength() - 1e-8;

  if (teleporterLength < 10*G4GeometryTolerance::GetInstance()->GetSurfaceTolerance())
    {
      G4cout << G4endl << __METHOD_NAME__ << "WARNING - no space to put in teleporter - skipping it!" << G4endl << G4endl;
      return nullptr;
    }
  
  G4String name = "teleporter";
#ifdef BDSDEBUG
  G4cout << "---->creating Teleporter,"
	 << " name = " << name
	 << ", l = " << teleporterLength/CLHEP::m << "m"
	 << G4endl;
#endif

  return( new BDSTeleporter(name,
			    teleporterLength,
			    teleporterDetla));
}

BDSAcceleratorComponent* BDSComponentFactory::CreateDrift(G4ThreeVector inputFaceNormal,
							  G4ThreeVector outputFaceNormal)
{
  if(!HasSufficientMinimumLength(element))
    {return nullptr;}

#ifdef BDSDEBUG
  G4cout << "---->creating Drift,"
	 << " name= " << element->name
	 << " l= " << element->l << "m"
	 << G4endl;
#endif
  const G4double length = element->l*CLHEP::m;

  // Beampipeinfo needed here to get aper1 for check.
  BDSBeamPipeInfo* beamPipeInfo = PrepareBeamPipeInfo(element, inputFaceNormal,
						      outputFaceNormal);

  const BDSExtent indicativeExtent = beamPipeInfo->IndicativeExtent();
  G4bool facesWillIntersect = BDS::WillIntersect(inputFaceNormal, outputFaceNormal,
						 length, indicativeExtent, indicativeExtent);

  if (facesWillIntersect)
    {
      G4cerr << __METHOD_NAME__ << "Drift \"" << element->name
	     << "\" is too short for angled faces between \"";
      if (prevElement)
	{G4cerr << prevElement->name;}
      else
	{G4cerr << "none";}
      G4cerr << "\" and \"";
      if (nextElement)
	{G4cerr << nextElement->name;}
      else
	{G4cerr << "none";}
      G4cerr << "\"" << G4endl;
      exit(1);
    }

  return (new BDSDrift( element->name,
			length,
			beamPipeInfo));
}

BDSAcceleratorComponent* BDSComponentFactory::CreateRF()
{
  if(!HasSufficientMinimumLength(element))
    {return nullptr;}

  BDSIntegratorType intType = BDS::Integrator(integratorSet, BDSFieldType::rfcavity);
  BDSFieldInfo* vacuumField = new BDSFieldInfo(BDSFieldType::rfcavity,
					       brho,
					       intType,
					       nullptr,
					       true,
					       G4Transform3D(),
					       PrepareCavityModelInfo(element));

  return new BDSCavityRF(element->name,
			 element->l*CLHEP::m,
			 vacuumField);
}

BDSAcceleratorComponent* BDSComponentFactory::CreateSBend()
  {
  if (!HasSufficientMinimumLength(element))
    {return nullptr;}

  PoleFaceRotationsNotTooLarge(element);  // check if poleface is not too large

  // require drift next to non-zero poleface or sbend with matching poleface
  if (BDS::IsFinite(element->e1))
    {
      if (prevElement &&
          prevElement->type != ElementType::_DRIFT &&
	  prevElement->type != ElementType::_THINMULT &&
	  !(prevElement->type == ElementType::_SBEND && !BDS::IsFinite(prevElement->e2 + element->e1)))
	{
	  G4cerr << __METHOD_NAME__ << "SBend " << element->name
		 << " has a non-zero incoming poleface "
		 << "which requires the previous element to be a Drift or SBend"
		 << " with opposite outcoming poleface" << G4endl;
	  exit(1);
	}
    }

  if (BDS::IsFinite(element->e2))
    {
      if (nextElement &&
	  nextElement->type != ElementType::_DRIFT &&
	  nextElement->type != ElementType::_THINMULT &&
	  !(nextElement->type == ElementType::_SBEND && !BDS::IsFinite(nextElement->e1 + element->e2)))
	{
	  G4cerr << __METHOD_NAME__ << "SBend " << element->name
		 << " has a non-zero outgoing poleface  "
		 << " which requires the next element to be a Drift or SBend"
		 << " with opposite incoming poleface" << G4endl;
	  exit(1);
	}
    }

  G4double length = element->l * CLHEP::m;
  BDSMagnetStrength *st = new BDSMagnetStrength();
  if (BDS::IsFinite(element->B) &&
      BDS::IsFinite(element->angle))
    {// both are specified and should be used - under or overpowered dipole by design
      (*st)["field"] = element->B;
      (*st)["angle"] = -element->angle;
    }
  else if (BDS::IsFinite(element->B))
    {// only B field - calculate angle
      G4double ffact = BDSGlobalConstants::Instance()->FFact();
      (*st)["field"] = element->B;
      (*st)["angle"] = (*st)["field"] * length * charge * ffact / brho;
    }
  else
    {// only angle - calculate B field
      G4double ffact = BDSGlobalConstants::Instance()->FFact();
      (*st)["angle"] = -element->angle;
      (*st)["field"] = -brho * (*st)["angle"] / length * charge * ffact / CLHEP::tesla / CLHEP::m;
    }

  // Quadrupole component
  if (BDS::IsFinite(element->k1))
    {(*st)["k1"] = element->k1 / CLHEP::m2;}

#ifdef BDSDEBUG
  G4cout << "Angle " << (*st)["angle"] << G4endl;
  G4cout << "Field " << (*st)["field"] << G4endl;
#endif

  G4double angleIn = element->e1 - 0.5*element->angle;
  G4double angleOut = element->e2 - 0.5*element->angle;


  BDSLine *sbendline = BDS::BuildSBendLine(element,
					   angleIn,
					   angleOut,
					   st,
					   brho,
					   integratorSet);
  return sbendline;
}

BDSAcceleratorComponent* BDSComponentFactory::CreateRBend(G4double angleIn,
							  G4double angleOut)
{
  if(!HasSufficientMinimumLength(element))
    {return nullptr;}

  PoleFaceRotationsNotTooLarge(element);
  
  // require drift next to non-zero poleface or rbend with matching poleface
  if (BDS::IsFinite(element->e1))
    {
      if (prevElement &&
	  prevElement->type != ElementType::_DRIFT &&
          prevElement->type != ElementType ::_THINMULT &&
          !(prevElement->type == ElementType::_RBEND && !BDS::IsFinite(prevElement->e2 + element->e1) ))
	{
	  G4cerr << __METHOD_NAME__ << "RBend " << element->name
		 << " has a non-zero incoming poleface "
		 << "which requires the previous element to be a Drift or RBend"
		 << " with opposite outcoming poleface" << G4endl;
	  exit(1);
	}
    }

  if (BDS::IsFinite(element->e2))
    {
      if (nextElement &&
	  nextElement->type != ElementType::_DRIFT &&
          nextElement->type != ElementType ::_THINMULT &&
          !(nextElement->type == ElementType::_RBEND && !BDS::IsFinite(nextElement->e1 + element->e2) ))
	{
<<<<<<< HEAD
	  G4cerr << __METHOD_NAME__ << "RBend " << element->name
		 << " has a non-zero outgoing poleface  "
		 << " which requires the next element to be a Drift or RBend"
		 << " with opposite incoming poleface" << G4endl;
=======
	  G4cerr << __METHOD_NAME__ << "RBend with non-zero outgoing poleface requires next element to be a Drift or RBend with opposite incoming poleface" << G4endl;
>>>>>>> c8bfb01f
	  exit(1);
	}
    }

  // calculate length of central straight length and edge sections
  // unfortunately, this has to be duplicated here as we need to
  // calculated the magnetic field length (less than the full length)
  // in case we need to calculate the field
  G4double outerRadius = PrepareOuterDiameter(element)*0.5;
  G4double angle       = element->angle;
  G4double length      = element->l*CLHEP::m;

  CheckBendLengthAngleWidthCombo(length, angle, 2*outerRadius, element->name);

  BDSMagnetStrength* st = new BDSMagnetStrength();
  if (BDS::IsFinite(element->B) && BDS::IsFinite(element->angle))
    {// both are specified and should be used - under or overpowered dipole by design
      (*st)["field"] = element->B;
      (*st)["angle"] = - element->angle;
    }
  else if (BDS::IsFinite(element->B))
    {// only B field - calculate angle
      G4double ffact = BDSGlobalConstants::Instance()->FFact();
      (*st)["field"] = element->B * CLHEP::tesla;
      (*st)["angle"] = charge * ffact * -2.0*asin(length*0.5 / (brho / (*st)["field"]));
    }
  else
    {// only angle - calculate B field
      G4double ffact = BDSGlobalConstants::Instance()->FFact();
      (*st)["angle"] = - element->angle;
      (*st)["field"] = - brho * (*st)["angle"] / length * charge * ffact / CLHEP::tesla / CLHEP::m;
    }
  // Quadrupole component
  if (BDS::IsFinite(element->k1))
    {(*st)["k1"] = element->k1 / CLHEP::m2;}

  BDSLine* rbendline = BDS::BuildRBendLine(element,
					   prevElement,
					   nextElement,
					   angleIn,
					   angleOut,
					   brho,
					   st,
					   integratorSet);
  return rbendline;
}


BDSAcceleratorComponent* BDSComponentFactory::CreateKicker(G4bool isVertical)
{
  if(!HasSufficientMinimumLength(element))
    {return nullptr;}

  BDSMagnetStrength* st = new BDSMagnetStrength();
  G4double length = element->l*CLHEP::m;
  
  // magnetic field
  if(BDS::IsFinite(element->B))
    {
      G4double ffact = BDSGlobalConstants::Instance()->FFact();
      (*st)["field"] = - brho * element->angle / length * charge * ffact / CLHEP::tesla / CLHEP::m;
    }
  G4Transform3D fieldRotation = G4Transform3D();
  
  BDSMagnetType t = BDSMagnetType::hkicker;
  if (isVertical)
    {
      t = BDSMagnetType::vkicker;
      fieldRotation = G4RotateZ3D(CLHEP::halfpi);
    }
  
  BDSFieldInfo* vacuumField = new BDSFieldInfo(BDSFieldType::dipole,
					       brho,
					       BDSIntegratorType::g4classicalrk4,
					       st,
					       true,
					       fieldRotation);
  
  return new BDSMagnet(t,
		       element->name,
		       element->l*CLHEP::m,
		       PrepareBeamPipeInfo(element),
		       PrepareMagnetOuterInfo(element),
		       vacuumField);
}

BDSAcceleratorComponent* BDSComponentFactory::CreateQuad()
{
  if(!HasSufficientMinimumLength(element))
    {return nullptr;}

  BDSMagnetStrength* st = new BDSMagnetStrength();
  (*st)["k1"] = element->k1;
  BDSIntegratorType intType = BDS::Integrator(integratorSet, BDSFieldType::quadrupole);
  BDSFieldInfo* vacuumField = new BDSFieldInfo(BDSFieldType::quadrupole,
					       brho,
					       intType,
					       st);

  return new BDSMagnet(BDSMagnetType::quadrupole,
		       element->name,
		       element->l * CLHEP::m,
		       PrepareBeamPipeInfo(element),
		       PrepareMagnetOuterInfo(element),
		       vacuumField);
}  
  
BDSAcceleratorComponent* BDSComponentFactory::CreateSextupole()
{
  if(!HasSufficientMinimumLength(element))
    {return nullptr;}

  BDSMagnetStrength* st = new BDSMagnetStrength();
  (*st)["k2"] = element->k2;
  BDSIntegratorType intType = BDS::Integrator(integratorSet, BDSFieldType::sextupole);
  BDSFieldInfo* vacuumField = new BDSFieldInfo(BDSFieldType::sextupole,
					       brho,
					       intType,
					       st);

  return new BDSMagnet(BDSMagnetType::sextupole,
		       element->name,
		       element->l * CLHEP::m,
		       PrepareBeamPipeInfo(element),
		       PrepareMagnetOuterInfo(element),
		       vacuumField);
}

BDSAcceleratorComponent* BDSComponentFactory::CreateOctupole()
{
  if(!HasSufficientMinimumLength(element))
    {return nullptr;}

  BDSMagnetStrength* st = new BDSMagnetStrength();
  (*st)["k3"] = element->k3;
  BDSIntegratorType intType = BDS::Integrator(integratorSet, BDSFieldType::octupole);
  BDSFieldInfo* vacuumField = new BDSFieldInfo(BDSFieldType::octupole,
					       brho,
					       intType,
					       st);

  return new BDSMagnet(BDSMagnetType::octupole,
		       element->name,
		       element->l * CLHEP::m,
		       PrepareBeamPipeInfo(element),
		       PrepareMagnetOuterInfo(element),
		       vacuumField);
}

BDSAcceleratorComponent* BDSComponentFactory::CreateDecapole()
{
  if(!HasSufficientMinimumLength(element))
    {return nullptr;}

  BDSMagnetStrength* st = new BDSMagnetStrength();
  (*st)["k4"] = element->k4;
  BDSFieldInfo* vacuumField = new BDSFieldInfo(BDSFieldType::decapole,
					       brho,
					       BDSIntegratorType::decapole,
					       st);
  

  return new BDSMagnet(BDSMagnetType::decapole,
		       element->name,
		       element->l * CLHEP::m,
		       PrepareBeamPipeInfo(element),
		       PrepareMagnetOuterInfo(element),
		       vacuumField);
}

BDSAcceleratorComponent* BDSComponentFactory::CreateMultipole()
{
  if(!HasSufficientMinimumLength(element))
    {return nullptr;}
  
  BDSMagnetStrength* st = new BDSMagnetStrength();
  std::list<double>::iterator kn = element->knl.begin();
  std::list<double>::iterator ks = element->ksl.begin();
  std::vector<G4String> normKeys = st->NormalComponentKeys();
  std::vector<G4String> skewKeys = st->SkewComponentKeys();
  std::vector<G4String>::iterator nkey = normKeys.begin();
  std::vector<G4String>::iterator skey = skewKeys.begin();
  for (; kn != element->knl.end(); kn++, ks++, nkey++, skey++)
    {
      (*st)[*nkey] = (*kn) / element->l;
      (*st)[*skey] = (*ks) / element->l;
    }
  BDSIntegratorType intType = BDS::Integrator(integratorSet, BDSFieldType::multipole);
  BDSFieldInfo* vacuumField = new BDSFieldInfo(BDSFieldType::multipole,
					       brho,
					       intType,
					       st);
  
  return new BDSMagnet(BDSMagnetType::multipole,
		       element->name,
		       element->l * CLHEP::m,
		       PrepareBeamPipeInfo(element),
		       PrepareMagnetOuterInfo(element),
		       vacuumField,
		       (*st)["angle"]); // multipole could bend beamline
}

BDSAcceleratorComponent* BDSComponentFactory::CreateThinMultipole(G4double angleIn)
{
  BDSMagnetStrength* st = new BDSMagnetStrength();
  std::list<double>::iterator kn = element->knl.begin();
  std::list<double>::iterator ks = element->ksl.begin();
  std::vector<G4String> normKeys = st->NormalComponentKeys();
  std::vector<G4String> skewKeys = st->SkewComponentKeys();
  std::vector<G4String>::iterator nkey = normKeys.begin();
  std::vector<G4String>::iterator skey = skewKeys.begin();
  
  //Don't divide by element length, keep strengths as knl/ksl
  for (; kn != element->knl.end(); kn++, ks++, nkey++, skey++)
   {
     (*st)[*nkey] = (*kn);
     (*st)[*skey] = (*ks);
   }
  
  BDSBeamPipeInfo* beamPipeInfo = PrepareBeamPipeInfo(element, -angleIn, angleIn);
  BDSMagnetOuterInfo* magnetOuterInfo = PrepareMagnetOuterInfo(element, -angleIn, angleIn);
  magnetOuterInfo->geometryType = BDSMagnetGeometryType::none;

  BDSIntegratorType intType = integratorSet->multipolethin;
  BDSFieldInfo* vacuumField = new BDSFieldInfo(BDSFieldType::multipole,
					       brho,
					       intType,
					       st);
  
  BDSMagnet* thinMultipole =  new BDSMagnet(BDSMagnetType::multipole,
					    element->name,
					    thinElementLength,
					    beamPipeInfo,
					    magnetOuterInfo,
					    vacuumField,
					    0,
					    nullptr);
  
  thinMultipole->SetExtent(BDSExtent(beamPipeInfo->aper1,
				     beamPipeInfo->aper1,
				     thinElementLength*0.5));

  return thinMultipole;
}

BDSAcceleratorComponent* BDSComponentFactory::CreateElement()
{
  if(!HasSufficientMinimumLength(element)) 
    {return nullptr;}
  
#ifdef BDSDEBUG 
  G4cout << "---->creating Element,"
	 << " name = " << element->name
	 << " l = " << element->l << "m"
	 << " outerDiameter = "  << element->outerDiameter << "m"
	 << " precision region " << element->region
	 << G4endl;
#endif
  
  return (new BDSElement(element->name,
			 element->l * CLHEP::m,
			 element->outerDiameter * CLHEP::m,
			 element->geometryFile,
			 element->fieldAll));
}

BDSAcceleratorComponent* BDSComponentFactory::CreateSolenoid()
{
  if(!HasSufficientMinimumLength(element))
    {return nullptr;}

  BDSMagnetStrength* st = new BDSMagnetStrength();
  if (BDS::IsFinite(element->B))
    {
      (*st)["field"] = element->B * CLHEP::tesla;
      (*st)["ks"]    = (*st)["field"] / brho;
    }
  else
    {
      (*st)["field"] = (element->ks / CLHEP::m) * brho;
      (*st)["ks"]    = element->ks;
    }
  BDSIntegratorType intType = BDS::Integrator(integratorSet, BDSFieldType::solenoid);
  BDSFieldInfo* vacuumField = new BDSFieldInfo(BDSFieldType::solenoid,
					       brho,
					       intType,
					       st);

  return new BDSMagnet(BDSMagnetType::solenoid,
		       element->name,
		       element->l*CLHEP::m,
		       PrepareBeamPipeInfo(element),
		       PrepareMagnetOuterInfo(element),
		       vacuumField);
}

BDSAcceleratorComponent* BDSComponentFactory::CreateRectangularCollimator()
{
  if(!HasSufficientMinimumLength(element))
    {return nullptr;}

#ifdef BDSDEBUG 
  G4cout << "--->creating " << element->type << ","
	 << " name = " << element->name  << ","
	 << " x half aperture = " << element->xsize <<" m,"
	 << " y half aperture = " << element->ysize <<" m,"
	 << " material = \"" << element->material << "\""
	 << G4endl;
#endif
  
  return new BDSCollimatorRectangular(element->name,
				      element->l*CLHEP::m,
				      element->outerDiameter*CLHEP::m,
				      element->xsize*CLHEP::m,
				      element->ysize*CLHEP::m,
				      element->xsizeOut*CLHEP::m,
				      element->ysizeOut*CLHEP::m,
				      G4String(element->material),
				      G4String(element->vacuumMaterial),
				      PrepareColour(element, "collimator"));
}

BDSAcceleratorComponent* BDSComponentFactory::CreateEllipticalCollimator()
{
  if(!HasSufficientMinimumLength(element))
    {return nullptr;}

#ifdef BDSDEBUG 
  G4cout << "--->creating " << element->type << ","
	 << " name = " << element->name 
	 << " x half aperture = " << element->xsize <<" m,"
	 << " y half aperture = " << element->ysize <<" m,"
	 << " material = \"" << element->material << "\""
	 << G4endl;
#endif
  
  return new BDSCollimatorElliptical(element->name,
				     element->l*CLHEP::m,
				     element->outerDiameter*CLHEP::m,
				     element->xsize*CLHEP::m,
				     element->ysize*CLHEP::m,
				     element->xsizeOut*CLHEP::m,
				     element->ysizeOut*CLHEP::m,
				     G4String(element->material),
				     G4String(element->vacuumMaterial),
				     PrepareColour(element, "collimator"));
}

BDSAcceleratorComponent* BDSComponentFactory::CreateMuSpoiler()
{
  if(!HasSufficientMinimumLength(element))
    {return nullptr;}

  BDSMagnetStrength* st = new BDSMagnetStrength();
  (*st)["field"] = element->B * CLHEP::tesla;
  BDSIntegratorType intType = BDS::Integrator(integratorSet, BDSFieldType::muonspoiler);
  BDSFieldInfo* outerField = new BDSFieldInfo(BDSFieldType::muonspoiler,
					      brho,
					      intType,
					      st);
  BDSFieldInfo* vacuumField = new BDSFieldInfo();

  return new BDSMagnet(BDSMagnetType::muonspoiler,
		       element->name,
		       element->l*CLHEP::m,
		       PrepareBeamPipeInfo(element),
		       PrepareMagnetOuterInfo(element),
		       vacuumField,
		       0,
		       outerField);
}

BDSAcceleratorComponent* BDSComponentFactory::CreateShield()
{
  if(!HasSufficientMinimumLength(element))
    {return nullptr;}

  BDSBeamPipeInfo* bpInfo = PrepareBeamPipeInfo(element);

  G4Material* material = BDSMaterials::Instance()->GetMaterial(element->material);
  BDSShield* shield = new BDSShield(element->name,
				    element->l*CLHEP::m,
				    element->outerDiameter*CLHEP::m,
				    element->xsize*CLHEP::m,
				    element->ysize*CLHEP::m,
				    material,
				    bpInfo);
  return shield;
}

BDSAcceleratorComponent* BDSComponentFactory::CreateDegrader()
{
  if(!HasSufficientMinimumLength(element))
    {return nullptr;}

#ifdef BDSDEBUG
  G4cout << "---->creating degrader,"
	 << " name = "   << element->name
	 << " length = " << element->l
	 << G4endl;
#endif

  G4double degraderOffset;
  if ((element->materialThickness <= 0) && (element->degraderOffset <= 0))
    {
        G4cerr << __METHOD_NAME__ << "Error: Both \"materialThickness\" and \"degraderOffset\" are either undefined or <= 0" <<  G4endl;
        exit(1);
    }

  if ((element->materialThickness <= 0) && (element->degraderOffset > 0))
    {degraderOffset = element->degraderOffset*CLHEP::m;}
  else
    {
      //Width of wedge base
      G4double wedgeBasewidth = (element->l*CLHEP::m /element->numberWedges) - lengthSafety;
      
      //Angle between hypotenuse and height (in the triangular wedge face)
      G4double theta = atan(wedgeBasewidth / (2.0*element->wedgeLength*CLHEP::m));
      
      //Overlap distance of wedges
      G4double overlap = (element->materialThickness*CLHEP::m/element->numberWedges - wedgeBasewidth) * (sin(CLHEP::pi/2.0 - theta) / sin(theta));
      
      degraderOffset = overlap * -0.5;
    }
    
  return (new BDSDegrader(element->name,
			  element->l*CLHEP::m,
			  element->outerDiameter*CLHEP::m,
			  element->numberWedges,
			  element->wedgeLength*CLHEP::m,
			  element->degraderHeight*CLHEP::m,
			  degraderOffset,
			  element->material));
}

BDSAcceleratorComponent* BDSComponentFactory::CreateLaser()
{
  if(!HasSufficientMinimumLength(element))
    {return nullptr;}
	
#ifdef BDSDEBUG 
  G4cout << "---->creating Laser,"
	 << " name= "<< element->name
	 << " l=" << element->l <<"m"
	 << " lambda= " << element->waveLength << "m"
	 << " xSigma= " << element->xsize << "m"
	 << " ySigma= " << element->ysize << "m"
	 << " xdir= " << element->xdir
	 << " ydir= " << element->ydir
	 << " zdir= " << element->zdir
	 << G4endl;
#endif

  G4double length = element->l*CLHEP::m;
  G4double lambda = element->waveLength*CLHEP::m;
	
  G4ThreeVector direction = G4ThreeVector(element->xdir,element->ydir,element->zdir);
  G4ThreeVector position  = G4ThreeVector(0,0,0);
	
  return (new BDSLaserWire(element->name, length, lambda, direction) );       
}

BDSAcceleratorComponent* BDSComponentFactory::CreateScreen()
{
  if(!HasSufficientMinimumLength(element))
    {return nullptr;}
	
#ifdef BDSDEBUG 
  G4cout << "---->creating Screen,"
	 << " name= "<< element->name
	 << " l=" << element->l/CLHEP::m<<"m"
	 << " angle=" << element->angle/CLHEP::rad<<"rad"
	 << " precision region " << element->region
	 << G4endl;
#endif
  G4TwoVector size;
  size.setX(element->screenXSize*CLHEP::m);
  size.setY(element->screenYSize*CLHEP::m);
  G4cout << __METHOD_NAME__ << " - size = " << size << G4endl;
  
  BDSScreen* theScreen = new BDSScreen( element->name,
					element->l*CLHEP::m,
					PrepareBeamPipeInfo(element),
					size,
					element->angle); 
  if(element->layerThicknesses.size() != element->layerMaterials.size())
    {
      std::stringstream ss;
      ss << "Material and thicknesses lists are of unequal size.";
      ss<< element->layerMaterials.size() << " and " << element->layerThicknesses.size();
      G4Exception(ss.str().c_str(), "-1", FatalException, "");
    }
  if( (element->layerThicknesses.size() != element->layerIsSampler.size()) && ( element->layerIsSampler.size() !=0 ))
    {
      std::stringstream ss;
      ss << "Material and isSampler lists are of unequal size.";
      ss<< element->layerMaterials.size() << " and " << element->layerIsSampler.size();
      G4Exception(ss.str().c_str(), "-1", FatalException, "");
    }

  if(element->layerThicknesses.size() == 0 )
    {G4Exception("Number of screen layers = 0.", "-1", FatalException, "");}
  
  std::list<std::string>::const_iterator itm;
  std::list<double>::const_iterator itt;
  std::list<int>::const_iterator itIsSampler;
  for(itt = element->layerThicknesses.begin(),
	itm = element->layerMaterials.begin(),
	itIsSampler = element->layerIsSampler.begin();
      itt != element->layerThicknesses.end();
      itt++, itm++)
    {
      G4cout << __METHOD_NAME__ << " - screeen layer: thickness: " << 
	*(itt)<< ", material "  << (*itm) << 
	", isSampler: "  << (*itIsSampler) << G4endl;
      if(element->layerIsSampler.size()>0)
	{
	  theScreen->screenLayer((*itt)*CLHEP::m, *itm, *itIsSampler);
	  itIsSampler++;
	}
      else
	{theScreen->screenLayer((*itt)*CLHEP::m, *itm);}
    }
  return theScreen;
}

#ifdef USE_AWAKE
BDSAcceleratorComponent* BDSComponentFactory::CreateAwakeScreen()
{
#ifdef BDSDEBUG 
  G4cout << "---->creating Awake Screen,"
	 << "twindow = " << element->twindow*1e3/CLHEP::um << " um"
	 << "tscint = " << element->tscint*1e3/CLHEP::um << " um"
	 << "windowScreenGap = " << element->windowScreenGap*1e3/CLHEP::um << " um"
	 << "windowmaterial = " << element->windowmaterial << " um"
	 << "scintmaterial = " << element->scintmaterial << " um"
	 << G4endl;
#endif
  return (new BDSAwakeScintillatorScreen(element->name,
					 element->scintmaterial,
					 element->tscint*1e3,
					 element->windowScreenGap*1e3,
					 element->angle,
					 element->twindow*1e3,
					 element->windowmaterial));
}

BDSAcceleratorComponent* BDSComponentFactory::CreateAwakeSpectrometer()
{
#ifdef BDSDEBUG 
  G4cout << "---->creating AWAKE spectrometer,"
	 << "twindow = " << element->twindow*1e3/CLHEP::um << " um"
	 << "tscint = " << element->tscint*1e3/CLHEP::um << " um"
     << "screenPSize = " << _element.screenPSize*1e3/CLHEP::um << " um"
	 << "windowScreenGap = " << element->windowScreenGap*1e3/CLHEP::um << " um"
	 << "windowmaterial = " << element->windowmaterial << " um"
     << "tmount = " << element->tmount*1e3/CLHEP::um << " um"
     << "mountmaterial = " << _element.mountmaterial << " um"	
	 << "scintmaterial = " << element->scintmaterial << " um"
	 << G4endl;
#endif
  BDSFieldInfo* awakeField = nullptr;
  if (element->fieldAll.empty())
    {
      BDSMagnetStrength* awakeStrength = new BDSMagnetStrength(); 
      (*awakeStrength)["field"] = element->B;
      
      awakeField = new BDSFieldInfo(BDSFieldType::dipole,
				    brho,
				    BDSIntegratorType::g4nystromrk4,
				    awakeStrength);
    }
  else
    {awakeField = BDSFieldFactory::Instance()->GetDefinition(element->fieldAll);}
  return (new BDSAwakeSpectrometer(element->name,
				   element->l*1e3,
				   awakeField,
				   element->poleStartZ*1e3,
				   element->scintmaterial,
				   element->tscint*1e3,
				   element->screenPSize*1e3,
				   element->windowScreenGap*1e3,
				   element->angle,
				   element->twindow*1e3,
				   element->windowmaterial,
				   element->tmount*1e3,
				   element->mountmaterial,
				   element->screenEndZ*1e3,
				   element->spec,
				   element->screenWidth*1e3));
}
#endif

BDSAcceleratorComponent* BDSComponentFactory::CreateTransform3D()
{
	
#ifdef BDSDEBUG 
  G4cout << "---->creating Transform3d,"
	 << " name= "  << element->name
	 << " xdir= "  << element->xdir/CLHEP::m    << "m"
	 << " ydir= "  << element->ydir/CLHEP::m    << "m"
	 << " zdir= "  << element->zdir/CLHEP::m    << "m"
	 << " phi= "   << element->phi/CLHEP::rad   << "rad"
	 << " theta= " << element->theta/CLHEP::rad << "rad"
	 << " psi= "   << element->psi/CLHEP::rad   << "rad"
	 << G4endl;
#endif
	
  return (new BDSTransform3D( element->name,
			      element->xdir *CLHEP::m,
			      element->ydir *CLHEP::m,
			      element->zdir *CLHEP::m,
			      element->phi *CLHEP::rad,
			      element->theta *CLHEP::rad,
			      element->psi *CLHEP::rad ) );
	
}

BDSAcceleratorComponent* BDSComponentFactory::CreateTerminator()
{
  G4String name   = "terminator";
  G4double length = BDSSamplerPlane::ChordLength();
#ifdef BDSDEBUG
  G4cout << "---->creating Terminator,"
	 << " name = " << name
	 << " l = "    << length / CLHEP::m << "m"
	 << G4endl;
#endif
  
  return new BDSTerminator("terminator", 
			   length);
}

G4bool BDSComponentFactory::HasSufficientMinimumLength(Element* element)
{
  if(element->l*CLHEP::m < 1e-7)
    {
      G4cerr << "---->NOT creating element, "
             << " name = " << element->name
             << ", LENGTH TOO SHORT:"
             << " l = " << element->l*CLHEP::um << "um"
             << G4endl;
      return false;
    }
  else
    {return true;}
}

void BDSComponentFactory::PoleFaceRotationsNotTooLarge(Element* element,
						       G4double maxAngle)
{
  if (std::abs(element->e1) > maxAngle)
    {
      G4cerr << __METHOD_NAME__ << "Pole face angle e1: " << element->e1 << " is greater than pi/4" << G4endl;
      exit(1);
    }
  if (std::abs(element->e2) > maxAngle)
    {
      G4cerr << __METHOD_NAME__ << "Pole face angle e2: " << element->e2 << " is greater than pi/4" << G4endl;
      exit(1);
    }
}

BDSMagnetOuterInfo* BDSComponentFactory::PrepareMagnetOuterInfo(Element const* element)
{
  // input and output face angles
  G4double angleIn  = 0;
  G4double angleOut = 0;
  if (element->type == ElementType::_RBEND)
    {
      angleIn  = -1.0*element->e1*CLHEP::rad;
      angleOut = -1.0*element->e2*CLHEP::rad;
    }
  else if (element->type == ElementType::_SBEND)
    {
      angleIn  = (element->angle*0.5) + element->e1;
      angleOut = (element->angle*0.5) + element->e2;
    }
  return PrepareMagnetOuterInfo(element, angleIn, angleOut);
}

BDSMagnetOuterInfo* BDSComponentFactory::PrepareMagnetOuterInfo(Element const* element,
								const G4double angleIn,
								const G4double angleOut)
{
  BDSMagnetOuterInfo* info = new BDSMagnetOuterInfo();

  // angle - we can't set here as we can't rely on the angle being specified in element
  // as only the field may be specified. Therefore, must be set in above CreateXXXX methods
  
  // name
  info->name = element->name;
  
  // magnet geometry type
  if (element->magnetGeometryType == "")
    {info->geometryType = BDSGlobalConstants::Instance()->GetMagnetGeometryType();}
  else
    {
      info->geometryType = BDS::DetermineMagnetGeometryType(element->magnetGeometryType);
      info->geometryTypeAndPath = element->magnetGeometryType;
    }

  // set face angles w.r.t. chord
  info->angleIn  = angleIn;
  info->angleOut = angleOut;
  
  // outer diameter
  G4double outerDiameter = element->outerDiameter*CLHEP::m;
  if (outerDiameter < 1e-6)
    {//outerDiameter not set - use global option as default
      outerDiameter = BDSGlobalConstants::Instance()->OuterDiameter();
    }
  info->outerDiameter = outerDiameter;

  // outer material
  G4Material* outerMaterial;
  if(element->outerMaterial == "")
    {
      G4String defaultMaterialName = BDSGlobalConstants::Instance()->OuterMaterialName();
      outerMaterial = BDSMaterials::Instance()->GetMaterial(defaultMaterialName);
    }
  else
    {outerMaterial = BDSMaterials::Instance()->GetMaterial(element->outerMaterial);}
  info->outerMaterial = outerMaterial;

  if ((element->angle < 0) && (element->yokeOnInside))
    {info->yokeOnLeft = true;}
  else if ((element->angle > 0) && (!(element->yokeOnInside)))
    {info->yokeOnLeft = true;}
  else
    {info->yokeOnLeft = false;}
      
  return info;
}

G4double BDSComponentFactory::PrepareOuterDiameter(Element const* element) const
{
  G4double outerDiameter = element->outerDiameter*CLHEP::m;
  if (outerDiameter < 1e-6)
    {//outerDiameter not set - use global option as default
      outerDiameter = BDSGlobalConstants::Instance()->OuterDiameter();
    }
  // returns in metres
  return outerDiameter;
}

BDSBeamPipeInfo* BDSComponentFactory::PrepareBeamPipeInfo(Element const* element,
							  const G4ThreeVector inputFaceNormal,
							  const G4ThreeVector outputFaceNormal)
{
  BDSBeamPipeInfo* defaultModel = BDSGlobalConstants::Instance()->GetDefaultBeamPipeModel();
  BDSBeamPipeInfo* info = new BDSBeamPipeInfo(defaultModel,
					      element->apertureType,
					      element->aper1 * CLHEP::m,
					      element->aper2 * CLHEP::m,
					      element->aper3 * CLHEP::m,
					      element->aper4 * CLHEP::m,
					      element->vacuumMaterial,
					      element->beampipeThickness * CLHEP::m,
					      element->beampipeMaterial,
					      inputFaceNormal,
					      outputFaceNormal);
  return info;
}

BDSBeamPipeInfo* BDSComponentFactory::PrepareBeamPipeInfo(Element const* element,
							  const G4double angleIn,
							  const G4double angleOut)
{
  auto faces = BDS::CalculateFaces(angleIn, angleOut);
  BDSBeamPipeInfo* defaultModel = BDSGlobalConstants::Instance()->GetDefaultBeamPipeModel();
  BDSBeamPipeInfo* info = new BDSBeamPipeInfo(defaultModel,
					      element->apertureType,
					      element->aper1 * CLHEP::m,
					      element->aper2 * CLHEP::m,
					      element->aper3 * CLHEP::m,
					      element->aper4 * CLHEP::m,
					      element->vacuumMaterial,
					      element->beampipeThickness * CLHEP::m,
					      element->beampipeMaterial,
					      faces.first,
					      faces.second);
  return info;
}

BDSTiltOffset* BDSComponentFactory::CreateTiltOffset(Element const* element) const
{
#ifdef BDSDEBUG
  G4cout << __METHOD_NAME__ << "offsetX,Y: " << element->offsetX << " " << element->offsetY << " tilt: " << element->tilt << G4endl;
#endif
  G4double xOffset = element->offsetX * CLHEP::m;
  G4double yOffset = element->offsetY * CLHEP::m;
  G4double tilt    = element->tilt    * CLHEP::rad;

  BDSTiltOffset* result = nullptr;
  if (BDS::IsFinite(xOffset) || BDS::IsFinite(yOffset) || BDS::IsFinite(tilt))
    {result = new BDSTiltOffset(xOffset, yOffset, tilt);}
  return result;
}

void BDSComponentFactory::CheckBendLengthAngleWidthCombo(G4double chordLength,
							 G4double angle,
							 G4double outerDiameter,
							 G4String name)
{
  G4double radiusFromAngleLength =  std::abs(chordLength / angle); // s = r*theta -> r = s/theta
#ifdef BDSDEBUG
  G4cout << __METHOD_NAME__ << "radius from angle and length: " << radiusFromAngleLength << G4endl;
#endif
  if (outerDiameter > 2*radiusFromAngleLength)
    {
      G4cerr << "Error: the combination of length, angle and outerDiameter in element named \""
	     << name
	     << "\" will result in overlapping faces!" << G4endl << "Please correct!" << G4endl;
      exit(1);
    }
}

void BDSComponentFactory::PrepareCavityModels()
{
  for (auto model : BDSParser::Instance()->GetCavityModels())
    {
      auto info = new BDSCavityInfo(BDS::DetermineCavityType(model.type),
				    nullptr, //construct without material as stored in element
				    nullptr,
				    model.eField*CLHEP::volt / CLHEP::m,
				    model.frequency*CLHEP::hertz,
				    model.phase,
				    model.irisRadius*CLHEP::m,
				    model.thickness*CLHEP::m,
				    model.equatorRadius*CLHEP::m,
				    model.halfCellLength*CLHEP::m,
				    model.numberOfPoints,
				    model.numberOfCells,
				    model.equatorEllipseSemiAxis*CLHEP::m,
				    model.irisHorizontalAxis*CLHEP::m,
				    model.irisVerticalAxis*CLHEP::m,
				    model.tangentLineAngle);
      
      cavityInfos[model.name] = info;
    }
}

BDSCavityInfo* BDSComponentFactory::PrepareCavityModelInfo(Element const* element) const
{
  // If the cavity model name (identifier) has been defined, return a *copy* of
  // that model - so that the component will own that info object.
  auto result = cavityInfos.find(element->cavityModel);
  if (result == cavityInfos.end())
    {
      G4cout << "Unknown cavity model identifier \"" << element->cavityModel << "\" - please define it" << G4endl;
      exit(1);
    }

  // ok to use compiler provided copy constructor as doesn't own materials
  // which are the only pointers in this class
  BDSCavityInfo* info = new BDSCavityInfo(*(result->second));
  // update materials in info with valid materials - only element has material info
  if (!element->material.empty())
    {info->material       = BDSMaterials::Instance()->GetMaterial(element->material);}
  else
    {
      G4cout << "ERROR: Cavity material is not defined for cavity \"" << element->name << "\" - please define it" << G4endl;
      exit(1);
    }
  if(!element->vacuumMaterial.empty())
    {info->vacuumMaterial = BDSMaterials::Instance()->GetMaterial(element->vacuumMaterial);}
  else
    {info->vacuumMaterial = BDSMaterials::Instance()->GetMaterial(BDSGlobalConstants::Instance()->VacuumMaterial());}

  return info;
}

G4String BDSComponentFactory::PrepareColour(Element const* element, const G4String fallback) const
{
  G4String colour = element->colour;
  if (colour == "")
    {colour = fallback;}
  return colour;
}

void BDSComponentFactory::SetFieldDefinitions(Element const* element,
					      BDSAcceleratorComponent* component) const
{
  if (BDSMagnet* mag = dynamic_cast<BDSMagnet*>(component))
    {
      if (!(element->fieldAll.empty()))
	{
	  G4cerr << "Error: Magnet named \"" << element->name
		 << "\" is a magnet, but has fieldAll defined." << G4endl
		 << "Can only have fieldOuter or fieldInner specified." << G4endl;
	  exit(1);
	}
      if (!(element->fieldOuter.empty())) // ie variable isn't ""
	{mag->SetOuterField(BDSFieldFactory::Instance()->GetDefinition(element->fieldOuter));}
      if (!(element->fieldVacuum.empty()))
	{mag->SetVacuumField(BDSFieldFactory::Instance()->GetDefinition(element->fieldVacuum));}
    }
  else
    {
      if (!(element->fieldAll.empty()))
	{component->SetField(BDSFieldFactory::Instance()->GetDefinition(element->fieldAll));}
    }
}<|MERGE_RESOLUTION|>--- conflicted
+++ resolved
@@ -493,14 +493,7 @@
           nextElement->type != ElementType ::_THINMULT &&
           !(nextElement->type == ElementType::_RBEND && !BDS::IsFinite(nextElement->e1 + element->e2) ))
 	{
-<<<<<<< HEAD
-	  G4cerr << __METHOD_NAME__ << "RBend " << element->name
-		 << " has a non-zero outgoing poleface  "
-		 << " which requires the next element to be a Drift or RBend"
-		 << " with opposite incoming poleface" << G4endl;
-=======
 	  G4cerr << __METHOD_NAME__ << "RBend with non-zero outgoing poleface requires next element to be a Drift or RBend with opposite incoming poleface" << G4endl;
->>>>>>> c8bfb01f
 	  exit(1);
 	}
     }
