--- conflicted
+++ resolved
@@ -791,10 +791,7 @@
   else
     {awakeField = BDSFieldFactory::Instance()->GetDefinition(element->fieldAll);}
   return (new BDSAwakeSpectrometer(elementName,
-<<<<<<< HEAD
                                    element->magnetOffsetX*CLHEP::m,
-=======
->>>>>>> 7201c191
 				   element->l*CLHEP::m,
 				   awakeField,
 				   element->poleStartZ*CLHEP::m,
@@ -1149,14 +1146,9 @@
   G4double angle  = 0;
   G4double field  = 0;  
   G4double length = element->l * CLHEP::m;
-<<<<<<< HEAD
-
-  const G4bool angleSet = element->angleSet;
-  if (BDS::IsFinite(element->B) && angleSet)
-=======
-  
-  if (BDS::IsFinite(element->B) && element->angleSet)
->>>>>>> 7201c191
+(??)  G4double ffact  = BDSGlobalConstants::Instance()->FFact();
+(??)  
+(??)  if (BDS::IsFinite(element->B) && BDS::IsFinite(element->angle))
     {// both are specified and should be used - under or overpowered dipole by design
       field = element->B * CLHEP::tesla;
       angle = element->angle * CLHEP::rad;
@@ -1184,11 +1176,7 @@
   // 'l' in the element represents the chord length for an rbend - must calculate arc length
   // for the field calculation and the accelerator component.
   chordLength = element->l * CLHEP::m;
-<<<<<<< HEAD
-  G4double arcLengthLocal = chordLength;
-=======
   G4double arcLengthLocal = chordLength; // default for no angle
->>>>>>> 7201c191
   
   if (BDS::IsFinite(element->B) && element->angleSet)
     {// both are specified and should be used - under or overpowered dipole by design
