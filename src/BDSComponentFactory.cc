--- conflicted
+++ resolved
@@ -790,12 +790,8 @@
     }
   else
     {awakeField = BDSFieldFactory::Instance()->GetDefinition(element->fieldAll);}
-<<<<<<< HEAD
-  return (new BDSAwakeSpectrometer(element->name,
+  return (new BDSAwakeSpectrometer(elementName,
                                    element->magnetOffsetX*CLHEP::m,
-=======
-  return (new BDSAwakeSpectrometer(elementName,
->>>>>>> 2c70cab4
 				   element->l*CLHEP::m,
 				   awakeField,
 				   element->poleStartZ*CLHEP::m,
