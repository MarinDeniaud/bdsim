--- conflicted
+++ resolved
@@ -51,20 +51,9 @@
 
 #include <cmath>
 #include <string>
-<<<<<<< HEAD
-#include <list>
-#include <sstream>
-
-#ifdef BDSDEBUG
-bool debug1 = true;
-#else
-bool debug1 = false;
-#endif
-=======
 #include <utility>
 using namespace GMAD;
 
->>>>>>> f7de5a57
 
 BDSComponentFactory::BDSComponentFactory()
 {
@@ -1017,18 +1006,6 @@
 {
 #ifdef BDSDEBUG 
         G4cout << "---->creating Awake Screen,"
-<<<<<<< HEAD
-	       << "twindow = " << _element.twindow*1e3/CLHEP::um << " um"
-	       << "tmount = " << _element.tmount*1e3/CLHEP::um << " um"
-	       << "tscint = " << _element.tscint*1e3/CLHEP::um << " um"
-	       << "windowScreenGap = " << _element.windowScreenGap*1e3/CLHEP::um << " um"
-	       << "windowmaterial = " << _element.windowmaterial << " um"
-	       << "windowmaterial = " << _element.mountmaterial << " um"
-	       << "scintmaterial = " << _element.scintmaterial << " um"
-               << G4endl;
-#endif
-	return (new BDSAwakeScintillatorScreen(_element.name, _element.scintmaterial, _element.tscint*1e3, _element.windowScreenGap*1e3,_element.angle, _element.twindow*1e3, _element.windowmaterial,_element.tmount*1e3, _element.mountmaterial)); //Name
-=======
 	       << "twindow = " << element->twindow*1e3/CLHEP::um << " um"
 	       << "tscint = " << element->tscint*1e3/CLHEP::um << " um"
 	       << "windowScreenGap = " << element->windowScreenGap*1e3/CLHEP::um << " um"
@@ -1043,32 +1020,19 @@
 					       element->angle,
 					       element->twindow*1e3,
 					       element->windowmaterial));
->>>>>>> f7de5a57
 }
 
 BDSAcceleratorComponent* BDSComponentFactory::CreateAwakeSpectrometer()
 {
 #ifdef BDSDEBUG 
         G4cout << "---->creating AWAKE spectrometer,"
-<<<<<<< HEAD
-	       << "twindow = " << _element.twindow*1e3/CLHEP::um << " um"
-	       << "tmount = " << _element.tmount*1e3/CLHEP::um << " um"
-	       << "tscint = " << _element.tscint*1e3/CLHEP::um << " um"
-	       << "screenPSize = " << _element.screenPSize*1e3/CLHEP::um << " um"
-	       << "windowScreenGap = " << _element.windowScreenGap*1e3/CLHEP::um << " um"
-	       << "windowmaterial = " << _element.windowmaterial << " um"
-	       << "mountmaterial = " << _element.mountmaterial << " um"
-	       << "scintmaterial = " << _element.scintmaterial << " um"
-               << G4endl;
-#endif
-
-	return (new BDSAwakeSpectrometer(_element.name, _element.l*1e3,  _element.bmapFile, _element.B,  _element.poleStartZ*1e3, _element.scintmaterial, _element.tscint*1e3, _element.screenPSize*1e3, _element.windowScreenGap*1e3,_element.angle, _element.twindow*1e3, _element.windowmaterial, _element.tmount*1e3, _element.mountmaterial, _element.screenEndZ*1e3, _element.spec, _element.screenWidth*1e3));
-=======
 	       << "twindow = " << element->twindow*1e3/CLHEP::um << " um"
 	       << "tscint = " << element->tscint*1e3/CLHEP::um << " um"
+           << "screenPSize = " << _element.screenPSize*1e3/CLHEP::um << " um"
 	       << "windowScreenGap = " << element->windowScreenGap*1e3/CLHEP::um << " um"
 	       << "windowmaterial = " << element->windowmaterial << " um"
-	       << "scintmaterial = " << element->scintmaterial << " um"
+           << "mountmaterial = " << _element.mountmaterial << " um"	  
+           << "scintmaterial = " << element->scintmaterial << " um"
                << G4endl;
 #endif
 	BDSFieldInfo* awakeField = nullptr;
@@ -1106,7 +1070,6 @@
 					 element->screenEndZ*1e3,
 					 element->spec,
 					 element->screenWidth*1e3));
->>>>>>> f7de5a57
 }
 #endif
 
