/* 
Beam Delivery Simulation (BDSIM) Copyright (C) Royal Holloway, 
University of London 2001 - 2018.

This file is part of BDSIM.

BDSIM is free software: you can redistribute it and/or modify 
it under the terms of the GNU General Public License as published 
by the Free Software Foundation version 3 of the License.

BDSIM is distributed in the hope that it will be useful, but 
WITHOUT ANY WARRANTY; without even the implied warranty of
MERCHANTABILITY or FITNESS FOR A PARTICULAR PURPOSE.  See the
GNU General Public License for more details.

You should have received a copy of the GNU General Public License
along with BDSIM.  If not, see <http://www.gnu.org/licenses/>.
*/
#include "BDSComponentFactory.hh"

// elements
#ifdef USE_AWAKE
#include "BDSAwakeScintillatorScreen.hh"
#include "BDSAwakeSpectrometer.hh"
#endif
#include "BDSCavityElement.hh"
#include "BDSCollimatorCrystal.hh"
#include "BDSCollimatorElliptical.hh"
#include "BDSCollimatorRectangular.hh"
#include "BDSDegrader.hh"
#include "BDSDrift.hh"
#include "BDSElement.hh"
#include "BDSLaserWire.hh"
#include "BDSLine.hh"
#include "BDSMagnet.hh"
#include "BDSSamplerPlane.hh"
#include "BDSScreen.hh"
#include "BDSAWScreen.hh"
#include "BDSShield.hh"
#include "BDSTeleporter.hh"
#include "BDSTerminator.hh"
#include "BDSTiltOffset.hh"
#include "BDSTransform3D.hh"
<<<<<<< HEAD
#include "BDSWirescanner.hh"
=======
#include "BDSUndulator.hh"
>>>>>>> 385a7594

// general
#include "BDSAcceleratorComponentRegistry.hh"
#include "BDSBeamPipeFactory.hh"
#include "BDSBeamPipeInfo.hh"
#include "BDSBeamPipeType.hh"
#include "BDSBendBuilder.hh"
#include "BDSLine.hh"
#include "BDSCavityInfo.hh"
#include "BDSCavityType.hh"
#include "BDSCrystalInfo.hh"
#include "BDSCrystalType.hh"
#include "BDSDebug.hh"
#include "BDSExecOptions.hh"
#include "BDSFieldInfo.hh"
#include "BDSFieldFactory.hh"
#include "BDSFieldType.hh"
#include "BDSGlobalConstants.hh"
#include "BDSGap.hh"
#include "BDSIntegratorSet.hh"
#include "BDSIntegratorSetType.hh"
#include "BDSIntegratorType.hh"
#include "BDSMagnetOuterFactory.hh"
#include "BDSMagnetOuterInfo.hh"
#include "BDSMagnetGeometryType.hh"
#include "BDSMagnetStrength.hh"
#include "BDSMagnetType.hh"
#include "BDSMaterials.hh"
#include "BDSParser.hh"
#include "BDSUtilities.hh"

#include "globals.hh" // geant4 types / globals
#include "G4Transform3D.hh"

#include "CLHEP/Units/SystemOfUnits.h"
#include "CLHEP/Units/PhysicalConstants.h"

#include "parser/element.h"
#include "parser/elementtype.h"
#include "parser/cavitymodel.h"
#include "parser/crystal.h"

#include <cmath>
#include <string>
#include <utility>
#include <include/BDSFieldBuilder.hh>

using namespace GMAD;

BDSComponentFactory::BDSComponentFactory(const G4double& brhoIn,
					 const G4double& beta0In):
  brho(brhoIn),
  beta0(beta0In),
  lengthSafety(BDSGlobalConstants::Instance()->LengthSafety()),
  thinElementLength(BDSGlobalConstants::Instance()->ThinElementLength()),
  includeFringeFields(BDSGlobalConstants::Instance()->IncludeFringeFields()),
  yokeFields(BDSGlobalConstants::Instance()->YokeFields()),
  integratorSetType(BDSGlobalConstants::Instance()->IntegratorSet())
{
  integratorSet = BDS::IntegratorSet(integratorSetType);
  G4cout << __METHOD_NAME__ << "Using \"" << integratorSetType << "\" set of integrators" << G4endl;

  PrepareCavityModels(); // prepare rf cavity model info from parser
  PrepareCrystals();     // prepare crystal model info from parser
}

BDSComponentFactory::~BDSComponentFactory()
{
  for (auto info : cavityInfos)
    {delete info.second;}
  for (auto info : crystalInfos)
    {delete info.second;}

  // Deleted here although not used directly here as new geometry can only be
  // created through this class.
  delete BDSBeamPipeFactory::Instance();
  delete BDSMagnetOuterFactory::Instance();
}

BDSAcceleratorComponent* BDSComponentFactory::CreateComponent(Element const* elementIn,
							      Element const* prevElementIn,
							      Element const* nextElementIn,
							      G4double currentArcLength)
{
  element = elementIn;
  prevElement = prevElementIn;
  nextElement = nextElementIn;
  G4double angleIn  = 0.0;
  G4double angleOut = 0.0;
  G4bool registered = false;
  // Used for multiple instances of the same element but different poleface rotations.
  // Ie only a drift is modified to match the pole face rotation of a magnet.
  G4bool differentFromDefinition = false;

#ifdef BDSDEBUG
  G4cout << __METHOD_NAME__ << "named: \"" << element->name << "\"" << G4endl;  
#endif

  if (BDSAcceleratorComponentRegistry::Instance()->IsRegistered(element->name))
    {registered = true;}

  if (element->type == ElementType::_DRIFT)
    {
      // minuses are to go from 'strength convention' to 3d cartesian.
      if (prevElement)
        {angleIn  = OutgoingFaceAngle(prevElement);}
      if (nextElement)
        {angleOut = IncomingFaceAngle(nextElement);}
      
      //if drift has been modified at all
      if (BDS::IsFinite(angleIn) || BDS::IsFinite(angleOut))
	{differentFromDefinition = true;}
    }
  else if (element->type == ElementType::_RBEND)
    {// bend builder will construct it to match - but here we just know it's different
      // match a previous rbend with half the angle
      if (prevElement)
	{
	  if (prevElement->type == ElementType::_RBEND) // also if includeFringeFields
	    {differentFromDefinition = true;}
	}
      // match the upcoming rbend with half the angle
      if (nextElement)
	{
	  if (nextElement->type == ElementType::_RBEND) // also if includeFringeFields
	    {differentFromDefinition = true;}
	}
    }
  else if (element->type == ElementType::_SBEND)
    {
      if (prevElement)
	{
	  if (prevElement->type == ElementType::_SBEND && includeFringeFields)
	    {differentFromDefinition = true;}
	}
      if (nextElement)
	{
	  if (nextElement->type == ElementType::_SBEND && includeFringeFields)
	    {differentFromDefinition = true;}
	}
    }
  else if (element->type == ElementType::_THINMULT)
    {// thinmultipole only uses one angle - so angleIn
      if (prevElement && nextElement)
	{// both exist
	  ElementType prevType = prevElement->type;
	  ElementType nextType = nextElement->type;
	  if (prevType == ElementType::_DRIFT && nextType == ElementType::_DRIFT)
	    {angleIn = 0;} // between two drifts - flat
	  else if (prevType == ElementType::_DRIFT)
	    {angleIn = -IncomingFaceAngle(nextElement);} // previous is drift which will match next
	  else
	    {angleIn = OutgoingFaceAngle(prevElement);} // next is drift which will match prev
	}
      else if (prevElement)
	{angleIn = OutgoingFaceAngle(prevElement);} // only previous element - match it
      else
	{angleIn = IncomingFaceAngle(nextElement);} // only next element - match it

      // because thin multipoles adapt to what's around them, it's not possible to know
      // if, in the case the thin multipole already exists in the registry, it's been
      // modified or is flat, therefore we mark them all as unique.
      differentFromDefinition = true;
    }
  
  // Check if the component already exists and return that.
  // Don't use the registry for output elements since reliant on unique name.
  if (registered && !differentFromDefinition)
    {
#ifdef BDSDEBUG
      G4cout << __METHOD_NAME__ << "using already manufactured component" << G4endl;
#endif
      return BDSAcceleratorComponentRegistry::Instance()->GetComponent(element->name);
    }

  // Update name for this component
  elementName = element->name;

  if (differentFromDefinition)
    {
      G4int val;
      if (modifiedElements.find(elementName) == modifiedElements.end())
	{
	  modifiedElements[elementName] = 0;
	  val = 0;
	}
      else
	{
	  val = modifiedElements[elementName] + 1;
	  modifiedElements[elementName] = val;
	}
      elementName += "_mod_" + std::to_string(val);
    }

  BDSAcceleratorComponent* component = nullptr;
#ifdef BDSDEBUG
  G4cout << __METHOD_NAME__ << " - creating \"" << elementName << "\"" << G4endl;
  element->print();
#endif
  switch(element->type){
  case ElementType::_DRIFT:
    component = CreateDrift(angleIn, angleOut); break;
  case ElementType::_RF:
    {
      component = CreateRF(currentArcLength);
      differentFromDefinition = true; // unique phase for every placement in beam line
      break;
    }
  case ElementType::_SBEND:
    component = CreateSBend(); break;
  case ElementType::_RBEND:
    component = CreateRBend(); break;
  case ElementType::_HKICKER:
    component = CreateKicker(KickerType::horizontal); break;
  case ElementType::_VKICKER:
    component = CreateKicker(KickerType::vertical); break;
  case ElementType::_KICKER:
  case ElementType::_TKICKER:
    component = CreateKicker(KickerType::general); break;
  case ElementType::_QUAD:
    component = CreateQuad(); break;
  case ElementType::_SEXTUPOLE:
    component = CreateSextupole(); break;
  case ElementType::_OCTUPOLE:
    component = CreateOctupole(); break;
  case ElementType::_DECAPOLE:
    component = CreateDecapole(); break;
  case ElementType::_MULT:
    component = CreateMultipole(); break;
  case ElementType::_THINMULT:
    component = CreateThinMultipole(angleIn); break;
  case ElementType::_ELEMENT:
    component = CreateElement(); break;
  case ElementType::_SOLENOID:
    component = CreateSolenoid(); break; 
  case ElementType::_ECOL:
    component = CreateEllipticalCollimator(); break; 
  case ElementType::_RCOL:
    component = CreateRectangularCollimator(); break; 
  case ElementType::_MUSPOILER:    
    component = CreateMuSpoiler(); break;
  case ElementType::_SHIELD:
    component = CreateShield(); break;
  case ElementType::_DEGRADER:
    component = CreateDegrader(); break;
  case ElementType::_WIRESCANNER:
    component = CreateWireScanner(); break;
  case ElementType::_GAP:
    component = CreateGap(); break;
  case ElementType::_CRYSTALCOL:
    {component = CreateCrystalCollimator(); break;}
  case ElementType::_LASER:
    component = CreateLaser(); break; 
  case ElementType::_SCREEN:
    component = CreateScreen(); break; 
  case ElementType::_AWSCREEN:
    component = CreateAWScreen(); break;
  case ElementType::_TRANSFORM3D:
    component = CreateTransform3D(); break;
  case ElementType::_THINRMATRIX:
    component = CreateThinRMatrix(angleIn); break;
  case ElementType::_PARALLELTRANSPORTER:
    component = CreateParallelTransporter(); break;
  case ElementType::_RMATRIX:
    component = CreateRMatrix(); break;
  case ElementType::_UNDULATOR:
    component = CreateUndulator(); break;
  case ElementType::_AWAKESCREEN:
#ifdef USE_AWAKE
    component = CreateAwakeScreen(); break; 
#else
    G4cerr << __METHOD_NAME__ << "Awake Screen can't be used - not compiled with AWAKE module!" << G4endl;
    exit(1);
#endif
  case ElementType::_AWAKESPECTROMETER:
#ifdef USE_AWAKE
    component = CreateAwakeSpectrometer(); break;
#else
    G4cerr << __METHOD_NAME__ << "Awake Spectrometer can't be used - not compiled with AWAKE module!" << G4endl;
    exit(1);
#endif
    
    // common types, but nothing to do here
  case ElementType::_MARKER:
  case ElementType::_LINE:
  case ElementType::_REV_LINE:
    component = nullptr;
    break;
  default:
    G4cerr << __METHOD_NAME__ << "unknown type " << element->type << G4endl;
    exit(1);
    break;
  }

  // note this test will only be reached (and therefore the component registered)
  // if both the component didn't exist and it has been constructed
  if (component)
    {
      component->SetBiasVacuumList(element->biasVacuumList);
      component->SetBiasMaterialList(element->biasMaterialList);
      component->SetRegion(element->region);
      SetFieldDefinitions(element, component),
      component->Initialise();
      // register component and memory
      BDSAcceleratorComponentRegistry::Instance()->RegisterComponent(component,differentFromDefinition);
    }
  
  return component;
}

BDSAcceleratorComponent* BDSComponentFactory::CreateTeleporter(const G4ThreeVector teleporterDelta)
{
  G4Transform3D transform = G4Transform3D(G4RotationMatrix(), teleporterDelta);
  
  BDSFieldInfo* vacuumFieldInfo = new BDSFieldInfo(BDSFieldType::teleporter,
						   brho,
						   BDSIntegratorType::teleporter,
						   nullptr,    // magnet strength doesn't apply
						   true,       // provide global translation
						   transform);
  
  G4cout << "---->creating Teleporter, "
	 << "l = " << teleporterDelta.z()/CLHEP::m << "m"
	 << G4endl;

  return( new BDSTeleporter(teleporterDelta.z(), vacuumFieldInfo));
}

BDSAcceleratorComponent* BDSComponentFactory::CreateDrift(G4double angleIn, G4double angleOut)
{
  if(!HasSufficientMinimumLength(element))
    {return nullptr;}

  // Create normal vectors
  std::pair<G4ThreeVector,G4ThreeVector> faces = BDS::CalculateFaces(angleIn, angleOut);

  // current element tilt
  G4double currentTilt  = element->tilt * CLHEP::rad;
  G4double prevTilt = 0;
  G4double nextTilt = 0;
  if (prevElement)
    {prevTilt = prevElement->tilt * CLHEP::rad;}
  if (nextElement)
    {nextTilt = nextElement->tilt * CLHEP::rad;}
  G4ThreeVector inputFaceNormal  = faces.first.rotateZ(prevTilt - currentTilt);
  G4ThreeVector outputFaceNormal = faces.second.rotateZ(nextTilt - currentTilt);

  const G4double length = element->l*CLHEP::m;

  // Beampipeinfo needed here to get aper1 for check.
  BDSBeamPipeInfo* beamPipeInfo = PrepareBeamPipeInfo(element, inputFaceNormal,
						      outputFaceNormal);

  const BDSExtent extent = beamPipeInfo->Extent();
  G4bool facesWillIntersect = BDS::WillIntersect(inputFaceNormal, outputFaceNormal,
						 length, extent, extent);

  if (facesWillIntersect)
    {
      G4cerr << __METHOD_NAME__ << "Drift \"" << elementName
	     << "\" between \"";
      if (prevElement)
	{G4cerr << prevElement->name;}
      else
	{G4cerr << "none";}
      G4cerr << "\" and \"";
      if (nextElement)
	{G4cerr << nextElement->name;}
      else
	{G4cerr << "none";}
      G4cerr << "\" is too short given its width and the angle of its faces." << G4endl;
      exit(1);
    }

  return (new BDSDrift( elementName,
			length,
			beamPipeInfo));
}

BDSAcceleratorComponent* BDSComponentFactory::CreateRF(G4double currentArcLength)
{
  if(!HasSufficientMinimumLength(element))
    {return nullptr;}

  BDSIntegratorType intType = integratorSet->Integrator(BDSFieldType::rfcavity);

  BDSFieldType fieldType = BDSFieldType::rf; // simple sinusoidal E field only
  if (!(element->fieldVacuum.empty()))
    {
      BDSFieldInfo* field = BDSFieldFactory::Instance()->GetDefinition(element->fieldVacuum);
      fieldType = field->FieldType();
    }

  BDSMagnetStrength* st = PrepareCavityStrength(element, currentArcLength);
  G4Transform3D fieldTrans = CreateFieldTransform(element);
  BDSFieldInfo* vacuumField = new BDSFieldInfo(fieldType,
					       brho,
					       intType,
					       st,
					       true,
					       fieldTrans);
  
  BDSCavityInfo* cavityInfo = PrepareCavityModelInfo(element, (*st)["frequency"]);

  // update 0 point of field with geometry
  (*st)["equatorradius"] = cavityInfo->equatorRadius;
  G4Material* vacuumMaterial = PrepareVacuumMaterial(element);
    
  return new BDSCavityElement(elementName,
			      element->l*CLHEP::m,
			      vacuumMaterial,
			      vacuumField,
			      cavityInfo);
}

BDSAcceleratorComponent* BDSComponentFactory::CreateSBend()
  {
  if (!HasSufficientMinimumLength(element))
    {return nullptr;}

  PoleFaceRotationsNotTooLarge(element);

  // don't check here on whether the possibly next / previous sbend will clash with
  // pole face angles - let that be checked after element construction in the beamline

  BDSMagnetStrength* st = new BDSMagnetStrength();
  SetBeta0(st);
  G4double angle = 0;
  G4double field = 0;
  CalculateAngleAndFieldSBend(element, angle, field);
  (*st)["angle"]  = angle;
  (*st)["field"]  = field*element->scaling;
  (*st)["by"]     = 1;// bx,by,bz is unit field direction, so (0,1,0) here
  (*st)["length"] = element->l * CLHEP::m; // arc length
  (*st)["scaling"]= element->scaling;

  // quadrupole component
  if (BDS::IsFinite(element->k1))
    {(*st)["k1"] = element->scaling*element->k1 / CLHEP::m2;}

#ifdef BDSDEBUG
  G4cout << "Angle (rad) " << (*st)["angle"] / CLHEP::rad   << G4endl;
  G4cout << "Field (T)   " << (*st)["field"] / CLHEP::tesla << G4endl;
#endif
  // geometric face angles (can be different from specification depending on integrator set used)
  G4double incomingFaceAngle = IncomingFaceAngle(element);
  G4double outgoingFaceAngle = OutgoingFaceAngle(element);

  auto sBendLine = BDS::BuildSBendLine(elementName, element, st, brho, integratorSet,
                                       incomingFaceAngle, outgoingFaceAngle,
				       includeFringeFields, prevElement, nextElement);
  
  return sBendLine;
}

BDSAcceleratorComponent* BDSComponentFactory::CreateRBend()
{
  if(!HasSufficientMinimumLength(element))
    {return nullptr;}

  PoleFaceRotationsNotTooLarge(element);

  // don't check here on whether the possibly next / previous sbend will clash with
  // pole face angles - let that be checked after element construction in the beamline

  BDSMagnetStrength* st = new BDSMagnetStrength();
  SetBeta0(st);
  G4double arcLength = 0, chordLength = 0, field = 0, angle = 0;
  CalculateAngleAndFieldRBend(element, arcLength, chordLength, field, angle);
  
  (*st)["angle"]  = angle;
  (*st)["field"]  = field * element->scaling;
  (*st)["by"]     = 1;// bx,by,bz is unit field direction, so (0,1,0) here
  (*st)["length"] = arcLength;
  (*st)["scaling"]= element->scaling;

  // Check the faces won't overlap due to too strong an angle with too short a magnet
  G4double horizontalWidth = PrepareHorizontalWidth(element);
  CheckBendLengthAngleWidthCombo(arcLength, (*st)["angle"], horizontalWidth, elementName);

  // Quadrupole component
  if (BDS::IsFinite(element->k1))
    {(*st)["k1"] = element->scaling * element->k1 / CLHEP::m2;}

  // geometric face angles (can be different from specification depending on integrator set used)
  G4double incomingFaceAngle = IncomingFaceAngle(element);
  G4double outgoingFaceAngle = OutgoingFaceAngle(element);

  // the above in / out face angles are not w.r.t. the local coords - subtract angle/2 to convert
  // this may seem like undoing the += in the functions, but they're used for the beam pipes
  // and matching.
  incomingFaceAngle -= 0.5*angle;
  outgoingFaceAngle -= 0.5*angle;

  BDSLine* rbendline = BDS::BuildRBendLine(elementName, element, prevElement, nextElement,
					   brho, st, integratorSet,
					   incomingFaceAngle, outgoingFaceAngle,
					   includeFringeFields);
  return rbendline;
}
void BDSComponentFactory::GetKickValue(G4double& hkick,
				       G4double& vkick,
				       const KickerType type) const
{
  G4bool kickFinite = BDS::IsFinite(element->kick);
  switch (type)
    {
    case KickerType::horizontal:
      {
	hkick = kickFinite ? element->kick : element->hkick;
	// backwards compatability - if both are zero but angle if finite
	// for this element - use that.
	if (!BDS::IsFinite(hkick) && BDS::IsFinite(element->angle))
          {hkick = element->angle;} //+ve to match hkick definition
	vkick = 0;
	break;
      }
    case KickerType::vertical:
      {
	vkick = kickFinite ? element->kick : element->vkick;
	// backwards compatability - if both are zero but angle if finite
	// for this element - use that.
	if (!BDS::IsFinite(vkick) && BDS::IsFinite(element->angle))
          {vkick = element->angle;} //+ve to match vkick definition
	hkick = 0;
	break;
      }
    case KickerType::general:
      {
	hkick = element->hkick;
	vkick = element->vkick;
	// element->kick will be ignored
	if (BDS::IsFinite(element->kick))
	  {
	    G4cout << __METHOD_NAME__ << "Warning: 'kick' defined in element"
		   << "\"" << elementName << "\" but will be ignored as general kicker"
		   << G4endl;
	  }
      }
    default:
      {break;}
    }
}

BDSAcceleratorComponent* BDSComponentFactory::CreateKicker(KickerType type)
{
  BDSMagnetStrength* st         = new BDSMagnetStrength();
  SetBeta0(st);
  BDSFieldType       fieldType  = BDSFieldType::dipole3d;
  BDSIntegratorType  intType    = BDSIntegratorType::g4classicalrk4; // default
  G4double           chordLength;
  G4double           scaling    = element->scaling;
  G4double           hkick      = 0;
  G4double           vkick      = 0;
  GetKickValue(hkick, vkick, type);
  (*st)["hkick"] = scaling * hkick;
  (*st)["vkick"] = scaling * vkick;
  
  if(!HasSufficientMinimumLength(element, false)) // false for don't print warning
    {// thin kicker
      fieldType   = BDSFieldType::bzero;
      intType     = BDSIntegratorType::kickerthin;
      chordLength = thinElementLength;
    }
  else
    {// thick kicker
      chordLength = element->l*CLHEP::m;
      // sin(angle) = dP -> angle = sin^-1(dP)
      G4double angleX = std::asin(hkick * scaling);
      G4double angleY = std::asin(vkick * scaling);

      // Setup result variables - 'x' and 'y' refer to the components along the direction
      // the particle will change. These will therefore not be Bx and By.
      G4double fieldX = 0;
      G4double fieldY = 0;

      // if B is specified and hkick and vkick (including backwards compatible check on
      // 'angle') are not, then use the field for the appropriate component
      // can only be 1d in this case -> doesn't work for tkicker
      if (BDS::IsFinite(element->B) && (!BDS::IsFinite(hkick) && !BDS::IsFinite(vkick)))
	{
	  switch (type)
	    {// 'X' and 'Y' are the angle of bending here, not the B field direction.
	    case KickerType::horizontal:
	    case KickerType::general:
	      {fieldX = element->B * CLHEP::tesla; break;}
	    case KickerType::vertical:
	      {fieldY = element->B * CLHEP::tesla; break;}
	    default:
	      {break;} // do nothing - no field - just for compiler warnings
	    }
	}
      else
	{
	  if (BDS::IsFinite(angleX))
	    {// with comments
	      // calculate the chord length of the arc through the field from the straight
	      // ahead length for this element which here is 'chordLength'.
	      G4double fieldChordLengthX = chordLength / std::cos(0.5*angleX);
	      
	      // now calculate the bending radius
	      G4double bendingRadiusX = fieldChordLengthX * 0.5 / sin(std::abs(angleX) * 0.5);
	      
	      // no calculate the arc length of the trajectory based on each bending radius
	      G4double arcLengthX = std::abs(bendingRadiusX * angleX);
	      
	      // -ve here in horizontal only for convention matching
	      fieldX = FieldFromAngle(-angleX, arcLengthX);
	    } // else fieldX default is 0
	  
	  if (BDS::IsFinite(angleY))
	    {// same as x, no need for comments
	      G4double fieldChordLengthY = chordLength / std::cos(0.5*angleY);
	      G4double bendingRadiusY    = fieldChordLengthY * 0.5 / sin(std::abs(angleY) * 0.5);
	      G4double arcLengthY        = std::abs(bendingRadiusY * angleY);
	      fieldY = FieldFromAngle(angleY,  arcLengthY);
	    }
	}
      
      // note field for kick in x is unit Y, hence B = (y,x,0) here
      G4ThreeVector     field = G4ThreeVector(fieldY, fieldX, 0);
      G4double       fieldMag = field.mag();
      G4ThreeVector unitField = field.unit();
      
      (*st)["field"] = fieldMag;
      (*st)["bx"]    = unitField.x();
      (*st)["by"]    = unitField.y();
    }
  
  BDSMagnetType t;
  G4double defaultVHRatio = 1.5;
  switch (type)
    {
    case KickerType::horizontal:
    case KickerType::general:
      {t = BDSMagnetType::hkicker; break;}
    case KickerType::vertical:
      {
	t = BDSMagnetType::vkicker;
	defaultVHRatio = 1./defaultVHRatio; // inverted for vertical magnet
	break;
      }
    default:
      {t = BDSMagnetType::hkicker; break;}
    }

  G4Transform3D fieldTrans = CreateFieldTransform(element);
  BDSFieldInfo* vacuumField = new BDSFieldInfo(fieldType,
					       brho,
					       intType,
					       st,
					       true,
					       fieldTrans);

  G4bool yokeOnLeft = YokeOnLeft(element, st);
  auto bpInf = PrepareBeamPipeInfo(element);
  
  // Decide on a default horizontalWidth for the kicker - try 0.3x ie smaller kicker
  // than typical magnet, but if that would not fit around the beam pipe - go back to
  // the default horizontalWidth. Code further along will warn if it still doesn't fit.
  const G4double globalDefaultHW = BDSGlobalConstants::Instance()->HorizontalWidth();
  G4double defaultHorizontalWidth = 0.3 * globalDefaultHW;
  BDSExtent bpExt = bpInf->Extent();
  G4double bpDX = bpExt.DX();
  G4double bpDY = bpExt.DY();
  if (bpDX > defaultHorizontalWidth && bpDX < globalDefaultHW)
    {defaultHorizontalWidth = globalDefaultHW;}
  else if (bpDY > defaultHorizontalWidth && bpDY > globalDefaultHW)
    {defaultHorizontalWidth = globalDefaultHW;}
  
  auto magOutInf = PrepareMagnetOuterInfo(elementName, element, 0, 0, bpInf, yokeOnLeft,
					  defaultHorizontalWidth, defaultVHRatio, 0.9);
  
  return new BDSMagnet(t,
		       elementName,
		       chordLength,
		       bpInf,
		       magOutInf,
		       vacuumField);
}

BDSAcceleratorComponent* BDSComponentFactory::CreateQuad()
{
  if(!HasSufficientMinimumLength(element))
    {return nullptr;}

  BDSMagnetStrength* st = new BDSMagnetStrength();
  SetBeta0(st);
  (*st)["k1"] = element->k1 * element->scaling;

  return CreateMagnet(element, st, BDSFieldType::quadrupole, BDSMagnetType::quadrupole);
}  
  
BDSAcceleratorComponent* BDSComponentFactory::CreateSextupole()
{
  if(!HasSufficientMinimumLength(element))
    {return nullptr;}

  BDSMagnetStrength* st = new BDSMagnetStrength();
  SetBeta0(st);
  (*st)["k2"] = element->k2 * element->scaling;

  return CreateMagnet(element, st, BDSFieldType::sextupole, BDSMagnetType::sextupole);
}

BDSAcceleratorComponent* BDSComponentFactory::CreateOctupole()
{
  if(!HasSufficientMinimumLength(element))
    {return nullptr;}

  BDSMagnetStrength* st = new BDSMagnetStrength();
  SetBeta0(st);
  (*st)["k3"] = element->k3 * element->scaling;

  return CreateMagnet(element, st, BDSFieldType::octupole, BDSMagnetType::octupole);
}

BDSAcceleratorComponent* BDSComponentFactory::CreateDecapole()
{
  if(!HasSufficientMinimumLength(element))
    {return nullptr;}

  BDSMagnetStrength* st = new BDSMagnetStrength();
  SetBeta0(st);
  (*st)["k4"] = element->k4 * element->scaling;
  
  return CreateMagnet(element, st, BDSFieldType::decapole, BDSMagnetType::decapole);
}

BDSAcceleratorComponent* BDSComponentFactory::CreateMultipole()
{
  if(!HasSufficientMinimumLength(element))
    {return nullptr;}
  
  BDSMagnetStrength* st = PrepareMagnetStrengthForMultipoles(element);
  
  return CreateMagnet(element, st, BDSFieldType::multipole, BDSMagnetType::multipole,
		      (*st)["angle"]); // multipole could bend beamline
}

BDSAcceleratorComponent* BDSComponentFactory::CreateThinMultipole(G4double angleIn)
{
  BDSMagnetStrength* st = PrepareMagnetStrengthForMultipoles(element);
  BDSBeamPipeInfo* beamPipeInfo = PrepareBeamPipeInfo(element, angleIn, -angleIn);
  beamPipeInfo->beamPipeType = BDSBeamPipeType::circularvacuum;
  BDSMagnetOuterInfo* magnetOuterInfo = PrepareMagnetOuterInfo(elementName, element,
							       -angleIn, angleIn, beamPipeInfo);
  magnetOuterInfo->geometryType = BDSMagnetGeometryType::none;

  BDSIntegratorType intType = integratorSet->multipoleThin;
  G4Transform3D fieldTrans  = CreateFieldTransform(element);
  BDSFieldInfo* vacuumField = new BDSFieldInfo(BDSFieldType::multipole,
					       brho,
					       intType,
					       st,
					       true,
					       fieldTrans);
  
  BDSMagnet* thinMultipole =  new BDSMagnet(BDSMagnetType::thinmultipole,
					    elementName,
					    thinElementLength,
					    beamPipeInfo,
					    magnetOuterInfo,
					    vacuumField);
  
  thinMultipole->SetExtent(BDSExtent(beamPipeInfo->aper1,
				     beamPipeInfo->aper1,
				     thinElementLength*0.5));

  return thinMultipole;
}

BDSAcceleratorComponent* BDSComponentFactory::CreateElement()
{
  if(!HasSufficientMinimumLength(element)) 
    {return nullptr;}
  
  return (new BDSElement(elementName,
			 element->l * CLHEP::m,
			 PrepareHorizontalWidth(element),
			 element->geometryFile,
			 element->fieldAll));
}

BDSAcceleratorComponent* BDSComponentFactory::CreateSolenoid()
{
  if(!HasSufficientMinimumLength(element))
    {return nullptr;}

  BDSMagnetStrength* st = new BDSMagnetStrength();
  SetBeta0(st);
  if (BDS::IsFinite(element->B))
    {
      (*st)["field"] = element->scaling * element->B * CLHEP::tesla;
      (*st)["bz"]    = 1;
      (*st)["ks"]    = (*st)["field"] / brho;
    }
  else
    {
      (*st)["field"] = (element->scaling * element->ks / CLHEP::m) * brho;
      (*st)["bz"]    = 1;
      (*st)["ks"]    = element->ks;
    }

  return CreateMagnet(element, st, BDSFieldType::solenoid, BDSMagnetType::solenoid);
}

BDSAcceleratorComponent* BDSComponentFactory::CreateParallelTransporter()
{
  BDSMagnetStrength* st = new BDSMagnetStrength();
  return CreateMagnet(element, st, BDSFieldType::paralleltransporter, BDSMagnetType::paralleltransporter);
}

BDSAcceleratorComponent* BDSComponentFactory::CreateRectangularCollimator()
{
  if(!HasSufficientMinimumLength(element))
    {return nullptr;}

  return new BDSCollimatorRectangular(elementName,
				      element->l*CLHEP::m,
				      PrepareHorizontalWidth(element),
				      element->xsize*CLHEP::m,
				      element->ysize*CLHEP::m,
				      element->xsizeOut*CLHEP::m,
				      element->ysizeOut*CLHEP::m,
				      G4String(element->material),
				      G4String(element->vacuumMaterial),
				      PrepareColour(element, "collimator"));
}

BDSAcceleratorComponent* BDSComponentFactory::CreateEllipticalCollimator()
{
  if(!HasSufficientMinimumLength(element))
    {return nullptr;}

  return new BDSCollimatorElliptical(elementName,
				     element->l*CLHEP::m,
				     PrepareHorizontalWidth(element),
				     element->xsize*CLHEP::m,
				     element->ysize*CLHEP::m,
				     element->xsizeOut*CLHEP::m,
				     element->ysizeOut*CLHEP::m,
				     G4String(element->material),
				     G4String(element->vacuumMaterial),
				     PrepareColour(element, "collimator"));
}

BDSAcceleratorComponent* BDSComponentFactory::CreateMuSpoiler()
{
  if(!HasSufficientMinimumLength(element))
    {return nullptr;}

  BDSMagnetStrength* st = new BDSMagnetStrength();
  (*st)["field"] = element->scaling * element->B * CLHEP::tesla;
  BDSIntegratorType intType = integratorSet->Integrator(BDSFieldType::muonspoiler);
  G4Transform3D fieldTrans = CreateFieldTransform(element);
  BDSFieldInfo* outerField = new BDSFieldInfo(BDSFieldType::muonspoiler,
					      brho,
					      intType,
					      st,
					      true,
					      fieldTrans);
  BDSFieldInfo* vacuumField = new BDSFieldInfo();

  auto bpInfo = PrepareBeamPipeInfo(element);
  
  return new BDSMagnet(BDSMagnetType::muonspoiler,
		       elementName,
		       element->l*CLHEP::m,
		       bpInfo,
		       PrepareMagnetOuterInfo(elementName, element, st, bpInfo),
		       vacuumField,
		       0,
		       outerField);
}

BDSAcceleratorComponent* BDSComponentFactory::CreateShield()
{
  if(!HasSufficientMinimumLength(element))
    {return nullptr;}

  BDSBeamPipeInfo* bpInfo = PrepareBeamPipeInfo(element);

  G4Material* material = BDSMaterials::Instance()->GetMaterial(element->material);

  BDSShield* shield = new BDSShield(elementName,
				    element->l*CLHEP::m,
				    PrepareHorizontalWidth(element),
				    element->xsize*CLHEP::m,
				    element->ysize*CLHEP::m,
				    material,
				    bpInfo);
  return shield;
}

BDSAcceleratorComponent* BDSComponentFactory::CreateDegrader()
{
  if(!HasSufficientMinimumLength(element))
    {return nullptr;}

  G4double degraderOffset;
  if ((element->materialThickness <= 0) && (element->degraderOffset <= 0))
    {
        G4cerr << __METHOD_NAME__ << "Error: Both \"materialThickness\" and \"degraderOffset\" are either undefined or <= 0" <<  G4endl;
        exit(1);
    }

  if ((element->materialThickness <= 0) && (element->degraderOffset > 0))
    {degraderOffset = element->degraderOffset*CLHEP::m;}
  else
    {
      //Width of wedge base
      G4double wedgeBasewidth = (element->l*CLHEP::m /element->numberWedges) - lengthSafety;
      
      //Angle between hypotenuse and height (in the triangular wedge face)
      G4double theta = std::atan(wedgeBasewidth / (2.0*element->wedgeLength*CLHEP::m));
      
      //Overlap distance of wedges
      G4double overlap = (element->materialThickness*CLHEP::m/element->numberWedges - wedgeBasewidth) * (std::sin(CLHEP::halfpi - theta) / std::sin(theta));
      
      degraderOffset = overlap * -0.5;
    }

  return (new BDSDegrader(elementName,
			  element->l*CLHEP::m,
			  PrepareHorizontalWidth(element),
			  element->numberWedges,
			  element->wedgeLength*CLHEP::m,
			  element->degraderHeight*CLHEP::m,
			  degraderOffset,
			  element->material));
}

<<<<<<< HEAD
BDSAcceleratorComponent* BDSComponentFactory::CreateWireScanner()
{
    if(!HasSufficientMinimumLength(element))
    {return nullptr;}



    return (new BDSWirescanner(elementName,
                            element->l*CLHEP::m,
                            PrepareHorizontalWidth(element),
                            element->wireDiameter*CLHEP::m,
                            element->wireLength*CLHEP::m,
                            element->wirescannerOffset*CLHEP::m,
                            element->wirescannerRotx*CLHEP::rad,
                            element->wirescannerRoty*CLHEP::rad,
                            element->wirescannerRotz*CLHEP::rad,
                            PrepareBeamPipeInfo(element),
                            element->material));

=======
BDSAcceleratorComponent* BDSComponentFactory::CreateUndulator()
{

  if(!HasSufficientMinimumLength(element))
    {return nullptr;}

  BDSBeamPipeInfo* bpInfo = PrepareBeamPipeInfo(element);
  BDSIntegratorType intType = integratorSet->Integrator(BDSFieldType::undulator);
  G4Transform3D fieldTrans  = CreateFieldTransform(element);
  BDSMagnetStrength* st = new BDSMagnetStrength();
  SetBeta0(st);
  (*st)["length"] = element->undulatorPeriod * CLHEP::m;
  (*st)["field"] = element->scaling * element->B * CLHEP::tesla;

  BDSFieldInfo* vacuumFieldInfo = new BDSFieldInfo(BDSFieldType::undulator,
                                                   brho,
                                                   intType,
                                                   st,
                                                   true,
                                                   fieldTrans);

  G4Transform3D newFieldTransform = vacuumFieldInfo->Transform();
  vacuumFieldInfo->SetTransform(newFieldTransform);

  return (new BDSUndulator(elementName,
                      element->l * CLHEP::m,
                      PrepareHorizontalWidth(element),
                      element->undulatorPeriod * CLHEP::m,
                      element->magnetWidth * CLHEP::m,    // magnet height to be added
                      element->magnetHeight * CLHEP::m,    // magnet width to be added
                      element->undulatorGap * CLHEP::m,
                      bpInfo,
                      vacuumFieldInfo,
                      element->material));
>>>>>>> 385a7594
}

BDSAcceleratorComponent* BDSComponentFactory::CreateGap()
{
  if(!HasSufficientMinimumLength(element))
    {return nullptr;}

  return (new BDSGap(elementName,
                     element->l*CLHEP::m,
                     element->angle*CLHEP::rad));
}

BDSAcceleratorComponent* BDSComponentFactory::CreateCrystalCollimator()
{
  if(!HasSufficientMinimumLength(element))
    {return nullptr;}

  BDSCrystalInfo* left = nullptr;
  BDSCrystalInfo* right = nullptr;
  if (!element->crystalBoth.empty())
    {
      left  = PrepareCrystalInfo(G4String(element->crystalBoth));
      right = PrepareCrystalInfo(G4String(element->crystalBoth));
    }
  else if (element->crystalBoth.empty() && !element->crystalRight.empty() && !element->crystalLeft.empty())
    {
      left  = PrepareCrystalInfo(G4String(element->crystalLeft));
      right = PrepareCrystalInfo(G4String(element->crystalRight));
    }
  else if (element->crystalRight.empty())
    {left  = PrepareCrystalInfo(G4String(element->crystalLeft));}
  else
    {right = PrepareCrystalInfo(G4String(element->crystalRight));}
  
  return (new BDSCollimatorCrystal(elementName,
				   element->l*CLHEP::m,
                                   PrepareBeamPipeInfo(element),
				   left,
				   right,
				   element->xsize*CLHEP::m, // symmetric for now
				   element->xsize*CLHEP::m,
				   element->crystalAngleYAxisLeft*CLHEP::rad,
				   element->crystalAngleYAxisRight*CLHEP::rad));
}

BDSAcceleratorComponent* BDSComponentFactory::CreateLaser()
{
  if(!HasSufficientMinimumLength(element))
    {return nullptr;}
	
  G4double length = element->l*CLHEP::m;
  G4double lambda = element->waveLength*CLHEP::m;
	
  G4ThreeVector direction = G4ThreeVector(element->xdir,element->ydir,element->zdir);
  G4ThreeVector position  = G4ThreeVector(0,0,0);
	
  return (new BDSLaserWire(elementName, length, lambda, direction) );       
}

BDSAcceleratorComponent* BDSComponentFactory::CreateScreen()
{
  if(!HasSufficientMinimumLength(element))
    {return nullptr;}
	
  G4TwoVector size;
  size.setX(element->screenXSize*CLHEP::m);
  size.setY(element->screenYSize*CLHEP::m);
  G4cout << __METHOD_NAME__ << " - size = " << size << G4endl;
  
  BDSScreen* theScreen = new BDSScreen( elementName,
					element->l*CLHEP::m,
                    element->screenAnglex*CLHEP::rad,
                    element->screenAngley*CLHEP::rad,
                    element->screenAnglez*CLHEP::rad,
					element->screenPosx*CLHEP::m,
					element->screenPosy*CLHEP::m,
					element->screenPosz*CLHEP::m,
					PrepareBeamPipeInfo(element),
					size);

  if(element->layerThicknesses.size() != element->layerMaterials.size())
    {
      G4cerr << __METHOD_NAME__ << "Element \"" << elementName << "\" must have the "
	     << "same number of materials as layers - check 'layerMaterials'" << G4endl;
      exit(1);
    }

  if(element->layerThicknesses.size() == 0 )
    {
      G4cerr << __METHOD_NAME__ << "Element: \"" << elementName
	     << "\" has 0 screen layers" << G4endl;
      exit(1);
    }
  
  std::list<std::string>::const_iterator itm;
  std::list<double>::const_iterator itt;
  std::list<int>::const_iterator itIsSampler;
  for(itt = element->layerThicknesses.begin(),
	itm = element->layerMaterials.begin(),
	itIsSampler = element->layerIsSampler.begin();
      itt != element->layerThicknesses.end();
      ++itt, ++itm)
    {
#ifdef BDSDEBUG
      G4cout << __METHOD_NAME__ << " - screen layer: thickness: " 
	     << *(itt) << ", material "  << (*itm)
	     <<	", isSampler: "  << (*itIsSampler) << G4endl;
#endif
      if(element->layerIsSampler.size()>0)
	{
	  theScreen->AddScreenLayer((*itt)*CLHEP::m, *itm, *itIsSampler);
	  ++itIsSampler;
	}
      else
	{theScreen->AddScreenLayer((*itt)*CLHEP::m, *itm);}
    }
  return theScreen;
}

BDSAcceleratorComponent* BDSComponentFactory::CreateAWScreen()
{
    if(!HasSufficientMinimumLength(element))
    {return nullptr;}

    G4TwoVector size;
    size.setX(element->screenXSize*CLHEP::m);
    size.setY(element->screenYSize*CLHEP::m);
    G4cout << __METHOD_NAME__ << " - size = " << size << G4endl;

    BDSAWScreen* theScreen = new BDSAWScreen( elementName,
                                          element->l*CLHEP::m,
                                          PrepareBeamPipeInfo(element),
                                          size,
                                          element->angle);
    if(element->layerThicknesses.size() != element->layerMaterials.size())
    {
        G4cerr << __METHOD_NAME__ << "Element \"" << elementName << "\" must have the "
               << "same number of materials as layers - check 'layerMaterials'" << G4endl;
        exit(1);
    }

    if(element->layerThicknesses.size() == 0 )
    {
        G4cerr << __METHOD_NAME__ << "Element: \"" << elementName
               << "\" has 0 screen layers" << G4endl;
        exit(1);
    }

    std::list<std::string>::const_iterator itm;
    std::list<double>::const_iterator itt;
    std::list<int>::const_iterator itIsSampler;
    for(itt = element->layerThicknesses.begin(),
        itm = element->layerMaterials.begin(),
        itIsSampler = element->layerIsSampler.begin();
        itt != element->layerThicknesses.end();
        ++itt, ++itm)
    {
#ifdef BDSDEBUG
        G4cout << __METHOD_NAME__ << " - screen layer: thickness: "
	     << *(itt) << ", material "  << (*itm)
	     <<	", isSampler: "  << (*itIsSampler) << G4endl;
#endif
        if(element->layerIsSampler.size()>0)
        {
            theScreen->AddScreenLayer((*itt)*CLHEP::m, *itm, *itIsSampler);
            ++itIsSampler;
        }
        else
        {theScreen->AddScreenLayer((*itt)*CLHEP::m, *itm);}
    }
    return theScreen;
}



#ifdef USE_AWAKE
BDSAcceleratorComponent* BDSComponentFactory::CreateAwakeScreen()
{
  return (new BDSAwakeScintillatorScreen(elementName,
					 element->scintmaterial,
					 element->tscint*CLHEP::m,
					 element->windowScreenGap*CLHEP::m,
					 element->angle,
					 element->twindow*CLHEP::m,
					 element->windowmaterial));
}

BDSAcceleratorComponent* BDSComponentFactory::CreateAwakeSpectrometer()
{
  BDSFieldInfo* awakeField = nullptr;
  if (element->fieldAll.empty())
    {
      BDSMagnetStrength* awakeStrength = new BDSMagnetStrength();
      SetBeta0(awakeStrength);
      (*awakeStrength)["field"] = element->scaling * element->B * CLHEP::tesla;
      (*awakeStrength)["by"]    = 1; // bx,by,bz is unit field direction, so (0,1,0) here

      G4Transform3D fieldTrans = CreateFieldTransform(element);
      awakeField = new BDSFieldInfo(BDSFieldType::dipole,
				    brho,
				    BDSIntegratorType::g4nystromrk4,
				    awakeStrength,
				    true,
				    fieldTrans);
    }
  else
    {awakeField = BDSFieldFactory::Instance()->GetDefinition(element->fieldAll);}
  return (new BDSAwakeSpectrometer(elementName,
                                   element->awakeMagnetOffsetX*CLHEP::m,
				   element->l*CLHEP::m,
				   awakeField,
				   element->poleStartZ*CLHEP::m,
				   element->scintmaterial,
				   element->tscint*CLHEP::m,
				   element->screenPSize*CLHEP::m,
				   element->windowScreenGap*CLHEP::m,
				   element->angle,
				   element->twindow*CLHEP::m,
				   element->windowmaterial,
				   element->tmount*CLHEP::m,
				   element->mountmaterial,
				   element->screenEndZ*CLHEP::m,
				   element->spec,
				   element->screenWidth*CLHEP::m));
}
#endif // end of USE_AWAKE

BDSAcceleratorComponent* BDSComponentFactory::CreateTransform3D()
{
  return (new BDSTransform3D( elementName,
			      element->xdir *CLHEP::m,
			      element->ydir *CLHEP::m,
			      element->zdir *CLHEP::m,
			      element->phi *CLHEP::rad,
			      element->theta *CLHEP::rad,
			      element->psi *CLHEP::rad ) );
	
}

BDSAcceleratorComponent* BDSComponentFactory::CreateTerminator()
{
#ifdef BDSDEBUG
  G4cout << "---->creating Terminator" << G4endl;
#endif
  return new BDSTerminator();
}

BDSAcceleratorComponent* BDSComponentFactory::CreateRMatrix()
{
  G4cout << "BDSComponentFactory::CreateRMatrix" << G4endl;
  BDSMagnetStrength* st = PrepareMagnetStrengthForRMatrix(element);

  GMAD::Element *elementNew = new GMAD::Element(*element);
  elementNew->l = (element->l-thinElementLength)/2.0;

  auto parallelTransport1 = CreateMagnet(elementNew, st, BDSFieldType::paralleltransporter, BDSMagnetType::paralleltransporter);
  auto rmatrix            = CreateThinRMatrix(0);
  auto parallelTransport2 = CreateMagnet(elementNew, st, BDSFieldType::paralleltransporter, BDSMagnetType::paralleltransporter);

  const G4String             baseName = elementName;
  BDSLine *bLine = new BDSLine(baseName);
  bLine->AddComponent(parallelTransport1);
  bLine->AddComponent(rmatrix);
  bLine->AddComponent(parallelTransport2);

  return bLine;
}

BDSAcceleratorComponent* BDSComponentFactory::CreateThinRMatrix(double angleIn)
{

  G4cout << "BDSComponentFactory::CreateThinRMatrix" << G4endl;
  BDSMagnetStrength* st = PrepareMagnetStrengthForRMatrix(element);
  BDSBeamPipeInfo* beamPipeInfo = PrepareBeamPipeInfo(element, angleIn, -angleIn);
  beamPipeInfo->beamPipeType = BDSBeamPipeType::circularvacuum;
  BDSMagnetOuterInfo* magnetOuterInfo = PrepareMagnetOuterInfo(elementName, element,
                                                               -angleIn, angleIn, beamPipeInfo);
  magnetOuterInfo->geometryType = BDSMagnetGeometryType::none;

  BDSIntegratorType intType = integratorSet->rmatrixThin;
  G4Transform3D fieldTrans  = CreateFieldTransform(element);
  BDSFieldInfo* vacuumField = new BDSFieldInfo(BDSFieldType::rmatrix,
                                               brho,
                                               intType,
                                               st,
                                               true,
                                               fieldTrans);
  vacuumField->SetBeamPipeRadius(fmin(beamPipeInfo->aper1,beamPipeInfo->aper2));

  BDSMagnet* thinRMatrix =  new BDSMagnet(BDSMagnetType::rmatrix,
                                          elementName,
                                          thinElementLength,
                                          beamPipeInfo,
                                          magnetOuterInfo,
                                          vacuumField);

  thinRMatrix->SetExtent(BDSExtent(beamPipeInfo->aper1,
                                   beamPipeInfo->aper1,
                                   thinElementLength*0.5));

  return thinRMatrix;
}

BDSMagnet* BDSComponentFactory::CreateMagnet(const GMAD::Element* el,
					     BDSMagnetStrength* st,
					     BDSFieldType  fieldType,
					     BDSMagnetType magnetType,
					     G4double      angle) const
{
  BDSBeamPipeInfo* bpInfo = PrepareBeamPipeInfo(element);
  BDSIntegratorType intType = integratorSet->Integrator(fieldType);
  G4Transform3D fieldTrans  = CreateFieldTransform(element);
  BDSFieldInfo* vacuumField = new BDSFieldInfo(fieldType,
					       brho,
					       intType,
					       st,
					       true,
					       fieldTrans);

  BDSMagnetOuterInfo* outerInfo = PrepareMagnetOuterInfo(elementName, element, st, bpInfo);
  vacuumField->SetScalingRadius(outerInfo->innerRadius); // purely for completeness of information - not required
  BDSFieldInfo* outerField = nullptr;

  // only make a default multipolar field if the yokeFields flag is on and
  // there isn't an 'outerField' specified for the element
  G4bool externalOuterField = !(el->fieldOuter.empty());
  if (yokeFields && !externalOuterField)
    {outerField = PrepareMagnetOuterFieldInfo(st, fieldType, bpInfo, outerInfo, fieldTrans);}

  return new BDSMagnet(magnetType,
		       elementName,
		       element->l * CLHEP::m,
		       bpInfo,
		       outerInfo,
		       vacuumField,
		       angle,
		       outerField);
}

G4bool BDSComponentFactory::HasSufficientMinimumLength(Element const* el,
						       const G4bool& printWarning)
{
  if(el->l < 1e-7) // 'l' already in metres from parser
    {
      if (printWarning)
	{
	  G4cerr << "---> NOT creating element \"" << el->name << "\""
		 << " LENGTH TOO SHORT:" << " l = " << el->l << "m" << G4endl; // already in m
	}
      return false;
    }
  else
    {return true;}
}

void BDSComponentFactory::PoleFaceRotationsNotTooLarge(Element const* element,
						       G4double maxAngle)
{
  if (std::abs(element->e1) > maxAngle)
    {
      G4cerr << __METHOD_NAME__ << "Pole face angle e1: " << element->e1 << " is greater than " << maxAngle << G4endl;
      exit(1);
    }
  if (std::abs(element->e2) > maxAngle)
    {
      G4cerr << __METHOD_NAME__ << "Pole face angle e2: " << element->e2 << " is greater than " << maxAngle << G4endl;
      exit(1);
    }
}

G4bool BDSComponentFactory::YokeOnLeft(const Element*           element,
				       const BDSMagnetStrength* st)
{
  G4double angle    = (*st)["angle"];
  G4double hkickAng = -(*st)["hkick"]; // not really angle but proportional in the right direction
  G4double vkickAng = -(*st)["vkick"];
  if (!BDS::IsFinite(angle) && BDS::IsFinite(hkickAng))
    {angle = hkickAng;}
  if (!BDS::IsFinite(angle) && BDS::IsFinite(vkickAng))
    {angle = vkickAng;}
  G4bool yokeOnLeft;
  if ((angle < 0) && (element->yokeOnInside))
    {yokeOnLeft = true;}
  else if ((angle > 0) && (!(element->yokeOnInside)))
    {yokeOnLeft = true;}
  else
    {yokeOnLeft = false;}
  return yokeOnLeft;
}

BDSFieldInfo* BDSComponentFactory::PrepareMagnetOuterFieldInfo(const BDSMagnetStrength*  vacuumSt,
							       const BDSFieldType&       fieldType,
							       const BDSBeamPipeInfo*    bpInfo,
							       const BDSMagnetOuterInfo* outerInfo,
							       const G4Transform3D&      fieldTransform) const
{  
  BDSFieldType outerType;
  switch (fieldType.underlying())
    {
    case BDSFieldType::dipole:
      {outerType = BDSFieldType::multipoleouterdipole;    break;}
    case BDSFieldType::quadrupole:
      {outerType = BDSFieldType::multipoleouterquadrupole; break;}
    case BDSFieldType::sextupole:
      {outerType = BDSFieldType::multipoleoutersextupole;  break;}
    case BDSFieldType::octupole:
      {outerType = BDSFieldType::multipoleouteroctupole;   break;}
    case BDSFieldType::decapole:
      {outerType = BDSFieldType::multipoleouterdecapole;   break;}
    case BDSFieldType::skewquadrupole:
      {outerType = BDSFieldType::skewmultipoleouterquadrupole; break;}
    case BDSFieldType::skewsextupole:
      {outerType = BDSFieldType::skewmultipoleoutersextupole;  break;}
    case BDSFieldType::skewoctupole:
      {outerType = BDSFieldType::skewmultipoleouteroctupole;   break;}
    case BDSFieldType::skewdecapole:
      {outerType = BDSFieldType::skewmultipoleouterdecapole;   break;}
    case BDSFieldType::dipole3d:
      {outerType = BDSFieldType::multipoleouterdipole3d; break;}
    case BDSFieldType::solenoid:
      {outerType = BDSFieldType::multipoleouterdipole3d; break;}

    default:
      {return nullptr; break;} // no possible outer field for any other magnet types
    }

  BDSMagnetStrength* stCopy = new BDSMagnetStrength(*vacuumSt);
  BDSIntegratorType intType = integratorSet->Integrator(outerType);
  BDSFieldInfo* outerField  = new BDSFieldInfo(outerType,
					       brho,
					       intType,
					       stCopy,
					       true,
					       fieldTransform);

  outerField->SetChordStepMinimum(BDSGlobalConstants::Instance()->ChordStepMinimumYoke());
  if (outerInfo)
    {outerField->SetScalingRadius(outerInfo->innerRadius);}
  if (bpInfo)
    {outerField->SetBeamPipeRadius(bpInfo->IndicativeRadius());}
  return outerField;
}

BDSMagnetOuterInfo* BDSComponentFactory::PrepareMagnetOuterInfo(const G4String& elementNameIn,
								const Element* element,
								const BDSMagnetStrength* st,
								const BDSBeamPipeInfo* beamPipe,
								G4double defaultHorizontalWidth,
								G4double defaultVHRatio,
								G4double defaultCoilWidthFraction,
								G4double defaultCoilHeightFraction)
{
  G4bool yokeOnLeft = YokeOnLeft(element,st);
  G4double    angle = (*st)["angle"];
  
  return PrepareMagnetOuterInfo(elementNameIn, element, 0.5*angle, 0.5*angle, beamPipe, yokeOnLeft,
				defaultHorizontalWidth, defaultVHRatio, defaultCoilWidthFraction,
				defaultCoilHeightFraction);
}

BDSMagnetOuterInfo* BDSComponentFactory::PrepareMagnetOuterInfo(const G4String& elementNameIn,
								const Element*  element,
								const G4double  angleIn,
								const G4double  angleOut,
								const BDSBeamPipeInfo* beamPipe,
								const G4bool    yokeOnLeft,
								G4double        defaultHorizontalWidth,
								G4double        defaultVHRatio,
								G4double        defaultCoilWidthFraction,
								G4double        defaultCoilHeightFraction)
{
  BDSMagnetOuterInfo* info = new BDSMagnetOuterInfo();

  const BDSGlobalConstants* globals = BDSGlobalConstants::Instance();
  // name
  info->name = elementNameIn;
  
  // magnet geometry type
  if (element->magnetGeometryType == "")
    {info->geometryType = globals->MagnetGeometryType();}
  else
    {
      info->geometryType = BDS::DetermineMagnetGeometryType(element->magnetGeometryType);
      info->geometryTypeAndPath = element->magnetGeometryType;
    }

  // set face angles w.r.t. chord
  info->angleIn  = angleIn;
  info->angleOut = angleOut;
  
  // horizontal width
  info->horizontalWidth = PrepareHorizontalWidth(element, defaultHorizontalWidth);

  // inner radius of magnet geometry - TBC when poles can be built away from beam pipe
  info->innerRadius = beamPipe->IndicativeRadius();

  // outer material
  G4Material* outerMaterial;
  if(element->outerMaterial == "")
    {
      G4String defaultMaterialName = globals->OuterMaterialName();
      outerMaterial = BDSMaterials::Instance()->GetMaterial(defaultMaterialName);
    }
  else
    {outerMaterial = BDSMaterials::Instance()->GetMaterial(element->outerMaterial);}
  info->outerMaterial = outerMaterial;

  // yoke direction
  info->yokeOnLeft = yokeOnLeft;

  if (element->hStyle < 0) // it's unset
    {info->hStyle = globals->HStyle();}
  else
    {info->hStyle = G4bool(element->hStyle);} // convert from int to bool

  if (element->vhRatio > 0)
    {info->vhRatio = G4double(element->vhRatio);}
  else if (globals->VHRatio() > 0)
    {info->vhRatio = globals->VHRatio();}
  else if (defaultVHRatio > 0) // allow calling function to supply optional default
    {info->vhRatio = defaultVHRatio;}
  else
    {info->vhRatio = info->hStyle ? 0.8 : 1.0;} // h default : c default
  
  if (element->coilWidthFraction > 0)
    {info->coilWidthFraction = G4double(element->coilWidthFraction);}
  else if (globals->CoilWidthFraction() > 0)
    {info->coilWidthFraction = globals->CoilWidthFraction();}
  else if (defaultCoilHeightFraction > 0) // allow calling function to supply optional default
    {info->coilWidthFraction = defaultCoilWidthFraction;}
  else
    {info->coilWidthFraction = info->hStyle ? 0.8 : 0.65;} // h default : c default

  if (element->coilHeightFraction > 0)
    {info->coilHeightFraction = G4double(element->coilHeightFraction);}
  else if (globals->CoilHeightFraction() > 0)
    {info->coilHeightFraction = globals->CoilHeightFraction();}
  else if (defaultCoilHeightFraction > 0) // allow calling function to supply optional default
    {info->coilHeightFraction = defaultCoilHeightFraction;}
  else
    {info->coilHeightFraction = 0.8;} // default for both h and c type
  
  return info;
}

G4double BDSComponentFactory::PrepareHorizontalWidth(Element const* el,
						     G4double defaultHorizontalWidth)
{
  G4double horizontalWidth = el->horizontalWidth*CLHEP::m;
  if (horizontalWidth < 1e-6)
    {//horizontalWidth not set - use either global or specified default
      if (defaultHorizontalWidth > 0)
	{horizontalWidth = defaultHorizontalWidth;}
      else
	{horizontalWidth = BDSGlobalConstants::Instance()->HorizontalWidth();}
    }
  return horizontalWidth;
}

G4Material* BDSComponentFactory::PrepareVacuumMaterial(Element const* el) const
{
  G4Material* result;
  if (el->vacuumMaterial == "")
    {result = BDSMaterials::Instance()->GetMaterial(BDSGlobalConstants::Instance()->VacuumMaterial());}
  else
    {result = BDSMaterials::Instance()->GetMaterial(element->vacuumMaterial);}
  return result;
}

BDSBeamPipeInfo* BDSComponentFactory::PrepareBeamPipeInfo(Element const* el,
							  const G4ThreeVector inputFaceNormalIn,
							  const G4ThreeVector outputFaceNormalIn)
{
  BDSBeamPipeInfo* defaultModel = BDSGlobalConstants::Instance()->DefaultBeamPipeModel();
  BDSBeamPipeInfo* result; 
  if (!BDSGlobalConstants::Instance()->IgnoreLocalAperture())
    {
      result = new BDSBeamPipeInfo(defaultModel,
				   el->apertureType,
				   el->aper1 * CLHEP::m,
				   el->aper2 * CLHEP::m,
				   el->aper3 * CLHEP::m,
				   el->aper4 * CLHEP::m,
				   el->vacuumMaterial,
				   el->beampipeThickness * CLHEP::m,
				   el->beampipeMaterial,
				   inputFaceNormalIn,
				   outputFaceNormalIn);
    }
  else
    {// ignore the aperture model from the element and use the global one
      result = new BDSBeamPipeInfo(*defaultModel); // ok as only pointers to materials
      result->inputFaceNormal  = inputFaceNormalIn;
      result->outputFaceNormal = outputFaceNormalIn;
    }
  return result;
}

BDSBeamPipeInfo* BDSComponentFactory::PrepareBeamPipeInfo(Element const* el,
							  const G4double angleIn,
							  const G4double angleOut)
{
  auto faces = BDS::CalculateFaces(angleIn, angleOut);
  BDSBeamPipeInfo* info = PrepareBeamPipeInfo(el, faces.first, faces.second);
  return info;
}

BDSTiltOffset* BDSComponentFactory::CreateTiltOffset(Element const* el)
{
#ifdef BDSDEBUG
  G4cout << __METHOD_NAME__ << "offsetX,Y: " << el->offsetX << " " << el->offsetY << " tilt: " << el->tilt << G4endl;
#endif
  G4double xOffset = el->offsetX * CLHEP::m;
  G4double yOffset = el->offsetY * CLHEP::m;
  G4double tilt    = el->tilt    * CLHEP::rad;

  BDSTiltOffset* result = nullptr;
  if (BDS::IsFinite(xOffset) || BDS::IsFinite(yOffset) || BDS::IsFinite(tilt))
    {result = new BDSTiltOffset(xOffset, yOffset, tilt);}
  return result;
}

G4Transform3D BDSComponentFactory::CreateFieldTransform(const BDSTiltOffset* tiltOffset)
{
  return tiltOffset ? tiltOffset->Transform3D() : G4Transform3D();
}

G4Transform3D BDSComponentFactory::CreateFieldTransform(Element const* el)
{
  BDSTiltOffset* to = CreateTiltOffset(el);
  G4Transform3D trans = CreateFieldTransform(to);
  delete to;
  return trans;
}

void BDSComponentFactory::CheckBendLengthAngleWidthCombo(G4double arcLength,
							 G4double angle,
							 G4double horizontalWidth,
							 G4String name)
{
  G4double radiusFromAngleLength =  std::abs(arcLength / angle); // s = r*theta -> r = s/theta
#ifdef BDSDEBUG
  G4cout << __METHOD_NAME__ << "radius from angle and length: " << radiusFromAngleLength << G4endl;
#endif
  if (horizontalWidth > 2*radiusFromAngleLength)
    {
      G4cerr << "Error: the combination of length, angle and horizontalWidth in element named \""
	     << name
	     << "\" will result in overlapping faces!" << G4endl << "Please correct!" << G4endl;
      exit(1);
    }
}

void BDSComponentFactory::PrepareCavityModels()
{  
  for (auto model : BDSParser::Instance()->GetCavityModels())
    {
      // material can either be specified in 
      G4Material* material = nullptr;
      if (!model.material.empty())
	{material = BDSMaterials::Instance()->GetMaterial(model.material);}
	  
      auto info = new BDSCavityInfo(BDS::DetermineCavityType(model.type),
				    material,
				    model.irisRadius*CLHEP::m,
				    model.thickness*CLHEP::m,
				    model.equatorRadius*CLHEP::m,
				    model.halfCellLength*CLHEP::m,
				    model.numberOfPoints,
				    model.numberOfCells,
				    model.equatorHorizontalAxis*CLHEP::m,
				    model.equatorVerticalAxis*CLHEP::m,
				    model.irisHorizontalAxis*CLHEP::m,
				    model.irisVerticalAxis*CLHEP::m,
				    model.tangentLineAngle);
      
      cavityInfos[model.name] = info;
    }
}

void BDSComponentFactory::PrepareCrystals()
{
  for (auto& model : BDSParser::Instance()->GetCrystals())
    {
      G4Material* material = BDSMaterials::Instance()->GetMaterial(model.material);

      auto info = new BDSCrystalInfo(material,
				     G4String(model.data),
				     BDS::DetermineCrystalType(model.shape),
				     G4double(model.lengthX)*CLHEP::m,
				     G4double(model.lengthY)*CLHEP::m,
				     G4double(model.lengthZ)*CLHEP::m,
				     G4double(model.sizeA)*CLHEP::m,
				     G4double(model.sizeB)*CLHEP::m,
				     G4double(model.sizeC)*CLHEP::m,
				     G4double(model.alpha)*CLHEP::halfpi,
				     G4double(model.beta)*CLHEP::halfpi,
				     G4double(model.gamma)*CLHEP::halfpi,
				     G4int   (model.spaceGroup),
				     G4double(model.bendingAngleYAxis)*CLHEP::rad,
				     G4double(model.bendingAngleZAxis)*CLHEP::rad);
      crystalInfos[model.name] = info;
    }

}

BDSCrystalInfo* BDSComponentFactory::PrepareCrystalInfo(const G4String& crystalName) const
{
  auto result = crystalInfos.find(crystalName);
  if (result == crystalInfos.end())
    {
      G4cout << "Unknown crystal \"" << crystalName << "\" - please define it" << G4endl;
      exit(1);
    }

  // prepare a copy so the component can own that recipe
  BDSCrystalInfo* info = new BDSCrystalInfo(*(result->second));
  return info;
}

BDSCavityInfo* BDSComponentFactory::PrepareCavityModelInfo(Element const* el,
							   G4double frequency) const
{
  // If the cavity model name (identifier) has been defined, return a *copy* of
  // that model - so that the component will own that info object.

  G4String modelName = G4String(el->cavityModel);

  // no specific model - prepare a default based on element parameters
  if (modelName == "")
    {return PrepareCavityModelInfoForElement(el, frequency);}

  // cavity model name specified - match up with parser object already translated here
  auto result = cavityInfos.find(modelName);
  if (result == cavityInfos.end())
    {
      G4cout << "Unknown cavity model identifier \"" << el->cavityModel << "\" - please define it" << G4endl;
      exit(1);
    }

  // we make a per element copy of the definition
  BDSCavityInfo* info = new BDSCavityInfo(*(result->second));

  // If no material specified, we take the material from the element. If no material at
  // all, we exit with warning.
  if (!info->material)
    {
      if (el->material.empty())
	{
	  G4cout << "ERROR: Cavity material is not defined for cavity \"" << elementName << "\""
		 << "or for cavity model \"" << el->cavityModel << "\" - please define it" << G4endl;
	  exit(1);
	}
      else
	{info->material = BDSMaterials::Instance()->GetMaterial(el->material);}
    }

  return info;
}

BDSCavityInfo* BDSComponentFactory::PrepareCavityModelInfoForElement(Element const* el,
								     G4double frequency) const
{
  /// prepare aperture information for this element to base default cavity on.
  BDSBeamPipeInfo* aperture = PrepareBeamPipeInfo(el);

  G4double aper1     = aperture->aper1;
  G4double horizontalWidth = PrepareHorizontalWidth(el);
  G4double defaultHorizontalWidth = 20*CLHEP::cm;
  if (aper1 < defaultHorizontalWidth) // only do if the aperture will fit
    {horizontalWidth = std::min(defaultHorizontalWidth, horizontalWidth);} // better default
  G4double thickness = aperture->beamPipeThickness;
  G4double equatorRadius = horizontalWidth - thickness;
  if (equatorRadius <= 0)
    {
      G4cerr << __METHOD_NAME__ << "Combination of horizontalWidth and beampipeThickness for"
	     << " element \"" << el->name << "\" produce 0 size cavity" << G4endl;
      exit(1);
    }

  G4double cellLength = 2*CLHEP::c_light / frequency; // half wavelength
  G4double length     = el->l * CLHEP::m;
  G4double nCavities  = length / cellLength;
  G4int nCells = G4int(std::floor(nCavities));
  if (nCells == 0) // protect against long wavelengths or cavities
    {
      nCells = 1;
      cellLength = length;
    }
  
  BDSCavityInfo* defaultCI = new BDSCavityInfo(BDSCavityType::pillbox,
					       BDSMaterials::Instance()->GetMaterial("Copper"),
					       aperture->aper1,
					       thickness,
					       equatorRadius,
					       cellLength*0.5);

  delete aperture;
  return defaultCI;
}

BDSMagnetStrength* BDSComponentFactory::PrepareCavityStrength(Element const* el,
							      G4double currentArcLength) const
{
  BDSMagnetStrength* st = new BDSMagnetStrength();
  SetBeta0(st);
  G4double chordLength = el->l * CLHEP::m;
  G4double scaling     = el->scaling;
  
  if (BDS::IsFinite(el->gradient))
    {(*st)["efield"] = scaling * el->gradient * CLHEP::MeV / CLHEP::m;}
  else
    {(*st)["efield"] = scaling * el->E * CLHEP::volt / chordLength;}

  (*st)["frequency"] = el->frequency * CLHEP::hertz;

  // phase - construct it so that phase is w.r.t. the centre of the cavity
  // and that it's 0 by default
  G4double frequency = (*st)["frequency"];
  G4double period    = 1. / frequency;
  G4double tOffset   = 0;
  if (BDS::IsFinite(el->tOffset)) // use the one specified
    {tOffset = el->tOffset * CLHEP::ns;}
  else // this gives 0 phase at the middle of cavity
    {tOffset = (currentArcLength + chordLength) / CLHEP::c_light;}

  G4double nPeriods       = tOffset / period;
  // phase is the remainder from total phase / N*2pi, where n is unknown.
  G4double integerPart    = 0;
  G4double fractionalPart = std::modf(nPeriods, &integerPart);
  G4double phaseOffset    = fractionalPart / CLHEP::twopi;

  G4double phase = el->phase * CLHEP::rad;
  if (BDS::IsFinite(el->phase)) // phase specified - use that
    {(*st)["phase"] = phaseOffset + phase;}
  else
    {(*st)["phase"] = phaseOffset;}
  (*st)["equatorradius"] = 1*CLHEP::m; // to prevent 0 division - updated later on in createRF
  return st;
}

G4String BDSComponentFactory::PrepareColour(Element const* el, const G4String fallback) const
{
  G4String colour = el->colour;
  if (colour == "")
    {colour = fallback;}
  return colour;
}

void BDSComponentFactory::SetFieldDefinitions(Element const* el,
					      BDSAcceleratorComponent* component) const
{
  // Test for a line. And if so apply to each sub-component.
  // TBC - for a sbend split into segments, a BDSLine would be used - how would setting
  // an outer magnetic field work for this??
  G4Transform3D fieldTrans = CreateFieldTransform(element);
  if (BDSLine* line = dynamic_cast<BDSLine*>(component))
    {
      for (auto comp : *line)
	{SetFieldDefinitions(el, comp);}
    }
  if (BDSMagnet* mag = dynamic_cast<BDSMagnet*>(component))
    {
      if (!(el->fieldAll.empty()))
	{
	  G4cerr << "Error: Magnet named \"" << elementName
		 << "\" is a magnet, but has fieldAll defined." << G4endl
		 << "Can only have fieldOuter and or fieldVacuum specified." << G4endl;
	  exit(1);
	}
      if (!(el->fieldOuter.empty())) // ie variable isn't ""
	{
	  BDSFieldInfo* info = new BDSFieldInfo(*(BDSFieldFactory::Instance()->GetDefinition(el->fieldOuter)));
	  if (info->ProvideGlobal())
	    {info->SetTransform(info->Transform() * fieldTrans);}
	  mag->SetOuterField(info);
	}
      if (!(el->fieldVacuum.empty()))
	{
	  BDSFieldInfo* info = new BDSFieldInfo(*(BDSFieldFactory::Instance()->GetDefinition(el->fieldVacuum)));
	  if (info->ProvideGlobal())
	    {info->SetTransform(info->Transform() * fieldTrans);}
	  mag->SetVacuumField(info);
	}
    }
  else
    {
      if (!(el->fieldAll.empty()))
	{
	  BDSFieldInfo* info = new BDSFieldInfo(*(BDSFieldFactory::Instance()->GetDefinition(el->fieldAll)));
	  if (info->ProvideGlobal())
	    {info->SetTransform(info->Transform() * fieldTrans);}
	  component->SetField(info);
	}
    }
}

BDSMagnetStrength* BDSComponentFactory::PrepareMagnetStrengthForMultipoles(Element const* el) const
{
  BDSMagnetStrength* st = new BDSMagnetStrength();
  SetBeta0(st);
  G4double scaling = el->scaling;
  G4double length = el->l;
  // component strength is only normalised by length for thick multipoles
  if (el->type == ElementType::_THINMULT)
    {length = 1;}
  auto kn = el->knl.begin();
  auto ks = el->ksl.begin();
  std::vector<G4String> normKeys = st->NormalComponentKeys();
  std::vector<G4String> skewKeys = st->SkewComponentKeys();
  auto nkey = normKeys.begin();
  auto skey = skewKeys.begin();
  //Separate loops for kn and ks. The length of knl and ksl is determined by the input in the gmad file.
  //A single loop for both kn and ks using only one of their end iterators can end the loop
  //prematurely for the other, potentially missing higher order components.
  for (; kn != el->knl.end(); kn++, nkey++)
    {(*st)[*nkey] = scaling * (*kn) / length;}
  for (; ks != el->ksl.end(); ks++, skey++)
    {(*st)[*skey] = scaling * (*ks) / length;}

  return st;
}

BDSMagnetStrength* BDSComponentFactory::PrepareMagnetStrengthForRMatrix(Element const* el) const
{
  BDSMagnetStrength* st = new BDSMagnetStrength();
  G4double scaling = el->scaling;
  // G4double length  = el->l;

  (*st)["kick1"] = scaling * el->kick1;
  (*st)["kick2"] = scaling * el->kick2;
  (*st)["kick3"] = scaling * el->kick3;
  (*st)["kick4"] = scaling * el->kick4;

  (*st)["rmat11"] = scaling * el->rmat11;
  (*st)["rmat12"] = scaling * el->rmat12;
  (*st)["rmat13"] = scaling * el->rmat13;
  (*st)["rmat14"] = scaling * el->rmat14;

  (*st)["rmat21"] = scaling * el->rmat21;
  (*st)["rmat22"] = scaling * el->rmat22;
  (*st)["rmat23"] = scaling * el->rmat23;
  (*st)["rmat24"] = scaling * el->rmat24;

  (*st)["rmat31"] = scaling * el->rmat31;
  (*st)["rmat32"] = scaling * el->rmat32;
  (*st)["rmat33"] = scaling * el->rmat33;
  (*st)["rmat34"] = scaling * el->rmat34;

  (*st)["rmat41"] = scaling * el->rmat41;
  (*st)["rmat42"] = scaling * el->rmat42;
  (*st)["rmat43"] = scaling * el->rmat43;
  (*st)["rmat44"] = scaling * el->rmat44;

  return st;
}

G4double BDSComponentFactory::FieldFromAngle(const G4double angle,
					     const G4double arcLength) const
{
  if (!BDS::IsFinite(angle))
    {return 0;}
  else
    {return brho * angle / arcLength;}
}

G4double BDSComponentFactory::AngleFromField(const G4double field,
					     const G4double arcLength) const
{
  if (!BDS::IsFinite(field))
    {return 0;}
  else
    {return field * arcLength / brho;}
}

void BDSComponentFactory::CalculateAngleAndFieldSBend(Element const* el,
						      G4double&      angle,
						      G4double&      field) const
{
  G4double arcLength = el->l * CLHEP::m;
  if (BDS::IsFinite(el->B) && el->angleSet)
    {// both are specified and should be used - under or overpowered dipole by design
      field = el->B * CLHEP::tesla;
      angle = el->angle * CLHEP::rad;
    }
  else if (BDS::IsFinite(el->B))
    {// only B field - calculate angle
      field = el->B * CLHEP::tesla;
      angle = AngleFromField(field, arcLength); // length is arc length for an sbend
    }
  else
    {// only angle - calculate B field
      angle = el->angle * CLHEP::rad;
      field = FieldFromAngle(angle, arcLength);
    }
}

void BDSComponentFactory::CalculateAngleAndFieldRBend(const Element* el,
						      G4double& arcLength,
						      G4double& chordLength,
						      G4double& field,
						      G4double& angle) const
{
  // 'l' in the element represents the chord length for an rbend - must calculate arc length
  // for the field calculation and the accelerator component.
  chordLength = el->l * CLHEP::m;
  G4double arcLengthLocal = chordLength; // default for no angle
  
  if (BDS::IsFinite(el->B) && el->angleSet)
    {// both are specified and should be used - under or overpowered dipole by design
      field = el->B * CLHEP::tesla;
      // note, angle must be finite for this part to be used so we're protected against
      // infinite bending radius and therefore nan arcLength.
      angle = el->angle * CLHEP::rad;
      G4double bendingRadius = brho / field;

      // protect against bad calculation from 0 angle and finite field
      if (BDS::IsFinite(angle))
        {arcLengthLocal = bendingRadius * angle;}
      else
        {arcLengthLocal = chordLength;}
    }
  else if (BDS::IsFinite(el->B))
    {// only B field - calculate angle
      field = el->B * CLHEP::tesla;
      G4double bendingRadius = brho / field; // in mm as brho already in g4 units
      angle = 2.0*std::asin(chordLength*0.5 / bendingRadius);
      arcLengthLocal = bendingRadius * angle;
    }
  else
    {// (assume) only angle - calculate B field
      angle = el->angle * CLHEP::rad;
      if (BDS::IsFinite(angle))
	{
	  // sign for bending radius doesn't matter (from angle) as it's only used for arc length.
	  // this is the inverse equation of that in BDSAcceleratorComponent to calculate
	  // the chord length from the arclength and angle.
	  G4double bendingRadius = chordLength * 0.5 / std::sin(std::abs(angle) * 0.5);
	  arcLengthLocal = bendingRadius * angle;
	  field = brho * angle / std::abs(arcLengthLocal);
        }
      else
	{field = 0;} // 0 angle -> chord length and arc length the same; field 0
    }

  // Ensure positive length despite sign of angle.
  arcLength = std::abs(arcLengthLocal);
}

G4double BDSComponentFactory::BendAngle(const Element* el) const
{
  G4double bendAngle = 0;
  if (el->type == ElementType::_RBEND)
    {
      G4double arcLength = 0, chordLength = 0, field = 0;
      CalculateAngleAndFieldRBend(el, arcLength, chordLength, field, bendAngle);
    }
  else if (el->type == ElementType::_SBEND)
    {
      G4double field = 0; // required by next function.
      CalculateAngleAndFieldSBend(el, bendAngle, field);
    }
  // else the default is 0
  return bendAngle;
}

G4double BDSComponentFactory::OutgoingFaceAngle(const Element* el) const
{
  // note thin multipoles will match the faces of any magnets, but not contain
  // the face angles themselves in the GMAD::Element. this is ok though as
  // detector construction will not give a thin multipole as a previous element
  // - it'll be skipped while looking backwards.
  G4double outgoingFaceAngle = 0;
  G4double bendAngle         = BendAngle(el);

  if (el->type == ElementType::_RBEND)
    {
      if (integratorSet->IsMatrixIntegratorSet())
	{return outgoingFaceAngle;}
      // angle is w.r.t. outgoing reference trajectory so rbend face is angled
      // by half the bend angle
      outgoingFaceAngle += 0.5 * bendAngle;
    }

  // if we're using the matrix integrator set, we build the bends flat irrespective of parameters
  // if we have a finite k1 for a bend, we're forced to use the bdsimmatrix integrator set
  if (integratorSet->IsMatrixIntegratorSet() || BDS::IsFinite(el->k1))
    {return outgoingFaceAngle;}

  // for an sbend, the output face is nominally normal to the outgoing
  // reference trajectory - so zero here - only changes with e1/e2.
  // we need angle though to decide which way it goes
  
  // +ve e1/e2 shorten the outside of the bend - so flips with angle
  G4double e2 = el->e2*CLHEP::rad;
  if (BDS::IsFinite(e2))
    {// so if the angle is 0, +1 will be returned
      G4double factor = bendAngle < 0 ? -1 : 1;
      outgoingFaceAngle += factor * e2;
    }
  
  return outgoingFaceAngle;
}

G4double BDSComponentFactory::IncomingFaceAngle(const Element* el) const
{
  // note thin multipoles will match the faces of any magnets, but not contain
  // the face angles themselves in the GMAD::Element. this is ok though as
  // detector construction will not give a thin multipole as a next element
  // - it'll be skipped while looking forwards.
  G4double incomingFaceAngle = 0;
  G4double bendAngle         = BendAngle(el);

  if (el->type == ElementType::_RBEND)
    {
      if (integratorSet->IsMatrixIntegratorSet())
	{return incomingFaceAngle;}
      // angle is w.r.t. outgoing reference trajectory so rbend face is angled
      // by half the bend angle
      incomingFaceAngle += 0.5 * bendAngle;
    }

  // if we're using the matrix integrator set, we build the bends flat irrespective of parameters
  // if we have a finite k1 for a bend, we're forced to use the bdsimmatrix integrator set
  if (integratorSet->IsMatrixIntegratorSet() || BDS::IsFinite(el->k1))
    {return incomingFaceAngle;}

  // for an sbend, the output face or nominally normal to the outgoing
  // reference trajectory - so zero here - only changes with e1/e2.
  // we need angle though to decide which way it goes

  // +ve e1/e2 shorten the outside of the bend - so flips with angle
  G4double e1 = el->e1*CLHEP::rad;
  if (BDS::IsFinite(e1))
    {// so if the angle is 0, +1 will be returned
      G4double factor = bendAngle < 0 ? -1 : 1;
      incomingFaceAngle += factor * e1;
    }
  
  return incomingFaceAngle;
}<|MERGE_RESOLUTION|>--- conflicted
+++ resolved
@@ -41,11 +41,8 @@
 #include "BDSTerminator.hh"
 #include "BDSTiltOffset.hh"
 #include "BDSTransform3D.hh"
-<<<<<<< HEAD
 #include "BDSWirescanner.hh"
-=======
 #include "BDSUndulator.hh"
->>>>>>> 385a7594
 
 // general
 #include "BDSAcceleratorComponentRegistry.hh"
@@ -347,7 +344,7 @@
       component->SetBiasVacuumList(element->biasVacuumList);
       component->SetBiasMaterialList(element->biasMaterialList);
       component->SetRegion(element->region);
-      SetFieldDefinitions(element, component),
+      SetFieldDefinitions(element, component);
       component->Initialise();
       // register component and memory
       BDSAcceleratorComponentRegistry::Instance()->RegisterComponent(component,differentFromDefinition);
@@ -979,7 +976,6 @@
 			  element->material));
 }
 
-<<<<<<< HEAD
 BDSAcceleratorComponent* BDSComponentFactory::CreateWireScanner()
 {
     if(!HasSufficientMinimumLength(element))
@@ -999,7 +995,8 @@
                             PrepareBeamPipeInfo(element),
                             element->material));
 
-=======
+}
+
 BDSAcceleratorComponent* BDSComponentFactory::CreateUndulator()
 {
 
@@ -1034,7 +1031,6 @@
                       bpInfo,
                       vacuumFieldInfo,
                       element->material));
->>>>>>> 385a7594
 }
 
 BDSAcceleratorComponent* BDSComponentFactory::CreateGap()
@@ -1071,7 +1067,7 @@
   
   return (new BDSCollimatorCrystal(elementName,
 				   element->l*CLHEP::m,
-                                   PrepareBeamPipeInfo(element),
+				   PrepareBeamPipeInfo(element),
 				   left,
 				   right,
 				   element->xsize*CLHEP::m, // symmetric for now
