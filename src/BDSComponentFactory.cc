#include "BDSComponentFactory.hh"

// elements
#include "BDSAwakeScintillatorScreen.hh"
#include "BDSCavityRF.hh"
#include "BDSCollimatorElliptical.hh"
#include "BDSCollimatorRectangular.hh"
#include "BDSDegrader.hh"
#include "BDSDrift.hh"
#include "BDSDump.hh"
#include "BDSElement.hh"
#include "BDSKicker.hh"
#include "BDSLaserWire.hh"
#include "BDSLine.hh"
#include "BDSMuSpoiler.hh"
#include "BDSOctupole.hh"
#include "BDSDecapole.hh"
#include "BDSQuadrupole.hh"
#include "BDSRBend.hh"
#include "BDSRfCavity.hh"
#include "BDSSampler.hh"
#include "BDSSamplerCylinder.hh"
#include "BDSScintillatorScreen.hh"
#include "BDSSectorBend.hh"
#include "BDSSextupole.hh"
#include "BDSSolenoid.hh"
#include "BDSTerminator.hh"
#include "BDSTeleporter.hh"
#include "BDSTiltOffset.hh"
#include "BDSMultipole.hh"
#include "BDSTransform3D.hh"

// general
#include "BDSAcceleratorComponentRegistry.hh"
#include "BDSBeamline.hh"
#include "BDSBeamPipeType.hh"
#include "BDSBeamPipeInfo.hh"
#include "BDSCavityInfo.hh"
#include "BDSCavityType.hh"
#include "BDSDebug.hh"
#include "BDSExecOptions.hh"
#include "BDSMagnetOuterInfo.hh"
#include "BDSMagnetType.hh"
#include "BDSMagnetGeometryType.hh"
#include "BDSParser.hh"
#include "BDSUtilities.hh"

#include "globals.hh" // geant4 types / globals
#include "G4GeometryTolerance.hh"

#include "parser/elementtype.h"
#include "parser/cavitymodel.h"

#include <cmath>
#include <string>

using namespace GMAD;


BDSComponentFactory::BDSComponentFactory()
{
  lengthSafety = BDSGlobalConstants::Instance()->GetLengthSafety();
  //
  // compute magnetic rigidity brho
  // formula: B(Tesla)*rho(m) = p(GeV)/(0.299792458 * |charge(e)|)
  //
  // charge (in e units)
  charge = BDSGlobalConstants::Instance()->GetParticleDefinition()->GetPDGCharge();
  // momentum (in GeV/c)

  G4double momentum = BDSGlobalConstants::Instance()->GetBeamMomentum()/CLHEP::GeV;
  // rigidity (in T*m)
  brho = BDSGlobalConstants::Instance()->GetFFact()*( momentum / 0.299792458);
  
  // rigidity (in Geant4 units)
  brho *= (CLHEP::tesla*CLHEP::m);

<<<<<<< HEAD
#ifdef BDSDEBUG
  G4cout << __METHOD_NAME__ << "Rigidity (Brho) : "<< fabs(brho)/(CLHEP::tesla*CLHEP::m) << " T*m"<<G4endl;
#endif
=======
  if (verbose || debug1) G4cout << "Rigidity (Brho) : "<< fabs(_brho)/(CLHEP::tesla*CLHEP::m) << " T*m"<<G4endl;

  // prepare rf cavity model info from parser
  PrepareCavityModels();
>>>>>>> ace4dd7d
}

BDSComponentFactory::~BDSComponentFactory()
{
  for(auto info : cavityInfos)
    {delete info.second;}
}

BDSAcceleratorComponent* BDSComponentFactory::CreateComponent(Element* elementIn, Element* prevElementIn, Element* nextElementIn)
{
  element = elementIn;
  prevElement = prevElementIn;
  nextElement = nextElementIn;

#ifdef BDSDEBUG
  G4cout << __METHOD_NAME__ << "named: \"" << element->name << "\"" << G4endl;  
#endif
  // check if the component already exists and return that
  // don't use registry for output elements since reliant on unique name
  if (element->type != ElementType::_SAMPLER &&
      element->type != ElementType::_CSAMPLER &&
      element->type != ElementType::_DUMP &&
      BDSAcceleratorComponentRegistry::Instance()->IsRegistered(element->name))
    {
#ifdef BDSDEBUG
      G4cout << __METHOD_NAME__ << "using already manufactured component" << G4endl;
#endif
      return BDSAcceleratorComponentRegistry::Instance()->GetComponent(element->name);
    }
  
  BDSAcceleratorComponent* component = nullptr;
#ifdef BDSDEBUG
  G4cout << "BDSComponentFactory - creating " << element->type << G4endl;
#endif
  switch(element->type){
  case ElementType::_SAMPLER:
    component = CreateSampler(); break;
  case ElementType::_DRIFT:
    component = CreateDrift(); break;
  case ElementType::_RF:
    component = CreateRF(); break;
  case ElementType::_SBEND:
    component = CreateSBend(); break;
  case ElementType::_RBEND:
    component = CreateRBend(); break;
  case ElementType::_HKICK:
    component = CreateHKick(); break;
  case ElementType::_VKICK:
    component = CreateVKick(); break;
  case ElementType::_QUAD:
    component = CreateQuad(); break;
  case ElementType::_SEXTUPOLE:
    component = CreateSextupole(); break;
  case ElementType::_OCTUPOLE:
    component = CreateOctupole(); break;
  case ElementType::_DECAPOLE:
    component = CreateDecapole(); break;
  case ElementType::_MULT:
    component = CreateMultipole(); break;
  case ElementType::_ELEMENT:    
    component = CreateElement(); break; 
  case ElementType::_CSAMPLER:
    component = CreateCSampler(); break; 
  case ElementType::_DUMP:
    component = CreateDump(); break; 
  case ElementType::_SOLENOID:
    component = CreateSolenoid(); break; 
  case ElementType::_ECOL:
    component = CreateEllipticalCollimator(); break; 
  case ElementType::_RCOL:
    component = CreateRectangularCollimator(); break; 
  case ElementType::_MUSPOILER:    
    component = CreateMuSpoiler(); break;
  case ElementType::_DEGRADER:
    component = CreateDegrader(); break;
  case ElementType::_LASER:
    component = CreateLaser(); break; 
  case ElementType::_SCREEN:
    component = CreateScreen(); break; 
  case ElementType::_AWAKESCREEN:
    component = CreateAwakeScreen(); break; 
  case ElementType::_TRANSFORM3D:
    component = CreateTransform3D(); break;

    // common types, but nothing to do here
  case ElementType::_MARKER:
  case ElementType::_LINE:
  case ElementType::_REV_LINE:
  case ElementType::_MATERIAL:
  case ElementType::_ATOM:
    component = nullptr;
    break;
  default:
#ifdef BDSDEBUG
    G4cout << "BDSComponentFactory: type: " << element->type << G4endl; 
#endif
    G4Exception("Error: BDSComponentFactory: type not found.", "-1", FatalErrorInArgument, "");   
    exit(1);
    break;
  }

  // note this test will only be reached (and therefore the component registered)
  // if it both didn't exist and has been constructed
  if (component)
    {
      component->SetBiasVacuumList(element->biasVacuumList);
      component->SetBiasMaterialList(element->biasMaterialList);
      component->SetPrecisionRegion(element->precisionRegion);
      component->Initialise();
      BDSAcceleratorComponentRegistry::Instance()->RegisterComponent(component);
    }
  
  return component;
}

BDSAcceleratorComponent* BDSComponentFactory::CreateSampler()
{
  return (new BDSSampler(element->name));
}

BDSAcceleratorComponent* BDSComponentFactory::CreateCSampler()
{
  if( element->l < 1.E-4 )
    {element->l = 1.0;}
  return (new BDSSamplerCylinder( element->name,
				  element->l * CLHEP::m,
				  element->r * CLHEP::m ));
}

BDSAcceleratorComponent* BDSComponentFactory::CreateDump()
{
  return (new BDSDump( element->name,
		       BDSGlobalConstants::Instance()->GetSamplerLength()));
}

BDSAcceleratorComponent* BDSComponentFactory::CreateTeleporter()
{
  // This relies on things being added to the beamline immediately
  // after they've been created
  G4double teleporterLength = BDSGlobalConstants::Instance()->GetTeleporterLength() - 1e-8;

  if (teleporterLength < 10*G4GeometryTolerance::GetInstance()->GetSurfaceTolerance())
    {
      G4cout << G4endl << __METHOD_NAME__ << "WARNING - no space to put in teleporter - skipping it!" << G4endl << G4endl;
      return nullptr;
    }
  
  G4String name = "teleporter";
#ifdef BDSDEBUG
    G4cout << "---->creating Teleporter,"
	   << " name = " << name
	   << ", l = " << teleporterLength/CLHEP::m << "m"
	   << G4endl;
#endif

    return( new BDSTeleporter(name,
			      teleporterLength ));
  
}

BDSAcceleratorComponent* BDSComponentFactory::CreateDrift()
{
  if(!HasSufficientMinimumLength(element))
    {return nullptr;}

#ifdef BDSDEBUG
  G4cout << "---->creating Drift,"
	 << " name= " << element->name
	 << " l= " << element->l << "m"
	 << G4endl;
#endif

  // Match poleface from previous and next element
  double e1 = (prevElement) ? ( prevElement->e2 * CLHEP::rad ) : 0.0;
  double e2 = (nextElement) ? ( nextElement->e1 * CLHEP::rad ) : 0.0;
  
  return (new BDSDrift( element->name,
			element->l*CLHEP::m,
			e1,
			e2,
			PrepareBeamPipeInfo(element) ));
}

BDSAcceleratorComponent* BDSComponentFactory::CreateRF()
{
  if(!HasSufficientMinimumLength(element))
    {return nullptr;}
<<<<<<< HEAD
  
  return (new BDSRfCavity( element->name,
			   element->l * CLHEP::m,
			   element->gradient,
			   PrepareBeamPipeInfo(element),
			   PrepareMagnetOuterInfo(element)));
=======

  return (new BDSCavityRF(_element.name,
			  _element.l*CLHEP::m,
			  _element.gradient,
			  PrepareCavityModelInfo(_element)));
>>>>>>> ace4dd7d
}

BDSAcceleratorComponent* BDSComponentFactory::CreateSBend()
{
  if(!HasSufficientMinimumLength(element))
    {return nullptr;}

  // check if poleface is not too large
  if (fabs(element->e1) > (0.5*CLHEP::halfpi))
    {
      G4cerr << __METHOD_NAME__ << "Poleface angle e1 " << element->e1 << " is greater than pi/4" << G4endl;
      exit(1);
    }
  if (fabs(element->e2) > (0.5*CLHEP::halfpi))
    {
      G4cerr << __METHOD_NAME__ << "Poleface angle e2 " << element->e2 << " is greater than pi/4" << G4endl;
      exit(1);
    }

  // require drift next to non-zero poleface or sbend with matching poleface
  if (BDS::IsFinite(element->e1) )
    {
      if (
	  prevElement &&
	  !(prevElement->type == ElementType::_DRIFT) &&
	  !(prevElement->type == ElementType::_SBEND && !BDS::IsFinite(prevElement->e2 + element->e1) )
	  )
	{
	  G4cerr << __METHOD_NAME__ << "SBend with non-zero incoming poleface requires previous element to be a Drift or SBend with opposite outcoming poleface" << G4endl;
	  exit(1);
	}
    }

  if (BDS::IsFinite(element->e2) )
    {
      if (
	  nextElement &&
	  !(nextElement->type == ElementType::_DRIFT) &&
	  !(nextElement->type == ElementType::_SBEND && !BDS::IsFinite(nextElement->e1 + element->e2) )
	  )
	{
	  G4cerr << __METHOD_NAME__ << "SBend with non-zero incoming poleface requires next element to be a Drift or SBend with opposite incoming poleface" << G4endl;
	  exit(1);
	}
    }
  
  // arc length
  G4double length = element->l*CLHEP::m;
  G4double magFieldLength = length;
  
  // magnetic field
  // MAD conventions:
  // 1) a positive bend angle represents a bend to the right, i.e.
  // towards negative x values (even for negative charges??)
  // 2) a positive K1 = 1/|Brho| dBy/dx means horizontal focusing of
  // positive charges
  // CHECK SIGNS 
  
  G4double bField;
  if(element->B != 0)
    {
      bField = element->B * CLHEP::tesla;
      G4double rho = brho/bField;
      //    element->angle  = - 2.0*asin(magFieldLength/2.0/rho);
      element->angle  = - magFieldLength/rho;
#ifdef BDSDEBUG
      G4cout << __METHOD_NAME__ << "angle calculated from B(" << bField << ") : " << element->angle << G4endl;
#endif
    }
  else
    {
      element->angle *= -1;
      //    bField = - 2 * brho * sin(element->angle/2.0) / magFieldLength;
      // charge in e units
      // multiply once more with ffact to not flip fields in bends
      bField = - brho * element->angle/magFieldLength * charge * BDSGlobalConstants::Instance()->GetFFact();
      element->B = bField/CLHEP::tesla;
#ifdef BDSDEBUG
      G4cout << __METHOD_NAME__ << "B calculated from angle (" << element->angle << ") : " << bField << G4endl;
#endif
    }
  
  // B' = dBy/dx = Brho * (1/Brho dBy/dx) = Brho * k1
  // Brho is already in G4 units, but k1 is not -> multiply k1 by m^-2
  G4double bPrime = - brho * (element->k1 / CLHEP::m2);

  //calculate number of sbends to split parent into
  //if maximum distance between arc path and straight path larger than 1mm, split sbend into N chunks,
  //this also works when maximum distance is less than 1mm as there will just be 1 chunk!
  double aperturePrecision = 1.0; // in mm
  // from formula: L/2 / N tan (angle/N) < precision. (L=physical length)
  // add poleface rotations onto angle as absolute number (just to be safe)
  double totalAngle = std::abs(element->angle) + std::abs(element->e1) + std::abs(element->e2);
  int nSbends = (int) ceil(std::sqrt(length*totalAngle/2/aperturePrecision));
  if (nSbends==0) nSbends = 1; // can happen in case angle = 0
  if (BDSGlobalConstants::Instance()->DontSplitSBends())
    {nSbends = 1;}  // use for debugging
  if (nSbends % 2 == 0)
    {nSbends += 1;} // always have odd number of poles for poleface rotations
#ifdef BDSDEBUG
  G4cout << __METHOD_NAME__ << " splitting sbend into " << nSbends << " sbends" << G4endl;
#endif
  // prepare one name for all that makes sense
  std::string thename = element->name + "_1_of_" + std::to_string(nSbends);
  //calculate their angle and length
  double semiangle  = element->angle / (double) nSbends;
  double semilength = length / (double) nSbends;

  //create Line to put them in
  BDSLine* sbendline = new BDSLine(element->name);
  //create sbends and put them in the line
  BDSBeamPipeInfo*    beamPipeInfo    = PrepareBeamPipeInfo(element);
  BDSMagnetOuterInfo* magnetOuterInfo = PrepareMagnetOuterInfo(element);

  CheckBendLengthAngleWidthCombo(semilength, semiangle, magnetOuterInfo->outerDiameter, thename);
  
  G4double deltastart = 0;
  G4double deltaend   = 0;
  G4double anglein    = 0;
  G4double angleout   = 0;

  // prepare one sbend segment
  // create a line of this sbend repeatedly

  for (int i = 0; i < nSbends; ++i)
    {
      //Calculate change in angle up to middle wedge
      if (element->e1 != 0)
        {deltastart = -element->e1/(0.5*(nSbends-1));}
      if (element->e2 != 0)
        {deltaend = -element->e2/(0.5*(nSbends-1));}
      
      //Central wedge as before, poleface angle(s) added/subtracted either side as appropriate.
      if (i == 0.5*(nSbends-1))
        {
          anglein = -0.5*element->angle/(nSbends);
          angleout = -0.5*element->angle/(nSbends);
        }
      else if (i < 0.5*(nSbends-1))
        {
          anglein = -0.5*element->angle/(nSbends) - element->e1 - (i*deltastart);
          angleout = -0.5*element->angle/nSbends - ((0.5*(nSbends-3)-i)*deltastart);
        }
      else if (i > 0.5*(nSbends-1))
        {
          anglein  = -0.5*element->angle/nSbends + ((0.5*(nSbends+1)-i)*deltaend);
          angleout = -0.5*element->angle/nSbends + (i-(0.5*(nSbends-1)))*deltaend;
        }

      thename = element->name + "_"+std::to_string(i+1)+"_of_" + std::to_string(nSbends);
      
      BDSBeamPipeInfo*    localBeamPipeInfo    = new BDSBeamPipeInfo(*beamPipeInfo);
      BDSMagnetOuterInfo* localMagnetOuterInfo = new BDSMagnetOuterInfo(*magnetOuterInfo);
      BDSSectorBend* oneBend = new BDSSectorBend(thename,
						 semilength,
						 semiangle,
						 bField,
						 bPrime,
						 anglein,
						 angleout,
						 localBeamPipeInfo,
						 localMagnetOuterInfo);
      
      oneBend->SetBiasVacuumList(element->biasVacuumList);
      oneBend->SetBiasMaterialList(element->biasMaterialList);
      
      sbendline->AddComponent(oneBend);
    }

  // clean up
  delete beamPipeInfo;
  delete magnetOuterInfo;
  
  return sbendline;
}

BDSAcceleratorComponent* BDSComponentFactory::CreateRBend()
{
  if(!HasSufficientMinimumLength(element))
    {return nullptr;}
    
  if (fabs(element->e1) > (0.5*CLHEP::halfpi))
    {
      G4cerr << __METHOD_NAME__ << "Poleface angle e1 " << element->e1 << " is greater than pi/4" << G4endl;
      exit(1);
    }
  if (fabs(element->e2) > (0.5*CLHEP::halfpi))
    {
      G4cerr << __METHOD_NAME__ << "Poleface angle e2 " << element->e2 << " is greater than pi/4" << G4endl;
      exit(1);
    }

  // require drift next to non-zero poleface or rbend with matching poleface
  if (BDS::IsFinite(element->e1) )
    {
      if (
	  prevElement &&
	  !(prevElement->type == ElementType::_DRIFT) &&
	  !(prevElement->type == ElementType::_RBEND && !BDS::IsFinite(prevElement->e2 + element->e1) )
	  )
	{
	  G4cerr << __METHOD_NAME__ << "SBend with non-zero incoming poleface requires previous element to be a Drift or RBend with opposite outcoming poleface" << G4endl;
	  exit(1);
	}
    }

  if (BDS::IsFinite(element->e2) )
    {
      if (
	  nextElement &&
	  !(nextElement->type == ElementType::_DRIFT) &&
	  !(nextElement->type == ElementType::_RBEND && !BDS::IsFinite(nextElement->e1 + element->e2) )
	  )
	{
	  G4cerr << __METHOD_NAME__ << "SBend with non-zero incoming poleface requires next element to be a Drift or RBend with opposite incoming poleface" << G4endl;
	  exit(1);
	}
    }
  
  // calculate length of central straight length and edge sections
  // unfortunately, this has to be duplicated here as we need to
  // calculated the magnetic field length (less than the full length)
  // in case we need to calculate the field
  G4double outerRadius = PrepareOuterDiameter(element)*0.5;
  G4double angle       = element->angle;
  G4double chordLength = element->l*CLHEP::m;
  G4double straightSectionChord = outerRadius / (tan(0.5*fabs(angle)) + tan((0.5*CLHEP::pi) - (0.5*fabs(angle))) );
  G4double magFieldLength = chordLength - (2.0*straightSectionChord);

  CheckBendLengthAngleWidthCombo(chordLength, angle, 2*outerRadius, element->name);

  // magnetic field
  // CHECK SIGNS OF B, B', ANGLE
  G4double bField;
  if(element->B != 0)
    {
      // angle = arc length/radius of curvature = L/rho = (B*L)/(B*rho)
      bField = element->B * CLHEP::tesla;
      G4double rho = brho/bField;
      //element->angle  = - bField * length / brho;
      element->angle  = - 2.0*asin(magFieldLength/2.0/rho);
#ifdef BDSDEBUG
      G4cout << "calculated angle from field - now " << element->angle << G4endl;
#endif
    }
  else
    {
      element->angle *= -1;
      // arc length = radius*angle
      //            = (geometrical length/(2.0*sin(angle/2))*angle
      G4double arclength;
      if (BDS::IsFinite(element->angle))
	{arclength = 0.5*magFieldLength * fabs(element->angle) / sin(fabs(element->angle)*0.5);}
      else
	{arclength = magFieldLength;}
      // B = Brho/rho = Brho/(arc length/angle)
      // charge in e units
      // multiply once more with ffact to not flip fields in bends
      bField = - brho * element->angle / arclength * charge * BDSGlobalConstants::Instance()->GetFFact();
      element->B = bField/CLHEP::tesla;
#ifdef BDSDEBUG
      G4cout << "calculated field from angle - angle,field = " << element->angle << " " << element->B << G4endl;
#endif
    }
  
  // B' = dBy/dx = Brho * (1/Brho dBy/dx) = Brho * k1
  // Brho is already in G4 units, but k1 is not -> multiply k1 by m^-2
  G4double bPrime = - brho * (element->k1 / CLHEP::m2);
  
  G4double anglein    = element->e1*CLHEP::rad;
  G4double angleout   = element->e2*CLHEP::rad;
  
  return (new BDSRBend( element->name,
			element->l*CLHEP::m,
			bField,
			bPrime,
			element->angle,
			anglein,
			angleout,
			PrepareBeamPipeInfo(element),
			PrepareMagnetOuterInfo(element)));
}

BDSAcceleratorComponent* BDSComponentFactory::CreateHKick()
{
  if(!HasSufficientMinimumLength(element))
    {return nullptr;}  
  
  G4double length = element->l*CLHEP::m;
  
  // magnetic field
  G4double bField;
  if(element->B != 0)
    {
      // angle = arc length/radius of curvature = L/rho = (B*L)/(B*rho)
      bField = element->B * CLHEP::tesla;
      element->angle  = -bField * length / brho;
    }
  else
    {
      // B = Brho/rho = Brho/(arc length/angle)
      // charge in e units
      // multiply once more with ffact to not flip fields in kicks defined with angle
      bField = - brho * element->angle / length * charge * BDSGlobalConstants::Instance()->GetFFact(); // charge in e units
      element->B = bField/CLHEP::tesla;
    }
  
  // B' = dBy/dx = Brho * (1/Brho dBy/dx) = Brho * k1
  // Brho is already in G4 units, but k1 is not -> multiply k1 by m^-2
  //G4double bPrime = - _brho * (element->k1 / CLHEP::m2);
  
  return (new BDSKicker(element->name,
			element->l * CLHEP::m,
			bField,
			element->angle,
			BDSMagnetType::hkicker,
			PrepareBeamPipeInfo(element),
			PrepareMagnetOuterInfo(element)));
}

BDSAcceleratorComponent* BDSComponentFactory::CreateVKick()
{
  if(!HasSufficientMinimumLength(element))
    {return nullptr;}
  
  G4double length = element->l*CLHEP::m;
  
  // magnetic field
  G4double bField;
  if(element->B != 0)
    {
      // angle = arc length/radius of curvature = L/rho = (B*L)/(B*rho)
      bField = element->B * CLHEP::tesla;
      element->angle  = -bField * length / brho;
    }
  else
    {
      // B = Brho/rho = Brho/(arc length/angle)
      // charge in e units
      // multiply once more with ffact to not flip fields in kicks
      bField = - brho * element->angle / length * charge * BDSGlobalConstants::Instance()->GetFFact();
      element->B = bField/CLHEP::tesla;
    }
  // B' = dBy/dx = Brho * (1/Brho dBy/dx) = Brho * k1
  // Brho is already in G4 units, but k1 is not -> multiply k1 by m^-2
  //G4double bPrime = - _brho * (element->k1 / CLHEP::m2);
  
  return (new BDSKicker(element->name,
			element->l * CLHEP::m,
			bField,
			element->angle,
			BDSMagnetType::vkicker,
			PrepareBeamPipeInfo(element),
			PrepareMagnetOuterInfo(element)
			));
}

BDSAcceleratorComponent* BDSComponentFactory::CreateQuad()
{
  if(!HasSufficientMinimumLength(element))
    {return nullptr;}
  
  // magnetic field
  // B' = dBy/dx = Brho * (1/Brho dBy/dx) = Brho * k1
  // Brho is already in G4 units, but k1 is not -> multiply k1 by m^-2
  G4double bPrime = - brho * (element->k1 / CLHEP::m2);

  return (new BDSQuadrupole( element->name,
			     element->l * CLHEP::m,
			     bPrime,
			     PrepareBeamPipeInfo(element),
			     PrepareMagnetOuterInfo(element)));
}  
  
BDSAcceleratorComponent* BDSComponentFactory::CreateSextupole()
{
  if(!HasSufficientMinimumLength(element))
    {return nullptr;}
  
  // magnetic field 
  // B'' = d^2By/dx^2 = Brho * (1/Brho d^2By/dx^2) = Brho * k2
  // brho is in Geant4 units, but k2 is not -> multiply k2 by m^-3
  G4double bDoublePrime = - brho * (element->k2 / CLHEP::m3);
  
#ifdef BDSDEBUG 
  G4cout << "---->creating Sextupole,"
	 << " name= " << element->name
	 << " l= " << element->l << "m"
	 << " k2= " << element->k2 << "m^-3"
	 << " brho= " << fabs(brho)/(CLHEP::tesla*CLHEP::m) << "T*m"
	 << " B''= " << bDoublePrime/(CLHEP::tesla/CLHEP::m2) << "T/m^2"
	 << " material= " << element->outerMaterial
	 << G4endl;
#endif
  
  return (new BDSSextupole( element->name,
			    element->l * CLHEP::m,
			    bDoublePrime,
			    PrepareBeamPipeInfo(element),
			    PrepareMagnetOuterInfo(element)));
}

BDSAcceleratorComponent* BDSComponentFactory::CreateOctupole()
{
  if(!HasSufficientMinimumLength(element))
    {return nullptr;}
  
  // magnetic field  
  // B''' = d^3By/dx^3 = Brho * (1/Brho d^3By/dx^3) = Brho * k3
  // brho is in Geant4 units, but k3 is not -> multiply k3 by m^-4
  G4double bTriplePrime = - brho * (element->k3 / (CLHEP::m3*CLHEP::m));
  
#ifdef BDSDEBUG 
  G4cout << "---->creating Octupole,"
	 << " name= " << element->name
	 << " l= " << element->l << "m"
	 << " k3= " << element->k3 << "m^-4"
	 << " brho= " << fabs(brho)/(CLHEP::tesla*CLHEP::m) << "T*m"
	 << " B'''= " << bTriplePrime/(CLHEP::tesla/CLHEP::m3) << "T/m^3"
	 << " material= " << element->outerMaterial
	 << G4endl;
#endif
  
  return ( new BDSOctupole( element->name,
			    element->l * CLHEP::m,
			    bTriplePrime,
			    PrepareBeamPipeInfo(element),
			    PrepareMagnetOuterInfo(element)));
}

BDSAcceleratorComponent* BDSComponentFactory::CreateDecapole()
{
  if(!HasSufficientMinimumLength(element))
    {return nullptr;}
  
  // magnetic field  
  // B''' = d^4By/dx^4 = Brho * (1/Brho d^4By/dx^4) = Brho * k4
  // brho is in Geant4 units, but k4 is not -> multiply k4 by m^-5
  G4double bQuadruplePrime = - brho * (element->k4 / (CLHEP::m3*CLHEP::m2));
  
#ifdef BDSDEBUG 
  G4cout << "---->creating Decapole,"
	 << " name= " << element->name
	 << " l= " << element->l << "m"
	 << " k4= " << element->k4 << "m^-5"
	 << " brho= " << fabs(brho)/(CLHEP::tesla*CLHEP::m) << "T*m"
	 << " B''''= " << bQuadruplePrime/(CLHEP::tesla/CLHEP::m3*CLHEP::m) << "T/m^4"
	 << " material= " << element->outerMaterial
	 << G4endl;
#endif
  
  return ( new BDSDecapole( element->name,
			    element->l * CLHEP::m,
			    bQuadruplePrime,
			    PrepareBeamPipeInfo(element),
			    PrepareMagnetOuterInfo(element)));
}

BDSAcceleratorComponent* BDSComponentFactory::CreateMultipole()
{
 if(!HasSufficientMinimumLength(element))
    {return nullptr;}
 
#ifdef BDSDEBUG 
  G4cout << "---->creating Multipole,"
	 << " name= " << element->name
	 << " l= " << element->l << "m"
	 << " material= " << element->outerMaterial
	 << G4endl;
#endif
  // magnetic field
  std::list<double>::iterator kit;
  
#ifdef BDSDEBUG 
  G4cout << " knl={ ";
#endif
  for(kit=(element->knl).begin();kit!=(element->knl).end();kit++)
    {
#ifdef BDSDEBUG 
      G4cout<<(*kit)<<", ";
#endif
      (*kit) /= element->l; 
    }
#ifdef BDSDEBUG 
  G4cout << "}";
#endif
  
#ifdef BDSDEBUG 
  G4cout << " ksl={ ";
#endif
  for(kit=(element->ksl).begin();kit!=(element->ksl).end();kit++)
    {
#ifdef BDSDEBUG 
      G4cout<<(*kit)<<" ";
#endif
      (*kit) /= element->l; 
    }
#ifdef BDSDEBUG 
  G4cout << "}" << G4endl;
#endif

  return (new BDSMultipole( element->name,
			    element->l * CLHEP::m,
			    element->knl,
			    element->ksl,
			    PrepareBeamPipeInfo(element),
			    PrepareMagnetOuterInfo(element)));
}

BDSAcceleratorComponent* BDSComponentFactory::CreateElement()
{
  if(!HasSufficientMinimumLength(element)) 
    {return nullptr;}

  if(!BDS::IsFinite(element->outerDiameter))
    {
      G4cerr << __METHOD_NAME__ << "\"outerDiameter\" must be set for component named \""
	     << element->name << "\"" << G4endl;
      exit(1);
    }
  
#ifdef BDSDEBUG 
  G4cout << "---->creating Element,"
	 << " name = " << element->name
	 << " l = " << element->l << "m"
	 << " outerDiameter = "  << element->outerDiameter << "m"
	 << " bmapZOffset = "	 << element->bmapZOffset * CLHEP::m << "mm"
	 << " precision region " << element->precisionRegion
	 << G4endl;
#endif

  return (new BDSElement(element->name,
			 element->l * CLHEP::m,
			 element->outerDiameter * CLHEP::m,
			 element->geometryFile,
			 element->bmapFile,
			 element->bmapZOffset * CLHEP::m
			  ));
}

BDSAcceleratorComponent* BDSComponentFactory::CreateSolenoid()
{
  if(!HasSufficientMinimumLength(element))
    {return nullptr;}
  
  // magnetic field
  //
  // B = B/Brho * Brho = ks * Brho
  // brho is in Geant4 units, but ks is not -> multiply ks by m^-1
  G4double bField;
  if(element->B != 0)
    {
      bField = element->B * CLHEP::tesla;
      element->ks  = (bField/brho) / CLHEP::m;
    }
  else
    {
      bField = (element->ks/CLHEP::m) * brho;
      element->B = bField/CLHEP::tesla;
    }
  
#ifdef BDSDEBUG 
  G4cout << "---->creating Solenoid,"
	 << " name = " << element->name
	 << " l = " << element->l << " m,"
	 << " ks = " << element->ks << " m^-1,"
	 << " brho = " << fabs(brho)/(CLHEP::tesla*CLHEP::m) << " T*m,"
	 << " B = " << bField/CLHEP::tesla << " T,"
	 << " material = \"" << element->outerMaterial << "\""
	 << G4endl;
#endif
  
  return (new BDSSolenoid( element->name,
			   element->l * CLHEP::m,
			   bField,
			   PrepareBeamPipeInfo(element),
			   PrepareMagnetOuterInfo(element)));
}

BDSAcceleratorComponent* BDSComponentFactory::CreateRectangularCollimator()
{
  if(!HasSufficientMinimumLength(element))
    {return nullptr;}

#ifdef BDSDEBUG 
  G4cout << "--->creating " << element->type << ","
	 << " name = " << element->name  << ","
	 << " x half aperture = " << element->xsize <<" m,"
	 << " y half aperture = " << element->ysize <<" m,"
	 << " material = \"" << element->material << "\""
	 << G4endl;
#endif
  
  return new BDSCollimatorRectangular(element->name,
				      element->l*CLHEP::m,
				      element->outerDiameter*CLHEP::m,
				      element->xsize*CLHEP::m,
				      element->ysize*CLHEP::m,
                      element->xsizeOut*CLHEP::m,
                      element->ysizeOut*CLHEP::m,
				      element->material);
}

BDSAcceleratorComponent* BDSComponentFactory::CreateEllipticalCollimator()
{
  if(!HasSufficientMinimumLength(element))
    {return nullptr;}

#ifdef BDSDEBUG 
  G4cout << "--->creating " << element->type << ","
	 << " name = " << element->name 
	 << " x half aperture = " << element->xsize <<" m,"
	 << " y half aperture = " << element->ysize <<" m,"
	 << " material = \"" << element->material << "\""
	 << G4endl;
#endif
  
  return new BDSCollimatorElliptical(element->name,
				     element->l*CLHEP::m,
				     element->outerDiameter*CLHEP::m,
				     element->xsize*CLHEP::m,
				     element->ysize*CLHEP::m,
                     element->xsizeOut*CLHEP::m,
                     element->ysizeOut*CLHEP::m,
                     element->material);
}

BDSAcceleratorComponent* BDSComponentFactory::CreateMuSpoiler()
{
  if(!HasSufficientMinimumLength(element))
    {return nullptr;}
  
#ifdef BDSDEBUG 
  G4cout << "---->creating muspoiler,"
	 << " name = " << element->name 
	 << " length = " << element->l
	 << " B = " << element->B*CLHEP::tesla << " m*T"
	 << G4endl;
#endif
  
  return (new BDSMuSpoiler(element->name,
			   element->l*CLHEP::m,
			   element->B * CLHEP::tesla,
			   PrepareBeamPipeInfo(element),
			   PrepareMagnetOuterInfo(element)));
}

BDSAcceleratorComponent* BDSComponentFactory::CreateDegrader()
{
  if(!HasSufficientMinimumLength(element))
    {return nullptr;}

#ifdef BDSDEBUG
  G4cout << "---->creating degrader,"
	 << " name = "   << element->name
	 << " length = " << element->l
	 << G4endl;
#endif
  

  G4double degraderOffset;
    
  if ((element->materialThickness <= 0) && (element->degraderOffset <= 0))
    {
        G4cerr << __METHOD_NAME__ << "Error: Both \"materialThickness\" and \"degraderOffset\" are either undefined or <= 0" <<  G4endl;
        exit(1);
    }

  if ((element->materialThickness <= 0) && (element->degraderOffset > 0))
    {
        degraderOffset = element->degraderOffset*CLHEP::m;
    }
    
  else
    {
        //Width of wedge base
        G4double wedgeBasewidth = (element->l*CLHEP::m /element->numberWedges) - lengthSafety;
        
        //Angle between hypotenuse and height (in the triangular wedge face)
        G4double theta = atan(wedgeBasewidth / (2.0*element->wedgeLength*CLHEP::m));
        
        //Overlap distance of wedges
        G4double overlap = (element->materialThickness*CLHEP::m/element->numberWedges - wedgeBasewidth) * (sin(CLHEP::pi/2.0 - theta) / sin(theta));

        degraderOffset = overlap * -0.5;
        
    }
    
  return (new BDSDegrader(element->name,
			  element->l*CLHEP::m,
			  element->outerDiameter*CLHEP::m,
              element->numberWedges,
              element->wedgeLength*CLHEP::m,
              element->degraderHeight*CLHEP::m,
              degraderOffset,
              element->material));

}

BDSAcceleratorComponent* BDSComponentFactory::CreateLaser()
{
  if(!HasSufficientMinimumLength(element))
    {return nullptr;}
	
#ifdef BDSDEBUG 
  G4cout << "---->creating Laser,"
	 << " name= "<< element->name
	 << " l=" << element->l <<"m"
	 << " lambda= " << element->waveLength << "m"
	 << " xSigma= " << element->xsize << "m"
	 << " ySigma= " << element->ysize << "m"
	 << " xdir= " << element->xdir
	 << " ydir= " << element->ydir
	 << " zdir= " << element->zdir
	 << G4endl;
#endif

  G4double length = element->l*CLHEP::m;
  G4double lambda = element->waveLength*CLHEP::m;

	
  G4ThreeVector direction = 
    G4ThreeVector(element->xdir,element->ydir,element->zdir);
  G4ThreeVector position  = G4ThreeVector(0,0,0);
	
  return (new BDSLaserWire(element->name, length, lambda, direction) );       
}

BDSAcceleratorComponent* BDSComponentFactory::CreateScreen()
{
  if(!HasSufficientMinimumLength(element))
    {return nullptr;}
	
#ifdef BDSDEBUG 
        G4cout << "---->creating Screen,"
               << " name= "<< element->name
               << " l=" << element->l/CLHEP::m<<"m"
               << " tscint=" << element->tscint/CLHEP::m<<"m"
               << " angle=" << element->angle/CLHEP::rad<<"rad"
               << " scintmaterial=" << "ups923a"//element->scintmaterial
               << " airmaterial=" << "vacuum"//element->airmaterial
               << G4endl;
#endif
	return (new BDSScintillatorScreen( element->name, element->tscint*CLHEP::m, (element->angle-0.78539816339)*CLHEP::rad, "ups923a",BDSGlobalConstants::Instance()->GetVacuumMaterial())); //Name, scintillator thickness, angle in radians (relative to -45 degrees)
}


BDSAcceleratorComponent* BDSComponentFactory::CreateAwakeScreen(){
	
#ifdef BDSDEBUG 
        G4cout << "---->creating Awake Screen,"
	       << "twindow = " << element->twindow*1e3/CLHEP::um << " um"
	       << "tscint = " << element->tscint*1e3/CLHEP::um << " um"
	       << "windowmaterial = " << element->windowmaterial << " um"
	       << "scintmaterial = " << element->scintmaterial << " um"
               << G4endl;
#endif
	return (new BDSAwakeScintillatorScreen(element->name, element->scintmaterial, element->tscint*1e3, element->angle, element->twindow*1e3, element->windowmaterial)); //Name
}

BDSAcceleratorComponent* BDSComponentFactory::CreateTransform3D(){
	
#ifdef BDSDEBUG 
  G4cout << "---->creating Transform3d,"
	 << " name= " << element->name
	 << " xdir= " << element->xdir/CLHEP::m << "m"
	 << " ydir= " << element->ydir/CLHEP::m << "m"
	 << " zdir= " << element->zdir/CLHEP::m << "m"
	 << " phi= " << element->phi/CLHEP::rad << "rad"
	 << " theta= " << element->theta/CLHEP::rad << "rad"
	 << " psi= " << element->psi/CLHEP::rad << "rad"
	 << G4endl;
#endif
	
  return (new BDSTransform3D( element->name,
			      element->xdir *CLHEP::m,
			      element->ydir *CLHEP::m,
			      element->zdir *CLHEP::m,
			      element->phi *CLHEP::rad,
			      element->theta *CLHEP::rad,
			      element->psi *CLHEP::rad ) );
	
}

BDSAcceleratorComponent* BDSComponentFactory::CreateTerminator()
{
  G4String name   = "terminator";
  G4double length = BDSGlobalConstants::Instance()->GetSamplerLength();
#ifdef BDSDEBUG
    G4cout << "---->creating Terminator,"
	   << " name = " << name
	   << " l = "    << length / CLHEP::m << "m"
	   << G4endl;
#endif
  
  return (new BDSTerminator("terminator", 
			    length));
}


G4bool BDSComponentFactory::HasSufficientMinimumLength(Element* element)
{
  if(element->l*CLHEP::m < 4*lengthSafety)
    {
      G4cerr << "---->NOT creating element, "
             << " name = " << element->name
             << ", LENGTH TOO SHORT:"
             << " l = " << element->l*CLHEP::um << "um"
             << G4endl;
      return false;
    }
  else
    {return true;}
}

BDSMagnetOuterInfo* BDSComponentFactory::PrepareMagnetOuterInfo(Element* element)
{
  BDSMagnetOuterInfo* info = new BDSMagnetOuterInfo();
  // magnet geometry type
  if (element->magnetGeometryType == "")
    info->geometryType = BDSGlobalConstants::Instance()->GetMagnetGeometryType();
  else
    info->geometryType = BDS::DetermineMagnetGeometryType(element->magnetGeometryType);

  // outer diameter
  G4double outerDiameter = element->outerDiameter*CLHEP::m;
  if (outerDiameter < 1e-6)
    {//outerDiameter not set - use global option as default
      outerDiameter = BDSGlobalConstants::Instance()->GetOuterDiameter();
    }
  info->outerDiameter = outerDiameter;

  // outer material
  G4Material* outerMaterial;
  if(element->outerMaterial == "")
    {
      G4String defaultMaterialName = BDSGlobalConstants::Instance()->GetOuterMaterialName();
      outerMaterial = BDSMaterials::Instance()->GetMaterial(defaultMaterialName);
    }
  else
    {outerMaterial = BDSMaterials::Instance()->GetMaterial(element->outerMaterial);}
  info->outerMaterial = outerMaterial;
  
  return info;
}

G4double BDSComponentFactory::PrepareOuterDiameter(Element* element)
{
  G4double outerDiameter = element->outerDiameter*CLHEP::m;
  if (outerDiameter < 1e-6)
    {//outerDiameter not set - use global option as default
      outerDiameter = BDSGlobalConstants::Instance()->GetOuterDiameter();
    }
  // returns in metres
  return outerDiameter;
}

BDSBeamPipeInfo* BDSComponentFactory::PrepareBeamPipeInfo(Element* element)
{
  BDSBeamPipeInfo* defaultModel = BDSGlobalConstants::Instance()->GetDefaultBeamPipeModel();
  BDSBeamPipeInfo* info = new BDSBeamPipeInfo(defaultModel,
					      element->apertureType,
					      element->aper1 * CLHEP::m,
					      element->aper2 * CLHEP::m,
					      element->aper3 * CLHEP::m,
					      element->aper4 * CLHEP::m,
					      element->vacuumMaterial,
					      element->beampipeThickness * CLHEP::m,
					      element->beampipeMaterial);  
  return info;
}

BDSTiltOffset* BDSComponentFactory::CreateTiltOffset(Element* element)
{
#ifdef BDSDEBUG
  G4cout << __METHOD_NAME__ << "offsetX,Y: " << element->offsetX << " " << element->offsetY << " tilt: " << element->tilt << G4endl;
#endif
  G4double xOffset = element->offsetX * CLHEP::m;
  G4double yOffset = element->offsetY * CLHEP::m;
  G4double tilt    = element->tilt;

  return new BDSTiltOffset(xOffset, yOffset, tilt);
}

void BDSComponentFactory::CheckBendLengthAngleWidthCombo(G4double chordLength,
							 G4double angle,
							 G4double outerDiameter,
							 G4String name)
{
  G4double radiusFromAngleLength =  std::abs(chordLength / angle); // s = r*theta -> r = s/theta
#ifdef BDSDEBUG
  G4cout << __METHOD_NAME__ << "radius from angle and length: " << radiusFromAngleLength << G4endl;
#endif
  if (outerDiameter > 2*radiusFromAngleLength)
    {
      G4cerr << "Error: the combination of length, angle and outerDiameter in element named \""
	     << name
	     << "\" will result in overlapping faces!" << G4endl << "Please correct!" << G4endl;
      exit(1);
    }
}

void BDSComponentFactory::PrepareCavityModels()
{
  for (auto model : BDSParser::Instance()->GetCavityModels())
    {
      auto info = new BDSCavityInfo(BDS::DetermineCavityType(model.type),
				    nullptr, //construct without material as stored in element
				    nullptr,
				    model.frequency, // TBC - units
				    model.phase,
				    model.irisRadius*CLHEP::m,
				    model.thickness*CLHEP::m,
				    model.equatorRadius*CLHEP::m,
				    model.halfCellLength*CLHEP::m,
				    model.numberOfPoints,
				    model.numberOfCells,
				    model.equatorEllipseSemiAxis*CLHEP::m,
				    model.irisHorizontalAxis*CLHEP::m,
				    model.irisVerticalAxis*CLHEP::m,
				    model.tangentLineAngle);
      
      cavityInfos[model.name] = info;
    }
}

BDSCavityInfo* BDSComponentFactory::PrepareCavityModelInfo(const Element& element)
{
  // If the cavity model name (identifier) has been defined, return a *copy* of
  // that model - so that the component will own that info object.
  auto result = cavityInfos.find(element.cavityModel);
  if (result == cavityInfos.end())
    {
      G4cout << "Unknown cavity model identifier \"" << element.cavityModel << "\" - please define it" << G4endl;
      exit(1);
    }

  // ok to use compiler provided copy constructor as doesn't own materials
  // which are the only pointers in this class
  BDSCavityInfo* info = new BDSCavityInfo(*(result->second));
  // update materials in info with valid materials - only element has material info
  if (!element.material.empty())
    {info->material       = BDSMaterials::Instance()->GetMaterial(element.material);}
  else
    {
      G4cout << "ERROR: Cavity material is not defined for cavity \"" << element.name << "\" - please define it" << G4endl;
      exit(1);
    }
  if(!element.vacuumMaterial.empty())
    {info->vacuumMaterial = BDSMaterials::Instance()->GetMaterial(element.vacuumMaterial);}
  else
    {info->vacuumMaterial = BDSMaterials::Instance()->GetMaterial(BDSGlobalConstants::Instance()->GetVacuumMaterial());}

  return info;
}<|MERGE_RESOLUTION|>--- conflicted
+++ resolved
@@ -75,16 +75,10 @@
   // rigidity (in Geant4 units)
   brho *= (CLHEP::tesla*CLHEP::m);
 
-<<<<<<< HEAD
-#ifdef BDSDEBUG
-  G4cout << __METHOD_NAME__ << "Rigidity (Brho) : "<< fabs(brho)/(CLHEP::tesla*CLHEP::m) << " T*m"<<G4endl;
-#endif
-=======
   if (verbose || debug1) G4cout << "Rigidity (Brho) : "<< fabs(_brho)/(CLHEP::tesla*CLHEP::m) << " T*m"<<G4endl;
 
   // prepare rf cavity model info from parser
   PrepareCavityModels();
->>>>>>> ace4dd7d
 }
 
 BDSComponentFactory::~BDSComponentFactory()
@@ -272,20 +266,11 @@
 {
   if(!HasSufficientMinimumLength(element))
     {return nullptr;}
-<<<<<<< HEAD
-  
-  return (new BDSRfCavity( element->name,
-			   element->l * CLHEP::m,
-			   element->gradient,
-			   PrepareBeamPipeInfo(element),
-			   PrepareMagnetOuterInfo(element)));
-=======
 
   return (new BDSCavityRF(_element.name,
 			  _element.l*CLHEP::m,
 			  _element.gradient,
 			  PrepareCavityModelInfo(_element)));
->>>>>>> ace4dd7d
 }
 
 BDSAcceleratorComponent* BDSComponentFactory::CreateSBend()
