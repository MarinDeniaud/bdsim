#include "BDSComponentFactory.hh"

// elements
#include "BDSAwakeScintillatorScreen.hh"
#include "BDSCavityRF.hh"
#include "BDSCollimatorElliptical.hh"
#include "BDSCollimatorRectangular.hh"
#include "BDSDegrader.hh"
#include "BDSDrift.hh"
#include "BDSDump.hh"
#include "BDSElement.hh"
#include "BDSKicker.hh"
#include "BDSLaserWire.hh"
#include "BDSLine.hh"
#include "BDSMuSpoiler.hh"
#include "BDSOctupole.hh"
#include "BDSDecapole.hh"
#include "BDSQuadrupole.hh"
#include "BDSRBend.hh"
#include "BDSRfCavity.hh"
#include "BDSScintillatorScreen.hh"
#include "BDSSectorBend.hh"
#include "BDSSextupole.hh"
#include "BDSSolenoid.hh"
#include "BDSTerminator.hh"
#include "BDSTeleporter.hh"
#include "BDSTiltOffset.hh"
#include "BDSMultipole.hh"
#include "BDSTransform3D.hh"

// general
#include "BDSAcceleratorComponentRegistry.hh"
#include "BDSBeamline.hh"
#include "BDSBeamPipeType.hh"
#include "BDSBeamPipeInfo.hh"
#include "BDSCavityInfo.hh"
#include "BDSCavityType.hh"
#include "BDSDebug.hh"
#include "BDSExecOptions.hh"
#include "BDSMagnetOuterInfo.hh"
#include "BDSMagnetType.hh"
#include "BDSMagnetGeometryType.hh"
#include "BDSParser.hh"
#include "BDSUtilities.hh"

#include "globals.hh" // geant4 types / globals
#include "G4GeometryTolerance.hh"

#include "parser/elementtype.h"
#include "parser/cavitymodel.h"

#include <cmath>
#include <string>
using namespace GMAD;


BDSComponentFactory::BDSComponentFactory()
{
  lengthSafety = BDSGlobalConstants::Instance()->GetLengthSafety();
  //
  // compute magnetic rigidity brho
  // formula: B(Tesla)*rho(m) = p(GeV)/(0.299792458 * |charge(e)|)
  //
  // charge (in e units)
  charge = BDSGlobalConstants::Instance()->GetParticleDefinition()->GetPDGCharge();
  // momentum (in GeV/c)

  G4double momentum = BDSGlobalConstants::Instance()->GetBeamMomentum()/CLHEP::GeV;
  // rigidity (in T*m)
  brho = BDSGlobalConstants::Instance()->GetFFact()*( momentum / 0.299792458);
  
  // rigidity (in Geant4 units)
  brho *= (CLHEP::tesla*CLHEP::m);

  G4cout << "Rigidity (Brho) : "<< std::abs(brho)/(CLHEP::tesla*CLHEP::m) << " T*m"<<G4endl;

  // prepare rf cavity model info from parser
  PrepareCavityModels();
}

BDSComponentFactory::~BDSComponentFactory()
{
  for(auto info : cavityInfos)
    {delete info.second;}
}

BDSAcceleratorComponent* BDSComponentFactory::CreateComponent(Element* elementIn,
							      Element* prevElementIn,
							      Element* nextElementIn)
{
  element     = elementIn;
  prevElement = prevElementIn;
  nextElement = nextElementIn;
  G4double angleIn  = 0.0;
  G4double angleOut = 0.0;
  G4bool registered    = false;
  // Used for multiple instances of the same element but different poleface rotations.
  G4bool willNotModify = true; 

#ifdef BDSDEBUG
  G4cout << __METHOD_NAME__ << "named: \"" << element->name << "\"" << G4endl;  
#endif

  if (BDSAcceleratorComponentRegistry::Instance()->IsRegistered(element->name))
    {registered = true;}

  if (element->type == ElementType::_DRIFT)
    {
      // Match poleface from previous and next element
      angleIn = (prevElement) ? ( prevElement->e2 * CLHEP::rad ) : 0.0;
      angleOut = (nextElement) ? ( nextElement->e1 * CLHEP::rad ) : 0.0;

      // Normal vector of rbend is from the magnet, angle of the rbend has to be
      // taken into account regardless of poleface rotation
      if (prevElement && (prevElement->type == ElementType::_RBEND))
	  {angleIn += -0.5*(prevElement->angle);}

      if (nextElement && (nextElement->type == ElementType::_RBEND))
      {angleOut += 0.5*nextElement->angle;}

      //if drift has been modified at all
      if (BDS::IsFinite(angleIn) || BDS::IsFinite(angleOut))
      {willNotModify = false;}
    }
  else if (element->type == ElementType::_RBEND)
    {
      // angleIn and angleOut have to be multiplied by minus one for rbends for
      // some reason. Cannot figure out why yet.
      angleIn = -1.0 * element->e1;
      angleOut = -1.0 * element->e2;

      if (nextElement && (nextElement->type == ElementType::_RBEND))
        {
          willNotModify = false;
          angleOut += 0.5*element->angle;
        }
      if (prevElement && (prevElement->type == ElementType::_RBEND))
        {
          willNotModify = false;
          angleIn += 0.5*element->angle;
        }
    }

  // check if the component already exists and return that
  // don't use registry for output elements since reliant on unique name
  if (element->type != ElementType::_DUMP && registered && willNotModify)
    {
#ifdef BDSDEBUG
      G4cout << __METHOD_NAME__ << "using already manufactured component" << G4endl;
#endif
      return BDSAcceleratorComponentRegistry::Instance()->GetComponent(element->name);
    }

  BDSAcceleratorComponent* component = nullptr;
#ifdef BDSDEBUG
  G4cout << "BDSComponentFactory - creating " << element->type << G4endl;
#endif
  switch(element->type){
  case ElementType::_DRIFT:
    component = CreateDrift(angleIn,angleOut); break;
  case ElementType::_RF:
    component = CreateRF(); break;
  case ElementType::_SBEND:
    component = CreateSBend(); break;
  case ElementType::_RBEND:
    component = CreateRBend(angleIn,angleOut); break;
  case ElementType::_HKICK:
    component = CreateHKick(); break;
  case ElementType::_VKICK:
    component = CreateVKick(); break;
  case ElementType::_QUAD:
    component = CreateQuad(); break;
  case ElementType::_SEXTUPOLE:
    component = CreateSextupole(); break;
  case ElementType::_OCTUPOLE:
    component = CreateOctupole(); break;
  case ElementType::_DECAPOLE:
    component = CreateDecapole(); break;
  case ElementType::_MULT:
    component = CreateMultipole(); break;
  case ElementType::_ELEMENT:    
    component = CreateElement(); break;
  case ElementType::_DUMP:
    component = CreateDump(); break; 
  case ElementType::_SOLENOID:
    component = CreateSolenoid(); break; 
  case ElementType::_ECOL:
    component = CreateEllipticalCollimator(); break; 
  case ElementType::_RCOL:
    component = CreateRectangularCollimator(); break; 
  case ElementType::_MUSPOILER:    
    component = CreateMuSpoiler(); break;
  case ElementType::_DEGRADER:
    component = CreateDegrader(); break;
  case ElementType::_LASER:
    component = CreateLaser(); break; 
  case ElementType::_SCREEN:
    component = CreateScreen(); break; 
  case ElementType::_AWAKESCREEN:
    component = CreateAwakeScreen(); break; 
  case ElementType::_TRANSFORM3D:
    component = CreateTransform3D(); break;

    // common types, but nothing to do here
  case ElementType::_MARKER:
  case ElementType::_LINE:
  case ElementType::_REV_LINE:
  case ElementType::_MATERIAL:
  case ElementType::_ATOM:
    component = nullptr;
    break;
  default:
#ifdef BDSDEBUG
    G4cout << __METHOD_NAME__ << "type: " << element->type << G4endl; 
#endif
    G4cerr << __METHOD_NAME__ << "unknown type" << G4endl;
    exit(1);
    break;
  }

  // note this test will only be reached (and therefore the component registered)
  // if it both didn't exist and has been constructed
  if (component)
    {
      component->SetBiasVacuumList(element->biasVacuumList);
      component->SetBiasMaterialList(element->biasMaterialList);
      component->SetPrecisionRegion(element->precisionRegion);
      component->Initialise();
      //don't register the component if it's been modified for angle or pole face
      if (willNotModify)
	{BDSAcceleratorComponentRegistry::Instance()->RegisterComponent(component);}
    }
  
  return component;
}

BDSAcceleratorComponent* BDSComponentFactory::CreateDump()
{
  return (new BDSDump( element->name,
		       BDSGlobalConstants::Instance()->GetSamplerLength()));
}

BDSAcceleratorComponent* BDSComponentFactory::CreateTeleporter()
{
  // This relies on things being added to the beamline immediately
  // after they've been created
  G4double teleporterLength = BDSGlobalConstants::Instance()->GetTeleporterLength() - 1e-8;

  if (teleporterLength < 10*G4GeometryTolerance::GetInstance()->GetSurfaceTolerance())
    {
      G4cout << G4endl << __METHOD_NAME__ << "WARNING - no space to put in teleporter - skipping it!" << G4endl << G4endl;
      return nullptr;
    }
  
  G4String name = "teleporter";
#ifdef BDSDEBUG
    G4cout << "---->creating Teleporter,"
	   << " name = " << name
	   << ", l = " << teleporterLength/CLHEP::m << "m"
	   << G4endl;
#endif

    return( new BDSTeleporter(name,
			      teleporterLength ));
  
}

BDSAcceleratorComponent* BDSComponentFactory::CreateDrift(G4double angleIn,
							  G4double angleOut)
{
  if(!HasSufficientMinimumLength(element))
    {return nullptr;}

#ifdef BDSDEBUG
  G4cout << "---->creating Drift,"
	 << " name= " << element->name
	 << " l= " << element->l << "m"
	 << G4endl;
#endif

  // Beampipeinfo needed here to get aper1 for check.
  BDSBeamPipeInfo* beamPipeInfo = PrepareBeamPipeInfo(element, angleIn, angleOut);

  G4double projLengthIn  = 2.0 * std::abs(tan(angleIn))  * (beamPipeInfo->aper1*CLHEP::mm) ;
  G4double projLengthOut = 2.0 * std::abs(tan(angleOut)) * (beamPipeInfo->aper1*CLHEP::mm) ;
  G4double elementLength = element->l * CLHEP::m;

  if (projLengthIn > elementLength)
    {
      G4cerr << __METHOD_NAME__ << "Drift " << element->name
	     << " is too short for outgoing Poleface angle from "
	     << prevElement->name << G4endl;
      exit(1);
    }
  if (projLengthOut > elementLength)
    {
      G4cerr << __METHOD_NAME__ << "Drift " << element->name
	     << " is too short for incoming Poleface angle from "
	     << nextElement->name << G4endl;
      exit(1);
    }

  return (new BDSDrift( element->name,
			element->l*CLHEP::m,
			beamPipeInfo));
}

BDSAcceleratorComponent* BDSComponentFactory::CreateRF()
{
  if(!HasSufficientMinimumLength(element))
    {return nullptr;}

  return (new BDSCavityRF(element->name,
			  element->l*CLHEP::m,
			  element->gradient,
			  PrepareCavityModelInfo(element)));
}

BDSAcceleratorComponent* BDSComponentFactory::CreateSBend()
{
  if(!HasSufficientMinimumLength(element))
    {return nullptr;}

  PoleFaceRotationsNotTooLarge(element);  // check if poleface is not too large

  // require drift next to non-zero poleface or sbend with matching poleface
  if (BDS::IsFinite(element->e1) )
    {
      if (
	  prevElement &&
	  !(prevElement->type == ElementType::_DRIFT) &&
	  !(prevElement->type == ElementType::_SBEND && !BDS::IsFinite(prevElement->e2 + element->e1) )
	  )
	{
	  G4cerr << __METHOD_NAME__ << "SBend with non-zero incoming poleface requires previous element to be a Drift or SBend with opposite outcoming poleface" << G4endl;
	  exit(1);
	}
    }

  if (BDS::IsFinite(element->e2) )
    {
      if (
	  nextElement &&
	  !(nextElement->type == ElementType::_DRIFT) &&
	  !(nextElement->type == ElementType::_SBEND && !BDS::IsFinite(nextElement->e1 + element->e2) )
	  )
	{
	  G4cerr << __METHOD_NAME__ << "SBend with non-zero incoming poleface requires next element to be a Drift or SBend with opposite incoming poleface" << G4endl;
	  exit(1);
	}
    }

  // arc length
  G4double length = element->l*CLHEP::m;
  G4double magFieldLength = length; // initialise with this value
  
  // magnetic field
  // MAD conventions:
  // 1) a positive bend angle represents a bend to the right, i.e.
  // towards negative x values (even for negative charges??)
  // 2) a positive K1 = 1/|Brho| dBy/dx means horizontal focusing of
  // positive charges
  
  G4double bField;
  if(element->B != 0)
    {
      bField = element->B * CLHEP::tesla;
      G4double rho = brho/bField;
      //    element->angle  = - 2.0*asin(magFieldLength/2.0/rho);
      element->angle  = - magFieldLength/rho;
#ifdef BDSDEBUG
      G4cout << __METHOD_NAME__ << "angle calculated from B(" << bField << ") : " << element->angle << G4endl;
#endif
    }
  else
    {
      element->angle *= -1;
      //    bField = - 2 * brho * sin(element->angle/2.0) / magFieldLength;
      // charge in e units
      // multiply once more with ffact to not flip fields in bends
      bField = - brho * element->angle/magFieldLength * charge * BDSGlobalConstants::Instance()->GetFFact();
      element->B = bField/CLHEP::tesla;
#ifdef BDSDEBUG
      G4cout << __METHOD_NAME__ << "B calculated from angle (" << element->angle << ") : " << bField << G4endl;
#endif
    }
  
  // B' = dBy/dx = Brho * (1/Brho dBy/dx) = Brho * k1
  // Brho is already in G4 units, but k1 is not -> multiply k1 by m^-2
  G4double bPrime = - brho * (element->k1 / CLHEP::m2);

  // Calculate number of sbends to split parent into
  G4int nSbends = CalculateNSBendSegments(element);

  //Zero angle bend only needs one element.
  std::string thename = element->name + "_1_of_1";
  G4double angleIn    = element->e1*CLHEP::rad;
  G4double angleOut   = element->e2*CLHEP::rad;

  if (!BDS::IsFinite(element->angle)){
    return (new BDSSectorBend(thename,
                            length,
                            element->angle,
                            bField,
                            bPrime,
                            PrepareBeamPipeInfo(element,-angleIn, -angleOut),
                            PrepareMagnetOuterInfo(element,-angleIn,-angleOut)
                            ));

  }
  else  //Otherwise, create line of sbend segments
  {
    BDSLine* sbendline = CreateSBendLine(element, nSbends, bField, bPrime);
    return sbendline;
  }
}

BDSLine* BDSComponentFactory::CreateSBendLine(Element const* element,
                            G4int nSbends,
                            G4double bField,
                            G4double bPrime)
{
  BDSLine* sbendline = new BDSLine(element->name);

  G4double length = element->l*CLHEP::m;
  // prepare one name for all that makes sense
  std::string thename = element->name + "_1_of_" + std::to_string(nSbends);
  //calculate their angles and length
  G4double semiangle  = element->angle / (G4double) nSbends;
  G4double semilength = length / (G4double) nSbends;
  G4double angleIn    = element->e1*CLHEP::rad;
  G4double angleOut   = element->e2*CLHEP::rad;

  BDSBeamPipeInfo*    beamPipeInfo    = PrepareBeamPipeInfo(element,angleIn,angleOut);
  BDSMagnetOuterInfo* magnetOuterInfo = PrepareMagnetOuterInfo(element,angleIn,angleOut);

  CheckBendLengthAngleWidthCombo(semilength, semiangle, magnetOuterInfo->outerDiameter, thename);

  G4double deltastart = -element->e1/(0.5*(nSbends-1));
  G4double deltaend   = -element->e2/(0.5*(nSbends-1));

  for (int i = 0; i < nSbends; ++i)
    {
      thename = element->name + "_"+std::to_string(i+1)+"_of_" + std::to_string(nSbends);
<<<<<<< HEAD
      angleIn  = -semiangle*0.5;
      angleOut = -semiangle*0.5;

      // Input and output angles for poleface rotation
=======

      // Default angles for all segments
      angleIn = -semiangle*0.5;
      angleOut = -semiangle*0.5;

      // Input and output angles added to or subtracted from the default as appropriate
      // Note: case of i == 0.5*(nsbends-1) is just the default central wedge.
      // More detailed methodology/reasons in developer manual
>>>>>>> ca0b6403
      if ((BDS::IsFinite(element->e1))||(BDS::IsFinite(element->e2)))
        {
          if (i < 0.5*(nSbends-1))
            {
              angleIn -= (element->e1 + (i*deltastart));
              angleOut -= ((0.5*(nSbends-3)-i)*deltastart);
            }
          else if (i > 0.5*(nSbends-1))
            {
              angleIn  +=  (0.5*(nSbends+1)-i)*deltaend;
              angleOut += -(0.5*(nSbends-1)-i)*deltaend;
            }
        }
      // Check for intersection of angled faces.
      G4double intersectionX = BDS::CalculateFacesOverlapRadius(angleIn,angleOut,semilength);
      BDSMagnetOuterInfo* magnetOuterInfo = PrepareMagnetOuterInfo(element,angleIn,angleOut);

      // Every geometry type has a completely arbitrary factor of 1.25 except cylindrical
      G4double magnetRadius= 0.625*magnetOuterInfo->outerDiameter*CLHEP::mm;

      if (magnetOuterInfo->geometryType == BDSMagnetGeometryType::cylindrical){
        magnetRadius= 0.5*magnetOuterInfo->outerDiameter*CLHEP::mm;}

      //Check if intersection is within radius
      if ((BDS::IsFinite(intersectionX)) && (std::abs(intersectionX) < magnetRadius))
        {
          G4cerr << __METHOD_NAME__ << "Angled faces of element "<< thename << " intersect within the magnet radius." << G4endl;
          exit(1);
        }

      BDSSectorBend* oneBend = new BDSSectorBend(thename,
                             semilength,
                             semiangle,
                             bField,
                             bPrime,
                             PrepareBeamPipeInfo(element, angleIn, angleOut),
                             magnetOuterInfo);

      oneBend->SetBiasVacuumList(element->biasVacuumList);
      oneBend->SetBiasMaterialList(element->biasMaterialList);
      sbendline->AddComponent(oneBend);

#ifdef BDSDEBUG
  G4cout << "---->creating sbend line,"
     << " element= " << thename
	 << " angleIn= " << angleIn
	 << " angleOut= " << angleOut << "m"
	 << G4endl;
#endif
  }

    // clean up
    delete beamPipeInfo;
    delete magnetOuterInfo;

    return sbendline;
}

BDSAcceleratorComponent* BDSComponentFactory::CreateRBend(G4double angleIn,
                                    G4double angleOut)
{
  if(!HasSufficientMinimumLength(element))
    {return nullptr;}

  PoleFaceRotationsNotTooLarge(element);
  
  // require drift next to non-zero poleface or rbend with matching poleface
  if (BDS::IsFinite(element->e1) )
    {
      if (
	  prevElement &&
	  !(prevElement->type == ElementType::_DRIFT) &&
	  !(prevElement->type == ElementType::_RBEND && !BDS::IsFinite(prevElement->e2 + element->e1) )
	  )
	{
	  G4cerr << __METHOD_NAME__ << "RBend with non-zero incoming poleface requires previous element to be a Drift or RBend with opposite outcoming poleface" << G4endl;
	  exit(1);
	}
    }

  if (BDS::IsFinite(element->e2) )
    {
      if (
	  nextElement &&
	  !(nextElement->type == ElementType::_DRIFT) &&
	  !(nextElement->type == ElementType::_RBEND && !BDS::IsFinite(nextElement->e1 + element->e2) )
	  )
	{
	  G4cerr << __METHOD_NAME__ << "RBend with non-zero incoming poleface requires next element to be a Drift or RBend with opposite incoming poleface" << G4endl;
	  exit(1);
	}
    }

  // calculate length of central straight length and edge sections
  // unfortunately, this has to be duplicated here as we need to
  // calculated the magnetic field length (less than the full length)
  // in case we need to calculate the field
  G4double outerRadius = PrepareOuterDiameter(element)*0.5;
  G4double angle       = element->angle;
  G4double chordLength = element->l*CLHEP::m;
  //G4double straightSectionChord = outerRadius / (tan(0.5*fabs(angle)) + tan((0.5*CLHEP::pi) - (0.5*fabs(angle))) );
  G4double magFieldLength = chordLength;

  CheckBendLengthAngleWidthCombo(chordLength, angle, 2*outerRadius, element->name);

  // magnetic field
  // CHECK SIGNS OF B, B', ANGLE
  G4double bField;
  if(element->B != 0)
    {
      // angle = arc length/radius of curvature = L/rho = (B*L)/(B*rho)
      bField = element->B * CLHEP::tesla;
      G4double rho = brho/bField;
      //element->angle  = - bField * length / brho;
      element->angle  = - 2.0*asin(magFieldLength/2.0/rho);
#ifdef BDSDEBUG
      G4cout << "calculated angle from field - now " << element->angle << G4endl;
#endif
    }
  else
    {
      element->angle *= -1;
      // arc length = radius*angle
      //            = (geometrical length/(2.0*sin(angle/2))*angle
      G4double arclength;
      if (BDS::IsFinite(element->angle))
	{arclength = 0.5*magFieldLength * std::abs(element->angle) / sin(std::abs(element->angle)*0.5);}
      else
	{arclength = magFieldLength;}
      // B = Brho/rho = Brho/(arc length/angle)
      // charge in e units
      // multiply once more with ffact to not flip fields in bends
      bField = - brho * element->angle / arclength * charge * BDSGlobalConstants::Instance()->GetFFact();
      element->B = bField/CLHEP::tesla;
#ifdef BDSDEBUG
      G4cout << "calculated field from angle - angle,field = " << element->angle << " " << element->B << G4endl;
#endif
    }
  
  // B' = dBy/dx = Brho * (1/Brho dBy/dx) = Brho * k1
  // Brho is already in G4 units, but k1 is not -> multiply k1 by m^-2
  G4double bPrime = - brho * (element->k1 / CLHEP::m2);

  return (new BDSRBend( element->name,
			element->l*CLHEP::m,
			bField,
			bPrime,
			element->angle,
			PrepareBeamPipeInfo(element,angleIn,angleOut),
			PrepareMagnetOuterInfo(element,angleIn,angleOut)));
}

BDSAcceleratorComponent* BDSComponentFactory::CreateHKick()
{
  if(!HasSufficientMinimumLength(element))
    {return nullptr;}  
  
  G4double length = element->l*CLHEP::m;
  
  G4double bField;
  if(element->B != 0)
    {
      // angle = arc length/radius of curvature = L/rho = (B*L)/(B*rho)
      bField = element->B * CLHEP::tesla;
      element->angle  = -bField * length / brho;
    }
  else
    {
      // B = Brho/rho = Brho/(arc length/angle)
      // charge in e units
      // multiply once more with ffact to not flip fields in kicks defined with angle
      bField = - brho * element->angle / length * charge * BDSGlobalConstants::Instance()->GetFFact(); // charge in e units
      element->B = bField/CLHEP::tesla;
    }
  
  // B' = dBy/dx = Brho * (1/Brho dBy/dx) = Brho * k1
  // Brho is already in G4 units, but k1 is not -> multiply k1 by m^-2
  //G4double bPrime = - _brho * (element->k1 / CLHEP::m2);
  
  return (new BDSKicker(element->name,
			element->l * CLHEP::m,
			bField,
			element->angle,
			BDSMagnetType::hkicker,
			PrepareBeamPipeInfo(element),
			PrepareMagnetOuterInfo(element)));
}

BDSAcceleratorComponent* BDSComponentFactory::CreateVKick()
{
  if(!HasSufficientMinimumLength(element))
    {return nullptr;}
  
  G4double length = element->l*CLHEP::m;
  
  // magnetic field
  G4double bField;
  if(element->B != 0)
    {
      // angle = arc length/radius of curvature = L/rho = (B*L)/(B*rho)
      bField = element->B * CLHEP::tesla;
      element->angle  = -bField * length / brho;
    }
  else
    {
      // B = Brho/rho = Brho/(arc length/angle)
      // charge in e units
      // multiply once more with ffact to not flip fields in kicks
      bField = - brho * element->angle / length * charge * BDSGlobalConstants::Instance()->GetFFact();
      element->B = bField/CLHEP::tesla;
    }
  // B' = dBy/dx = Brho * (1/Brho dBy/dx) = Brho * k1
  // Brho is already in G4 units, but k1 is not -> multiply k1 by m^-2
  //G4double bPrime = - _brho * (element->k1 / CLHEP::m2);
  
  return (new BDSKicker(element->name,
			element->l * CLHEP::m,
			bField,
			element->angle,
			BDSMagnetType::vkicker,
			PrepareBeamPipeInfo(element),
			PrepareMagnetOuterInfo(element)
			));
}

BDSAcceleratorComponent* BDSComponentFactory::CreateQuad()
{
  if(!HasSufficientMinimumLength(element))
    {return nullptr;}
  
  // magnetic field
  // B' = dBy/dx = Brho * (1/Brho dBy/dx) = Brho * k1
  // Brho is already in G4 units, but k1 is not -> multiply k1 by m^-2
  G4double bPrime = - brho * (element->k1 / CLHEP::m2);

  return (new BDSQuadrupole( element->name,
			     element->l * CLHEP::m,
			     bPrime,
			     PrepareBeamPipeInfo(element),
			     PrepareMagnetOuterInfo(element)));
}  
  
BDSAcceleratorComponent* BDSComponentFactory::CreateSextupole()
{
  if(!HasSufficientMinimumLength(element))
    {return nullptr;}
  
  // magnetic field 
  // B'' = d^2By/dx^2 = Brho * (1/Brho d^2By/dx^2) = Brho * k2
  // brho is in Geant4 units, but k2 is not -> multiply k2 by m^-3
  G4double bDoublePrime = - brho * (element->k2 / CLHEP::m3);
  
#ifdef BDSDEBUG 
  G4cout << "---->creating Sextupole,"
	 << " name= " << element->name
	 << " l= " << element->l << "m"
	 << " k2= " << element->k2 << "m^-3"
	 << " brho= " << std::abs(brho)/(CLHEP::tesla*CLHEP::m) << "T*m"
	 << " B''= " << bDoublePrime/(CLHEP::tesla/CLHEP::m2) << "T/m^2"
	 << " material= " << element->outerMaterial
	 << G4endl;
#endif
  
  return (new BDSSextupole( element->name,
			    element->l * CLHEP::m,
			    bDoublePrime,
			    PrepareBeamPipeInfo(element),
			    PrepareMagnetOuterInfo(element)));
}

BDSAcceleratorComponent* BDSComponentFactory::CreateOctupole()
{
  if(!HasSufficientMinimumLength(element))
    {return nullptr;}
  
  // magnetic field  
  // B''' = d^3By/dx^3 = Brho * (1/Brho d^3By/dx^3) = Brho * k3
  // brho is in Geant4 units, but k3 is not -> multiply k3 by m^-4
  G4double bTriplePrime = - brho * (element->k3 / (CLHEP::m3*CLHEP::m));
  
#ifdef BDSDEBUG 
  G4cout << "---->creating Octupole,"
	 << " name= " << element->name
	 << " l= " << element->l << "m"
	 << " k3= " << element->k3 << "m^-4"
	 << " brho= " << std::abs(brho)/(CLHEP::tesla*CLHEP::m) << "T*m"
	 << " B'''= " << bTriplePrime/(CLHEP::tesla/CLHEP::m3) << "T/m^3"
	 << " material= " << element->outerMaterial
	 << G4endl;
#endif
  
  return ( new BDSOctupole( element->name,
			    element->l * CLHEP::m,
			    bTriplePrime,
			    PrepareBeamPipeInfo(element),
			    PrepareMagnetOuterInfo(element)));
}

BDSAcceleratorComponent* BDSComponentFactory::CreateDecapole()
{
  if(!HasSufficientMinimumLength(element))
    {return nullptr;}
  
  // magnetic field  
  // B''' = d^4By/dx^4 = Brho * (1/Brho d^4By/dx^4) = Brho * k4
  // brho is in Geant4 units, but k4 is not -> multiply k4 by m^-5
  G4double bQuadruplePrime = - brho * (element->k4 / (CLHEP::m3*CLHEP::m2));
  
#ifdef BDSDEBUG 
  G4cout << "---->creating Decapole,"
	 << " name= " << element->name
	 << " l= " << element->l << "m"
	 << " k4= " << element->k4 << "m^-5"
	 << " brho= " << std::abs(brho)/(CLHEP::tesla*CLHEP::m) << "T*m"
	 << " B''''= " << bQuadruplePrime/(CLHEP::tesla/CLHEP::m3*CLHEP::m) << "T/m^4"
	 << " material= " << element->outerMaterial
	 << G4endl;
#endif
  
  return ( new BDSDecapole( element->name,
			    element->l * CLHEP::m,
			    bQuadruplePrime,
			    PrepareBeamPipeInfo(element),
			    PrepareMagnetOuterInfo(element)));
}

BDSAcceleratorComponent* BDSComponentFactory::CreateMultipole()
{
 if(!HasSufficientMinimumLength(element))
    {return nullptr;}
 
#ifdef BDSDEBUG 
  G4cout << "---->creating Multipole,"
	 << " name= " << element->name
	 << " l= " << element->l << "m"
	 << " material= " << element->outerMaterial
	 << G4endl;
#endif
  // magnetic field
  std::list<double>::iterator kit;
  
#ifdef BDSDEBUG 
  G4cout << " knl={ ";
#endif
  for(kit=(element->knl).begin();kit!=(element->knl).end();kit++)
    {
#ifdef BDSDEBUG 
      G4cout<<(*kit)<<", ";
#endif
      (*kit) /= element->l; 
    }
#ifdef BDSDEBUG 
  G4cout << "}";
#endif
  
#ifdef BDSDEBUG 
  G4cout << " ksl={ ";
#endif
  for(kit=(element->ksl).begin();kit!=(element->ksl).end();kit++)
    {
#ifdef BDSDEBUG 
      G4cout<<(*kit)<<" ";
#endif
      (*kit) /= element->l; 
    }
#ifdef BDSDEBUG 
  G4cout << "}" << G4endl;
#endif

  return (new BDSMultipole( element->name,
			    element->l * CLHEP::m,
			    element->knl,
			    element->ksl,
			    PrepareBeamPipeInfo(element),
			    PrepareMagnetOuterInfo(element)));
}

BDSAcceleratorComponent* BDSComponentFactory::CreateElement()
{
  if(!HasSufficientMinimumLength(element)) 
    {return nullptr;}

  if(!BDS::IsFinite(element->outerDiameter))
    {
      G4cerr << __METHOD_NAME__ << "\"outerDiameter\" must be set for component named \""
	     << element->name << "\"" << G4endl;
      exit(1);
    }
  
#ifdef BDSDEBUG 
  G4cout << "---->creating Element,"
	 << " name = " << element->name
	 << " l = " << element->l << "m"
	 << " outerDiameter = "  << element->outerDiameter << "m"
	 << " bmapZOffset = "	 << element->bmapZOffset * CLHEP::m << "mm"
	 << " precision region " << element->precisionRegion
	 << G4endl;
#endif

  return (new BDSElement(element->name,
			 element->l * CLHEP::m,
			 element->outerDiameter * CLHEP::m,
			 element->geometryFile,
			 element->bmapFile,
			 element->bmapZOffset * CLHEP::m));
}

BDSAcceleratorComponent* BDSComponentFactory::CreateSolenoid()
{
  if(!HasSufficientMinimumLength(element))
    {return nullptr;}
  
  // B = B/Brho * Brho = ks * Brho
  // brho is in Geant4 units, but ks is not -> multiply ks by m^-1
  G4double bField;
  if(element->B != 0)
    {
      bField = element->B * CLHEP::tesla;
      element->ks = (bField/brho) / CLHEP::m;
    }
  else
    {
      bField = (element->ks/CLHEP::m) * brho;
      element->B = bField/CLHEP::tesla;
    }
  
#ifdef BDSDEBUG 
  G4cout << "---->creating Solenoid,"
	 << " name = " << element->name
	 << " l = " << element->l << " m,"
	 << " ks = " << element->ks << " m^-1,"
	 << " brho = " << std::abs(brho)/(CLHEP::tesla*CLHEP::m) << " T*m,"
	 << " B = " << bField/CLHEP::tesla << " T,"
	 << " material = \"" << element->outerMaterial << "\""
	 << G4endl;
#endif
  
  return (new BDSSolenoid( element->name,
			   element->l * CLHEP::m,
			   bField,
			   PrepareBeamPipeInfo(element),
			   PrepareMagnetOuterInfo(element)));
}

BDSAcceleratorComponent* BDSComponentFactory::CreateRectangularCollimator()
{
  if(!HasSufficientMinimumLength(element))
    {return nullptr;}

#ifdef BDSDEBUG 
  G4cout << "--->creating " << element->type << ","
	 << " name = " << element->name  << ","
	 << " x half aperture = " << element->xsize <<" m,"
	 << " y half aperture = " << element->ysize <<" m,"
	 << " material = \"" << element->material << "\""
	 << G4endl;
#endif
  
  return new BDSCollimatorRectangular(element->name,
				      element->l*CLHEP::m,
				      element->outerDiameter*CLHEP::m,
				      element->xsize*CLHEP::m,
				      element->ysize*CLHEP::m,
				      element->xsizeOut*CLHEP::m,
				      element->ysizeOut*CLHEP::m,
				      element->material);
}

BDSAcceleratorComponent* BDSComponentFactory::CreateEllipticalCollimator()
{
  if(!HasSufficientMinimumLength(element))
    {return nullptr;}

#ifdef BDSDEBUG 
  G4cout << "--->creating " << element->type << ","
	 << " name = " << element->name 
	 << " x half aperture = " << element->xsize <<" m,"
	 << " y half aperture = " << element->ysize <<" m,"
	 << " material = \"" << element->material << "\""
	 << G4endl;
#endif
  
  return new BDSCollimatorElliptical(element->name,
				     element->l*CLHEP::m,
				     element->outerDiameter*CLHEP::m,
				     element->xsize*CLHEP::m,
				     element->ysize*CLHEP::m,
				     element->xsizeOut*CLHEP::m,
				     element->ysizeOut*CLHEP::m,
				     element->material);
}

BDSAcceleratorComponent* BDSComponentFactory::CreateMuSpoiler()
{
  if(!HasSufficientMinimumLength(element))
    {return nullptr;}
  
#ifdef BDSDEBUG 
  G4cout << "---->creating muspoiler,"
	 << " name = " << element->name 
	 << " length = " << element->l
	 << " B = " << element->B*CLHEP::tesla << " m*T"
	 << G4endl;
#endif
  
  return (new BDSMuSpoiler(element->name,
			   element->l*CLHEP::m,
			   element->B * CLHEP::tesla,
			   PrepareBeamPipeInfo(element),
			   PrepareMagnetOuterInfo(element)));
}

BDSAcceleratorComponent* BDSComponentFactory::CreateDegrader()
{
  if(!HasSufficientMinimumLength(element))
    {return nullptr;}

#ifdef BDSDEBUG
  G4cout << "---->creating degrader,"
	 << " name = "   << element->name
	 << " length = " << element->l
	 << G4endl;
#endif

  G4double degraderOffset;
  if ((element->materialThickness <= 0) && (element->degraderOffset <= 0))
    {
        G4cerr << __METHOD_NAME__ << "Error: Both \"materialThickness\" and \"degraderOffset\" are either undefined or <= 0" <<  G4endl;
        exit(1);
    }

  if ((element->materialThickness <= 0) && (element->degraderOffset > 0))
    {degraderOffset = element->degraderOffset*CLHEP::m;}
  else
    {
      //Width of wedge base
      G4double wedgeBasewidth = (element->l*CLHEP::m /element->numberWedges) - lengthSafety;
      
      //Angle between hypotenuse and height (in the triangular wedge face)
      G4double theta = atan(wedgeBasewidth / (2.0*element->wedgeLength*CLHEP::m));
      
      //Overlap distance of wedges
      G4double overlap = (element->materialThickness*CLHEP::m/element->numberWedges - wedgeBasewidth) * (sin(CLHEP::pi/2.0 - theta) / sin(theta));
      
      degraderOffset = overlap * -0.5;
    }
    
  return (new BDSDegrader(element->name,
			  element->l*CLHEP::m,
			  element->outerDiameter*CLHEP::m,
			  element->numberWedges,
			  element->wedgeLength*CLHEP::m,
			  element->degraderHeight*CLHEP::m,
			  degraderOffset,
			  element->material));
}

BDSAcceleratorComponent* BDSComponentFactory::CreateLaser()
{
  if(!HasSufficientMinimumLength(element))
    {return nullptr;}
	
#ifdef BDSDEBUG 
  G4cout << "---->creating Laser,"
	 << " name= "<< element->name
	 << " l=" << element->l <<"m"
	 << " lambda= " << element->waveLength << "m"
	 << " xSigma= " << element->xsize << "m"
	 << " ySigma= " << element->ysize << "m"
	 << " xdir= " << element->xdir
	 << " ydir= " << element->ydir
	 << " zdir= " << element->zdir
	 << G4endl;
#endif

  G4double length = element->l*CLHEP::m;
  G4double lambda = element->waveLength*CLHEP::m;
	
  G4ThreeVector direction = G4ThreeVector(element->xdir,element->ydir,element->zdir);
  G4ThreeVector position  = G4ThreeVector(0,0,0);
	
  return (new BDSLaserWire(element->name, length, lambda, direction) );       
}

BDSAcceleratorComponent* BDSComponentFactory::CreateScreen()
{
  if(!HasSufficientMinimumLength(element))
    {return nullptr;}
	
#ifdef BDSDEBUG 
        G4cout << "---->creating Screen,"
               << " name= "<< element->name
               << " l=" << element->l/CLHEP::m<<"m"
               << " tscint=" << element->tscint/CLHEP::m<<"m"
               << " angle=" << element->angle/CLHEP::rad<<"rad"
               << " scintmaterial=" << "ups923a"//element->scintmaterial
               << " airmaterial=" << "vacuum"//element->airmaterial
               << G4endl;
#endif
	return (new BDSScintillatorScreen(element->name,
					  element->tscint*CLHEP::m,
					  (element->angle-0.78539816339)*CLHEP::rad,
					  "ups923a",
					  BDSGlobalConstants::Instance()->GetVacuumMaterial()));
}

BDSAcceleratorComponent* BDSComponentFactory::CreateAwakeScreen()
{	
#ifdef BDSDEBUG 
        G4cout << "---->creating Awake Screen,"
	       << "twindow = " << element->twindow*1e3/CLHEP::um << " um"
	       << "tscint = " << element->tscint*1e3/CLHEP::um << " um"
	       << "windowmaterial = " << element->windowmaterial << " um"
	       << "scintmaterial = " << element->scintmaterial << " um"
               << G4endl;
#endif
	return (new BDSAwakeScintillatorScreen(element->name,
					       element->scintmaterial,
					       element->tscint*1e3,
					       element->angle,
					       element->twindow*1e3,
					       element->windowmaterial));
}

BDSAcceleratorComponent* BDSComponentFactory::CreateTransform3D()
{
	
#ifdef BDSDEBUG 
  G4cout << "---->creating Transform3d,"
	 << " name= " << element->name
	 << " xdir= " << element->xdir/CLHEP::m << "m"
	 << " ydir= " << element->ydir/CLHEP::m << "m"
	 << " zdir= " << element->zdir/CLHEP::m << "m"
	 << " phi= " << element->phi/CLHEP::rad << "rad"
	 << " theta= " << element->theta/CLHEP::rad << "rad"
	 << " psi= " << element->psi/CLHEP::rad << "rad"
	 << G4endl;
#endif
	
  return (new BDSTransform3D( element->name,
			      element->xdir *CLHEP::m,
			      element->ydir *CLHEP::m,
			      element->zdir *CLHEP::m,
			      element->phi *CLHEP::rad,
			      element->theta *CLHEP::rad,
			      element->psi *CLHEP::rad ) );
	
}

BDSAcceleratorComponent* BDSComponentFactory::CreateTerminator()
{
  G4String name   = "terminator";
  G4double length = BDSGlobalConstants::Instance()->GetSamplerLength();
#ifdef BDSDEBUG
    G4cout << "---->creating Terminator,"
	   << " name = " << name
	   << " l = "    << length / CLHEP::m << "m"
	   << G4endl;
#endif
  
  return (new BDSTerminator("terminator", 
			    length));
}

G4bool BDSComponentFactory::HasSufficientMinimumLength(Element* element)
{
  if(element->l*CLHEP::m < 4*lengthSafety)
    {
      G4cerr << "---->NOT creating element, "
             << " name = " << element->name
             << ", LENGTH TOO SHORT:"
             << " l = " << element->l*CLHEP::um << "um"
             << G4endl;
      return false;
    }
  else
    {return true;}
}

void BDSComponentFactory::PoleFaceRotationsNotTooLarge(Element* element,
						       G4double maxAngle)
{
  if (std::abs(element->e1) > maxAngle)
    {
      G4cerr << __METHOD_NAME__ << "Pole face angle e1: " << element->e1 << " is greater than pi/4" << G4endl;
      exit(1);
    }
  if (std::abs(element->e2) > maxAngle)
    {
      G4cerr << __METHOD_NAME__ << "Pole face angle e2: " << element->e2 << " is greater than pi/4" << G4endl;
      exit(1);
    }
}

BDSMagnetOuterInfo* BDSComponentFactory::PrepareMagnetOuterInfo(Element const* element) const
{
  // input and output face angles
  G4double angleIn  = 0;
  G4double angleOut = 0;
  if (element->type == ElementType::_RBEND)
    {
      angleIn  = -1.0*element->e1*CLHEP::rad;
      angleOut = -1.0*element->e2*CLHEP::rad;
    }
  else if (element->type == ElementType::_SBEND)
    {
      angleIn  = (element->angle*0.5) + element->e1;
      angleOut = (element->angle*0.5) + element->e2;
    }
  return PrepareMagnetOuterInfo(element, angleIn, angleOut);
}

BDSMagnetOuterInfo* BDSComponentFactory::PrepareMagnetOuterInfo(Element const* element,
								const G4double angleIn,
								const G4double angleOut) const
{
  BDSMagnetOuterInfo* info = new BDSMagnetOuterInfo();
  // magnet geometry type
  if (element->magnetGeometryType == "")
    {info->geometryType = BDSGlobalConstants::Instance()->GetMagnetGeometryType();}
  else
    {info->geometryType = BDS::DetermineMagnetGeometryType(element->magnetGeometryType);}

  // set face angles w.r.t. chord
  info->angleIn  = angleIn;
  info->angleOut = angleOut;
  
  // outer diameter
  G4double outerDiameter = element->outerDiameter*CLHEP::m;
  if (outerDiameter < 1e-6)
    {//outerDiameter not set - use global option as default
      outerDiameter = BDSGlobalConstants::Instance()->GetOuterDiameter();
    }
  info->outerDiameter = outerDiameter;

  // outer material
  G4Material* outerMaterial;
  if(element->outerMaterial == "")
    {
      G4String defaultMaterialName = BDSGlobalConstants::Instance()->GetOuterMaterialName();
      outerMaterial = BDSMaterials::Instance()->GetMaterial(defaultMaterialName);
    }
  else
    {outerMaterial = BDSMaterials::Instance()->GetMaterial(element->outerMaterial);}
  info->outerMaterial = outerMaterial;
  
  return info;
}

G4double BDSComponentFactory::PrepareOuterDiameter(Element const* element) const
{
  G4double outerDiameter = element->outerDiameter*CLHEP::m;
  if (outerDiameter < 1e-6)
    {//outerDiameter not set - use global option as default
      outerDiameter = BDSGlobalConstants::Instance()->GetOuterDiameter();
    }
  // returns in metres
  return outerDiameter;
}

BDSBeamPipeInfo* BDSComponentFactory::PrepareBeamPipeInfo(Element const* element,
							  const G4double angleIn,
							  const G4double angleOut) const
{
  BDSBeamPipeInfo* defaultModel = BDSGlobalConstants::Instance()->GetDefaultBeamPipeModel();
  BDSBeamPipeInfo* info = new BDSBeamPipeInfo(defaultModel,
					      element->apertureType,
					      element->aper1 * CLHEP::m,
					      element->aper2 * CLHEP::m,
					      element->aper3 * CLHEP::m,
					      element->aper4 * CLHEP::m,
					      element->vacuumMaterial,
					      element->beampipeThickness * CLHEP::m,
					      element->beampipeMaterial,
					      angleIn,
					      angleOut);
  return info;
}

G4int BDSComponentFactory::CalculateNSBendSegments(Element const* element,
						   const G4double aperturePrecision) const
{
  //if maximum distance between arc path and straight path larger than 1mm, split sbend into N chunks,
  //this also works when maximum distance is less than 1mm as there will just be 1 chunk!

  G4double length = element->l*CLHEP::m;
  // from formula: L/2 / N tan (angle/N) < precision. (L=physical length)
  // add poleface rotations onto angle as absolute number (just to be safe)
  G4double totalAngle = std::abs(element->angle) + std::abs(element->e1) + std::abs(element->e2);
  G4int nSBends = (G4int) ceil(std::sqrt(length*totalAngle/2/aperturePrecision));
  if (nSBends==0)
    {nSBends = 1;} // can happen in case angle = 0
  if (BDSGlobalConstants::Instance()->DontSplitSBends())
    {nSBends = 1;}  // use for debugging
  if (nSBends % 2 == 0)
    {nSBends += 1;} // always have odd number of poles for poleface rotations
#ifdef BDSDEBUG
  G4cout << __METHOD_NAME__ << " splitting sbend into " << nSBends << " sbends" << G4endl;
#endif
  return nSBends;
}

BDSTiltOffset* BDSComponentFactory::CreateTiltOffset(Element const* element) const
{
#ifdef BDSDEBUG
  G4cout << __METHOD_NAME__ << "offsetX,Y: " << element->offsetX << " " << element->offsetY << " tilt: " << element->tilt << G4endl;
#endif
  G4double xOffset = element->offsetX * CLHEP::m;
  G4double yOffset = element->offsetY * CLHEP::m;
  G4double tilt    = element->tilt;

  return new BDSTiltOffset(xOffset, yOffset, tilt);
}

void BDSComponentFactory::CheckBendLengthAngleWidthCombo(G4double chordLength,
							 G4double angle,
							 G4double outerDiameter,
							 G4String name)
{
  G4double radiusFromAngleLength =  std::abs(chordLength / angle); // s = r*theta -> r = s/theta
#ifdef BDSDEBUG
  G4cout << __METHOD_NAME__ << "radius from angle and length: " << radiusFromAngleLength << G4endl;
#endif
  if (outerDiameter > 2*radiusFromAngleLength)
    {
      G4cerr << "Error: the combination of length, angle and outerDiameter in element named \""
	     << name
	     << "\" will result in overlapping faces!" << G4endl << "Please correct!" << G4endl;
      exit(1);
    }
}

void BDSComponentFactory::PrepareCavityModels()
{
  for (auto model : BDSParser::Instance()->GetCavityModels())
    {
      auto info = new BDSCavityInfo(BDS::DetermineCavityType(model.type),
				    nullptr, //construct without material as stored in element
				    nullptr,
				    model.frequency, // TBC - units
				    model.phase,
				    model.irisRadius*CLHEP::m,
				    model.thickness*CLHEP::m,
				    model.equatorRadius*CLHEP::m,
				    model.halfCellLength*CLHEP::m,
				    model.numberOfPoints,
				    model.numberOfCells,
				    model.equatorEllipseSemiAxis*CLHEP::m,
				    model.irisHorizontalAxis*CLHEP::m,
				    model.irisVerticalAxis*CLHEP::m,
				    model.tangentLineAngle);
      
      cavityInfos[model.name] = info;
    }
}

BDSCavityInfo* BDSComponentFactory::PrepareCavityModelInfo(Element const* element) const
{
  // If the cavity model name (identifier) has been defined, return a *copy* of
  // that model - so that the component will own that info object.
  auto result = cavityInfos.find(element->cavityModel);
  if (result == cavityInfos.end())
    {
      G4cout << "Unknown cavity model identifier \"" << element->cavityModel << "\" - please define it" << G4endl;
      exit(1);
    }

  // ok to use compiler provided copy constructor as doesn't own materials
  // which are the only pointers in this class
  BDSCavityInfo* info = new BDSCavityInfo(*(result->second));
  // update materials in info with valid materials - only element has material info
  if (!element->material.empty())
    {info->material       = BDSMaterials::Instance()->GetMaterial(element->material);}
  else
    {
      G4cout << "ERROR: Cavity material is not defined for cavity \"" << element->name << "\" - please define it" << G4endl;
      exit(1);
    }
  if(!element->vacuumMaterial.empty())
    {info->vacuumMaterial = BDSMaterials::Instance()->GetMaterial(element->vacuumMaterial);}
  else
    {info->vacuumMaterial = BDSMaterials::Instance()->GetMaterial(BDSGlobalConstants::Instance()->GetVacuumMaterial());}

  return info;
}<|MERGE_RESOLUTION|>--- conflicted
+++ resolved
@@ -442,12 +442,6 @@
   for (int i = 0; i < nSbends; ++i)
     {
       thename = element->name + "_"+std::to_string(i+1)+"_of_" + std::to_string(nSbends);
-<<<<<<< HEAD
-      angleIn  = -semiangle*0.5;
-      angleOut = -semiangle*0.5;
-
-      // Input and output angles for poleface rotation
-=======
 
       // Default angles for all segments
       angleIn = -semiangle*0.5;
@@ -456,7 +450,6 @@
       // Input and output angles added to or subtracted from the default as appropriate
       // Note: case of i == 0.5*(nsbends-1) is just the default central wedge.
       // More detailed methodology/reasons in developer manual
->>>>>>> ca0b6403
       if ((BDS::IsFinite(element->e1))||(BDS::IsFinite(element->e2)))
         {
           if (i < 0.5*(nSbends-1))
