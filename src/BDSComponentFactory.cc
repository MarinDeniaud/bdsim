--- conflicted
+++ resolved
@@ -882,13 +882,8 @@
 			   bpInf,
 			   magOutInf,
 			   vacuumField,
-<<<<<<< HEAD
-               0, nullptr,  // default values for optional args (angle, outerFieldInfo)
-               true);       // isThin
-=======
 			   0, nullptr,  // default values for optional args (angle, outerFieldInfo)
 			   true);       // isThin
->>>>>>> ed403b40
     }
   else
     {
@@ -1017,13 +1012,8 @@
 					    beamPipeInfo,
 					    magnetOuterInfo,
 					    vacuumField,
-<<<<<<< HEAD
-                        0, nullptr,  // default values for optional args (angle, outerFieldInfo)
-                        true);       // isThin
-=======
 					    0, nullptr,  // default values for optional args (angle, outerFieldInfo)
 					    true);       // isThin
->>>>>>> ed403b40
 
   thinMultipole->SetExtent(BDSExtent(beamPipeInfo->aper1,
 				     beamPipeInfo->aper1,
