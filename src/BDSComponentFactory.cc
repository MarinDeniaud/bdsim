#include "BDSComponentFactory.hh"

// elements
#include "BDSAwakeScintillatorScreen.hh"
#include "BDSCollimatorElliptical.hh"
#include "BDSCollimatorRectangular.hh"
#include "BDSDrift.hh"
#include "BDSDump.hh"
#include "BDSElement.hh"
#include "BDSKicker.hh"
#include "BDSLaserWire.hh"
#include "BDSLine.hh"
#include "BDSMuSpoiler.hh"
#include "BDSOctupole.hh"
#include "BDSQuadrupole.hh"
#include "BDSRBend.hh"
#include "BDSRfCavity.hh"
#include "BDSSampler.hh"
#include "BDSSamplerCylinder.hh"
#include "BDSScintillatorScreen.hh"
#include "BDSSectorBend.hh"
#include "BDSSextupole.hh"
#include "BDSSolenoid.hh"
#include "BDSTerminator.hh"
#include "BDSTeleporter.hh"
#include "BDSTiltOffset.hh"
#include "BDSMultipole.hh"
#include "BDSTransform3D.hh"

// general
#include "BDSBeamline.hh"
#include "BDSBeamPipeType.hh"
#include "BDSBeamPipeInfo.hh"
#include "BDSDebug.hh"
#include "BDSExecOptions.hh"
#include "BDSMagnetOuterInfo.hh"
#include "BDSMagnetGeometryType.hh"
#include "BDSTunnelInfo.hh"
#include "BDSUtilities.hh"

#include "parser/enums.h"
#include "parser/elementlist.h"

#include <cmath>
#include <sstream>
#include <string>

#ifdef BDSDEBUG
bool debug1 = true;
#else
bool debug1 = false;
#endif

BDSComponentFactory::BDSComponentFactory(){
  verbose = BDSExecOptions::Instance()->GetVerbose();
  lengthSafety = BDSGlobalConstants::Instance()->GetLengthSafety();
  //
  // compute magnetic rigidity brho
  // formula: B(Tesla)*rho(m) = p(GeV)/(0.299792458 * |charge(e)|)
  //
  // charge (in e units)
  _charge = BDSGlobalConstants::Instance()->GetParticleDefinition()->GetPDGCharge();
  // momentum (in GeV/c)

  _momentum = BDSGlobalConstants::Instance()->GetBeamMomentum()/CLHEP::GeV;
  // rigidity (in T*m)
  _brho = BDSGlobalConstants::Instance()->GetFFact()*( _momentum / 0.299792458);
  
  // rigidity (in Geant4 units)
  _brho *= (CLHEP::tesla*CLHEP::m);

  if (verbose || debug1) G4cout << "Rigidity (Brho) : "<< fabs(_brho)/(CLHEP::tesla*CLHEP::m) << " T*m"<<G4endl;
}

BDSComponentFactory::~BDSComponentFactory(){
}

BDSAcceleratorComponent* BDSComponentFactory::createComponent(Element& elementIn){
  _element = elementIn;
#ifdef BDSDEBUG
  G4cout << "BDSComponentFactory::createComponent() element name = " << _element.name << G4endl;  
#endif
  BDSAcceleratorComponent* element = NULL;

  switch(_element.type){
  case _SAMPLER:
#ifdef BDSDEBUG
    G4cout << "BDSComponentFactory  - creating sampler" << G4endl;
#endif
    element = createSampler(); break;
  case _DRIFT:
#ifdef BDSDEBUG
    G4cout << "BDSComponentFactory  - creating drift" << G4endl;
#endif
    element = createDrift(); break; 
  case _RF:
#ifdef BDSDEBUG
    G4cout << "BDSComponentFactory  - creating rf" << G4endl;
#endif
    element = createRF(); break; 
  case _SBEND:
#ifdef BDSDEBUG
    G4cout << "BDSComponentFactory  - creating sbend" << G4endl;
#endif
    element = createSBend(); break; 
  case _RBEND:
#ifdef BDSDEBUG
    G4cout << "BDSComponentFactory  - creating rbend" << G4endl;
#endif
    element = createRBend(); break; 
  case _HKICK:
#ifdef BDSDEBUG
    G4cout << "BDSComponentFactory  - creating hkick" << G4endl;
#endif
    element = createHKick(); break; 
  case _VKICK:
#ifdef BDSDEBUG
    G4cout << "BDSComponentFactory  - creating vkick" << G4endl;
#endif
    element = createVKick(); break; 
  case _QUAD:
#ifdef BDSDEBUG
    G4cout << "BDSComponentFactory  - creating quadrupole" << G4endl;
#endif
    element = createQuad(); break; 
  case _SEXTUPOLE:
#ifdef BDSDEBUG
    G4cout << "BDSComponentFactory  - creating sextupole" << G4endl;
#endif
    element = createSextupole(); break; 
  case _OCTUPOLE:
#ifdef BDSDEBUG
    G4cout << "BDSComponentFactory  - creating octupole" << G4endl;
#endif
    element = createOctupole(); break; 
  case _MULT:
#ifdef BDSDEBUG
    G4cout << "BDSComponentFactory  - creating multipole" << G4endl;
#endif
    element = createMultipole(); break; 
  case _ELEMENT:    
#ifdef BDSDEBUG
    G4cout << "BDSComponentFactory  - creating element" << G4endl;
#endif
    element = createElement(); break; 
  case _CSAMPLER:
#ifdef BDSDEBUG
    G4cout << "BDSComponentFactory  - creating csampler" << G4endl;
#endif
    element = createCSampler(); break; 
  case _DUMP:
#ifdef BDSDEBUG
    G4cout << "BDSComponentFactory  - creating dump" << G4endl;
#endif
    element = createDump(); break; 
  case _SOLENOID:
#ifdef BDSDEBUG
    G4cout << "BDSComponentFactory  - creating solenoid" << G4endl;
#endif
    element = createSolenoid(); break; 
  case _ECOL:
#ifdef BDSDEBUG
    G4cout << "BDSComponentFactory  - creating ecol" << G4endl;
#endif
    element = createEllipticalCollimator(); break; 
  case _RCOL:
#ifdef BDSDEBUG
    G4cout << "BDSComponentFactory  - creating rcol" << G4endl;
#endif
    element = createRectangularCollimator(); break; 
  case _MUSPOILER:    
#ifdef BDSDEBUG
    G4cout << "BDSComponentFactory  - creating muspoiler" << G4endl;
#endif
    element = createMuSpoiler(); break; 
  case _LASER:
#ifdef BDSDEBUG
    G4cout << "BDSComponentFactory  - creating laser" << G4endl;
#endif
    element = createLaser(); break; 
  case _SCREEN:
#ifdef BDSDEBUG
    G4cout << "BDSComponentFactory  - creating screen" << G4endl;
#endif
    element = createScreen(); break; 
  case _AWAKESCREEN:
#ifdef BDSDEBUG
    G4cout << "BDSComponentFactory  - creating awake screen" << G4endl;
#endif
    element = createAwakeScreen(); break; 
  case _TRANSFORM3D:
#ifdef BDSDEBUG
    G4cout << "BDSComponentFactory  - creating transform3d" << G4endl;
#endif
    element = createTransform3D(); break;
  case _TELEPORTER:
#ifdef BDSDEBUG
    G4cout << "BDSComponentFactory  - creating teleporter" << G4endl;
#endif
    element = createTeleporter(); break;
  case _TERMINATOR:
#ifdef BDSDEBUG
    G4cout << "BDSComponentFactory  - creating terminator" << G4endl;
#endif
    element = createTerminator(); break;

    // common types, but nothing to do here
  case _MARKER:
  case _LINE:
  case _REV_LINE:
  case _MATERIAL:
  case _ATOM:
  case _SEQUENCE:
  case _GAS:
  case _TUNNEL:
  case _COLLIMATOR:
    element = NULL;
    break;
  default:
#ifdef BDSDEBUG
    G4cout << "BDSComponentFactory: type: " << _element.type << G4endl; 
#endif
    G4Exception("Error: BDSComponentFactory: type not found.", "-1", FatalErrorInArgument, "");   
    exit(1);
    break;
  }

  if (element)
    {element->Initialise();}
  
  return element;
}

BDSAcceleratorComponent* BDSComponentFactory::createSampler(){
  return (new BDSSampler(_element.name, BDSGlobalConstants::Instance()->GetSamplerLength()));
}

BDSAcceleratorComponent* BDSComponentFactory::createCSampler(){
  if( _element.l < 1.E-4 ) _element.l = 1.0 ;
  return (new BDSSamplerCylinder( _element.name,
				  _element.l * CLHEP::m,
				  _element.r * CLHEP::m ));
}

BDSAcceleratorComponent* BDSComponentFactory::createDump(){
  return (new BDSDump( _element.name,
		       BDSGlobalConstants::Instance()->GetSamplerLength()));
}

BDSAcceleratorComponent* BDSComponentFactory::createTeleporter(){
  // This relies on things being added to the beamline immediately
  // after they've been created
  G4double teleporterlength = BDSGlobalConstants::Instance()->GetTeleporterLength();
  G4String name = "teleporter";
#ifdef BDSDEBUG
    G4cout << "---->creating Teleporter,"
	   << " name = " << name
	   << ", l = " << teleporterlength/CLHEP::m << "m"
	   << G4endl;
#endif

    return( new BDSTeleporter(name,
			      teleporterlength ));
  
}

BDSAcceleratorComponent* BDSComponentFactory::createDrift()
{
<<<<<<< HEAD
  // like most elements, drift requires l > 4*lengthSafety
  if(_element.l*CLHEP::m < 4*lengthSafety){
    G4cerr << "---->NOT creating element, "
             << " name = " << _element.name
             << ", LENGTH TOO SHORT:"
             << " l = " << _element.l*CLHEP::m << "m"
             << G4endl;
      return NULL;
  }
=======
  if(!HasSufficientMinimumLength(_element))
    {return NULL;}

>>>>>>> bfd6661b
#ifdef BDSDEBUG
  G4cout << "---->creating Drift,"
	 << " name= " << _element.name
	 << " l= " << _element.l << "m"
	 << G4endl;
#endif
  
  return (new BDSDrift( _element.name,
			_element.l*CLHEP::m,
			PrepareBeamPipeInfo(_element) ));
}

BDSAcceleratorComponent* BDSComponentFactory::createRF()
{
  if(!HasSufficientMinimumLength(_element))
    {return NULL;}
  
  return (new BDSRfCavity( _element.name,
			   _element.l * CLHEP::m,
			   _element.gradient,
			   PrepareBeamPipeInfo(_element),
			   PrepareMagnetOuterInfo(_element)));
}

BDSAcceleratorComponent* BDSComponentFactory::createSBend()
{
  if(!HasSufficientMinimumLength(_element))
    {return NULL;}
  
  // arc length
  G4double length = _element.l*CLHEP::m;
  G4double magFieldLength = length;
  
  // magnetic field
  // MAD conventions:
  // 1) a positive bend angle represents a bend to the right, i.e.
  // towards negative x values (even for negative _charges??)
  // 2) a positive K1 = 1/|Brho| dBy/dx means horizontal focusing of
  // positive charges
  // CHECK SIGNS 
  
  G4double bField;
  if(_element.B != 0) {
    bField = _element.B * CLHEP::tesla;
    G4double rho = _brho/bField;
    //    _element.angle  = - 2.0*asin(magFieldLength/2.0/rho);
    _element.angle  = - magFieldLength/rho;
  }
  else {
    _element.angle *= -1;
    //    bField = - 2 * _brho * sin(_element.angle/2.0) / magFieldLength;
    // charge in e units
    // multiply once more with ffact to not flip fields in bends
    bField = - _brho * _element.angle/magFieldLength * _charge * BDSGlobalConstants::Instance()->GetFFact();
    _element.B = bField/CLHEP::tesla;
  }
  
  // B' = dBy/dx = Brho * (1/Brho dBy/dx) = Brho * k1
  // Brho is already in G4 units, but k1 is not -> multiply k1 by m^-2
  G4double bPrime = - _brho * (_element.k1 / CLHEP::m2);

  //calculate number of sbends to split parent into
  //if maximum distance between arc path and straight path larger than 1mm, split sbend into N chunks,
  //this also works when maximum distance is less than 1mm as there will just be 1 chunk!
  double aperturePrecision = 1.0; // in mm
  // from formula: L/2 / N tan (angle/N) < precision. (L=physical length)
  int nSbends = (int) ceil(std::sqrt(std::abs(length*_element.angle/2/aperturePrecision)));
  if (nSbends==0) nSbends = 1; // can happen in case angle = 0
  //nSbends = 1;   //use for debugging
#ifdef BDSDEBUG
  G4cout << __METHOD_NAME__ << " splitting sbend into " << nSbends << " sbends" << G4endl;
#endif
  //calculate their angle and length
  double semiangle = _element.angle / (double) nSbends;
  double semilength = length / (double) nSbends;
  //create Line to put them in
  BDSLine* sbendline = new BDSLine("sbendline");
  //create sbends and put them in the line
  BDSBeamPipeInfo* bpInfo    = PrepareBeamPipeInfo(_element);
  BDSMagnetOuterInfo moInfo = PrepareMagnetOuterInfo(_element);
  for (int i = 0; i < nSbends; ++i)
    {
      std::stringstream name;
      name << _element.name << "_" << i;
      std::string itsname = name.str();
      sbendline->addComponent( new BDSSectorBend( itsname,
						  semilength,
						  semiangle,
						  bField,
						  bPrime,
<<<<<<< HEAD
						  PrepareBeamPipeInfo(_element),
						  PrepareMagnetOuterInfo(_element)));
=======
						  bpInfo,
						  moInfo) );
>>>>>>> bfd6661b
    }
  return sbendline;
}

BDSAcceleratorComponent* BDSComponentFactory::createRBend()
{
  if(!HasSufficientMinimumLength(_element))
    {return NULL;}
  
  // calculate length of central straight length and edge sections
  // unfortunately, this has to be duplicated here as we need to
  // calculated the magnetic field length (less than the full length)
  // in case we need to calculate the field
  G4double outerRadius = PrepareOuterDiameter(_element)*0.5;
  G4double angle       = _element.angle;
  G4double chordLength = _element.l*CLHEP::m;
  G4double straightSectionChord = outerRadius / (tan(0.5*fabs(angle)) + tan((0.5*CLHEP::pi) - (0.5*fabs(angle))) );
  G4double magFieldLength = chordLength - (2.0*straightSectionChord);

  // magnetic field
  // CHECK SIGNS OF B, B', ANGLE
  G4double bField;
  if(_element.B != 0){
  // angle = arc length/radius of curvature = L/rho = (B*L)/(B*rho)
    bField = _element.B * CLHEP::tesla;
    G4double rho = _brho/bField;
    //_element.angle  = - bField * length / brho;
    _element.angle  = - 2.0*asin(magFieldLength/2.0/rho);
#ifdef BDSDEBUG
    G4cout << "calculated angle from field - now " << _element.angle << G4endl;
#endif
  }
  else{
    _element.angle *= -1;
    // arc length = radius*angle
    //            = (geometrical length/(2.0*sin(angle/2))*angle
    G4double arclength = 0.5*magFieldLength * fabs(_element.angle) / sin(fabs(_element.angle)*0.5);
    // B = Brho/rho = Brho/(arc length/angle)
    // charge in e units
    // multiply once more with ffact to not flip fields in bends
    bField = - _brho * _element.angle / arclength * _charge * BDSGlobalConstants::Instance()->GetFFact();
    _element.B = bField/CLHEP::tesla;
#ifdef BDSDEBUG
    G4cout << "calculated field from angle - angle,field = " << _element.angle << " " << _element.B << G4endl;
#endif
  }
  
  // B' = dBy/dx = Brho * (1/Brho dBy/dx) = Brho * k1
  // Brho is already in G4 units, but k1 is not -> multiply k1 by m^-2
  G4double bPrime = - _brho * (_element.k1 / CLHEP::m2);

  return (new BDSRBend( _element.name,
			_element.l*CLHEP::m,
			bField,
			bPrime,
			_element.angle,
			PrepareBeamPipeInfo(_element),
			PrepareMagnetOuterInfo(_element)));
}

BDSAcceleratorComponent* BDSComponentFactory::createHKick()
{
  if(!HasSufficientMinimumLength(_element))
    {return NULL;}  
  
  G4double length = _element.l*CLHEP::m;
  
  // magnetic field
  G4double bField;
  if(_element.B != 0){
    // angle = arc length/radius of curvature = L/rho = (B*L)/(B*rho)
    bField = _element.B * CLHEP::tesla;
    _element.angle  = -bField * length / _brho;
  }
  else{
    // B = Brho/rho = Brho/(arc length/angle)
    // charge in e units
    // multiply once more with ffact to not flip fields in kicks defined with angle
    bField = - _brho * _element.angle / length * _charge * BDSGlobalConstants::Instance()->GetFFact(); // charge in e units
    _element.B = bField/CLHEP::tesla;
  }
  
  // B' = dBy/dx = Brho * (1/Brho dBy/dx) = Brho * k1
  // Brho is already in G4 units, but k1 is not -> multiply k1 by m^-2
  G4double bPrime = - _brho * (_element.k1 / CLHEP::m2);

  // LN I think we should build it anyway and the stepper should deal
  // with this - ie so we still have the outer geometry
  /*
  if( fabs(_element.angle) < 1.e-7 * CLHEP::rad ) {
    G4cerr << "---->NOT creating Hkick,"
	   << " name= " << _element.name
	   << ", TOO SMALL ANGLE"
	   << " angle= " << _element.angle << "rad"
	   << ": REPLACED WITH Drift,"
	   << " l= " << length/CLHEP::m << "m"
<<<<<<< HEAD
	   << " aper= " << aper/CLHEP::m << "m"
=======
	   << " aper= " << aper/CLHEP::m << "
>>>>>>> bfd6661b
	   << G4endl;
    return createDrift();
  }
  */
  return (new BDSKicker( _element.name,
			 _element.l * CLHEP::m,
			 bField,
			 bPrime,
			 _element.angle,
			 false,   // it's a horizontal kicker
			 PrepareBeamPipeInfo(_element),
			 PrepareMagnetOuterInfo(_element)));
}

BDSAcceleratorComponent* BDSComponentFactory::createVKick()
{
  if(!HasSufficientMinimumLength(_element))
    {return NULL;}
  
  G4double length = _element.l*CLHEP::m;
  
  // magnetic field
  G4double bField;
  if(_element.B != 0){
    // angle = arc length/radius of curvature = L/rho = (B*L)/(B*rho)
    bField = _element.B * CLHEP::tesla;
    _element.angle  = -bField * length / _brho;
  }
  else{
    // B = Brho/rho = Brho/(arc length/angle)
    // charge in e units
    // multiply once more with ffact to not flip fields in kicks
    bField = - _brho * _element.angle / length * _charge * BDSGlobalConstants::Instance()->GetFFact();
    _element.B = bField/CLHEP::tesla;
  }
  // B' = dBy/dx = Brho * (1/Brho dBy/dx) = Brho * k1
  // Brho is already in G4 units, but k1 is not -> multiply k1 by m^-2
  G4double bPrime = - _brho * (_element.k1 / CLHEP::m2);

  // LN I think we should build it anyway and the stepper should deal
  // with this - ie so we still have the outer geometry
  /*
  if( fabs(_element.angle) < 1.e-7 * CLHEP::rad ) {
    G4cerr << "---->NOT creating Vkick,"
	   << " name= " << _element.name
	   << ", TOO SMALL ANGLE"
	   << " angle= " << _element.angle << "rad"
	   << ": REPLACED WITH Drift,"
	   << " l= " << _element.l << "m"
<<<<<<< HEAD
	   << " aper= " << aper/CLHEP::m << "m"
=======
	   << " aper= " << aper/CLHEP::m << "
>>>>>>> bfd6661b
	   << G4endl;

    return createDrift();
  }
  */
  return (new BDSKicker( _element.name,
			 _element.l * CLHEP::m,
			 bField,
			 bPrime,
			 _element.angle,
			 true,   // it's a vertical kicker
			 PrepareBeamPipeInfo(_element),
<<<<<<< HEAD
			 PrepareMagnetOuterInfo(_element)));
=======
			 PrepareMagnetOuterInfo(_element)
			 ));
>>>>>>> bfd6661b
}

BDSAcceleratorComponent* BDSComponentFactory::createQuad()
{
  if(!HasSufficientMinimumLength(_element))
    {return NULL;}
  
  // magnetic field
  // B' = dBy/dx = Brho * (1/Brho dBy/dx) = Brho * k1
  // Brho is already in G4 units, but k1 is not -> multiply k1 by m^-2
  G4double bPrime = - _brho * (_element.k1 / CLHEP::m2);

  return (new BDSQuadrupole( _element.name,
			     _element.l * CLHEP::m,
			     bPrime,
			     PrepareBeamPipeInfo(_element),
			     PrepareMagnetOuterInfo(_element)));
}  
  
BDSAcceleratorComponent* BDSComponentFactory::createSextupole()
{
  if(!HasSufficientMinimumLength(_element))
    {return NULL;}
  
  // magnetic field 
  // B'' = d^2By/dx^2 = Brho * (1/Brho d^2By/dx^2) = Brho * k2
  // brho is in Geant4 units, but k2 is not -> multiply k2 by m^-3
  G4double bDoublePrime = - _brho * (_element.k2 / CLHEP::m3);
  
#ifdef BDSDEBUG 
  G4cout << "---->creating Sextupole,"
	 << " name= " << _element.name
	 << " l= " << _element.l << "m"
	 << " k2= " << _element.k2 << "m^-3"
	 << " brho= " << fabs(_brho)/(CLHEP::tesla*CLHEP::m) << "T*m"
	 << " B''= " << bDoublePrime/(CLHEP::tesla/CLHEP::m2) << "T/m^2"
<<<<<<< HEAD
	 << " tilt= " << _element.tilt << "rad"
=======
>>>>>>> bfd6661b
	 << " material= " << _element.outerMaterial
	 << G4endl;
#endif
  
  return (new BDSSextupole( _element.name,
			    _element.l * CLHEP::m,
			    bDoublePrime,
			    PrepareBeamPipeInfo(_element),
			    PrepareMagnetOuterInfo(_element)));
}

BDSAcceleratorComponent* BDSComponentFactory::createOctupole()
{
  if(!HasSufficientMinimumLength(_element))
    {return NULL;}
  
  // magnetic field  
  // B''' = d^3By/dx^3 = Brho * (1/Brho d^3By/dx^3) = Brho * k3
  // brho is in Geant4 units, but k3 is not -> multiply k3 by m^-4
  G4double bTriplePrime = - _brho * (_element.k3 / (CLHEP::m3*CLHEP::m));
  
#ifdef BDSDEBUG 
  G4cout << "---->creating Octupole,"
	 << " name= " << _element.name
	 << " l= " << _element.l << "m"
	 << " k3= " << _element.k3 << "m^-4"
	 << " brho= " << fabs(_brho)/(CLHEP::tesla*CLHEP::m) << "T*m"
	 << " B'''= " << bTriplePrime/(CLHEP::tesla/CLHEP::m3) << "T/m^3"
<<<<<<< HEAD
	 << " tilt= " << _element.tilt << "rad"
=======
>>>>>>> bfd6661b
	 << " material= " << _element.outerMaterial
	 << G4endl;
#endif
  
  return ( new BDSOctupole( _element.name,
			    _element.l * CLHEP::m,
			    bTriplePrime,
			    PrepareBeamPipeInfo(_element),
			    PrepareMagnetOuterInfo(_element)));
}

BDSAcceleratorComponent* BDSComponentFactory::createMultipole()
{
 if(!HasSufficientMinimumLength(_element))
    {return NULL;}
 
#ifdef BDSDEBUG 
  G4cout << "---->creating Multipole,"
	 << " name= " << _element.name
	 << " l= " << _element.l << "m"
<<<<<<< HEAD
	 << " tilt= " << _element.tilt << "rad"
=======
>>>>>>> bfd6661b
	 << " material= " << _element.outerMaterial
	 << G4endl;
#endif
  // magnetic field
  std::list<double>::iterator kit;
  
#ifdef BDSDEBUG 
  G4cout << " knl={ ";
#endif
  for(kit=(_element.knl).begin();kit!=(_element.knl).end();kit++)
    {
#ifdef BDSDEBUG 
      G4cout<<(*kit)<<", ";
#endif
      (*kit) /= _element.l; 
    }
#ifdef BDSDEBUG 
  G4cout << "}";
#endif
  
#ifdef BDSDEBUG 
  G4cout << " ksl={ ";
#endif
  for(kit=(_element.ksl).begin();kit!=(_element.ksl).end();kit++)
    {
#ifdef BDSDEBUG 
      G4cout<<(*kit)<<" ";
#endif
      (*kit) /= _element.l; 
    }
#ifdef BDSDEBUG 
  G4cout << "}" << G4endl;
#endif

<<<<<<< HEAD
  return (new BDSTMultipole( _element.name,
			     _element.l * CLHEP::m,
			     _element.knl,
			     _element.ksl,
			     PrepareBeamPipeInfo(_element),
			     PrepareMagnetOuterInfo(_element)));
=======
  return (new BDSMultipole( _element.name,
			    _element.l * CLHEP::m,
			    _element.knl,
			    _element.ksl,
			    PrepareBeamPipeInfo(_element),
			    PrepareMagnetOuterInfo(_element)));
>>>>>>> bfd6661b
}

BDSAcceleratorComponent* BDSComponentFactory::createElement()
{
  if(!HasSufficientMinimumLength(_element))
    {return NULL;}

  if(!BDS::IsFinite(_element.outerDiameter))
    {
      G4cerr << __METHOD_NAME__ << "\"outerDiameter\" must be set for component named \""
	     << _element.name << "\"" << G4endl;
      exit(1);
    }
  
#ifdef BDSDEBUG 
  G4cout << "---->creating Element,"
<<<<<<< HEAD
	 << " name= " << _element.name
	 << " l= " << _element.l << "m"
	 << " aper= " << aper1/CLHEP::m << "m"
	 << " outR= " << 0.5 * _element.outerDiameter << "m"
	 << " bmapZOffset = "	<<  _element.bmapZOffset * CLHEP::m
	 << " precision region " << _element.precisionRegion
	 << G4endl;
#endif
  
  return (new BDSElement( _element.name,
			  _element.geometryFile,
			  _element.bmapFile,
			  _element.bmapZOffset * CLHEP::m,
			  _element.l * CLHEP::m,
			  aper1,
			  0.5 * _element.outerDiameter * CLHEP::m));
=======
	 << " name = " << _element.name
	 << " l = " << _element.l << "m"
	 << " outerDiameter = "  << _element.outerDiameter << "m"
	 << " bmapZOffset = "	 << _element.bmapZOffset * CLHEP::m << "mm"
	 << " precision region " << _element.precisionRegion
	 << G4endl;
#endif

  return (new BDSElement(_element.name,
			 _element.l * CLHEP::m,
			 _element.outerDiameter * CLHEP::m,
			 _element.geometryFile,
			 _element.bmapFile,
			 _element.bmapZOffset * CLHEP::m
			  ));
>>>>>>> bfd6661b
}

BDSAcceleratorComponent* BDSComponentFactory::createSolenoid()
{
  if(!HasSufficientMinimumLength(_element))
    {return NULL;}
  
  // magnetic field
  //
  // B = B/Brho * Brho = ks * Brho
  // brho is in Geant4 units, but ks is not -> multiply ks by m^-1
  G4double bField;
  if(_element.B != 0){
    bField = _element.B * CLHEP::tesla;
    _element.ks  = (bField/_brho) / CLHEP::m;
  }
  else{
    bField = (_element.ks/CLHEP::m) * _brho;
    _element.B = bField/CLHEP::tesla;
  }
  
#ifdef BDSDEBUG 
  G4cout << "---->creating Solenoid,"
<<<<<<< HEAD
	 << " name= " << _element.name
	 << " l= " << _element.l << " m"
	 << " ks= " << _element.ks << " m^-1"
	 << " brho= " << fabs(_brho)/(CLHEP::tesla*CLHEP::m) << " T*m"
	 << " B= " << bField/CLHEP::tesla << " T"
	 << " material= " << _element.outerMaterial
=======
	 << " name = " << _element.name
	 << " l = " << _element.l << " m,"
	 << " ks = " << _element.ks << " m^-1,"
	 << " brho = " << fabs(_brho)/(CLHEP::tesla*CLHEP::m) << " T*m,"
	 << " B = " << bField/CLHEP::tesla << " T,"
	 << " material = \"" << _element.outerMaterial << "\""
>>>>>>> bfd6661b
	 << G4endl;
#endif
  
  return (new BDSSolenoid( _element.name,
			   _element.l * CLHEP::m,
			   bField,
			   PrepareBeamPipeInfo(_element),
			   PrepareMagnetOuterInfo(_element)));
}

BDSAcceleratorComponent* BDSComponentFactory::createRectangularCollimator()
{
  if(!HasSufficientMinimumLength(_element))
    {return NULL;}

#ifdef BDSDEBUG 
<<<<<<< HEAD
  G4cout << "---->creating " << typestr(_element.type) << ","
	 << " name= " << _element.name 
	 << " xaper= " << _element.xsize <<"m"
	 << " yaper= " << _element.ysize <<"m"
	 << " material= " << _element.material
=======
  G4cout << "--->creating " << typestr(_element.type) << ","
	 << " name = " << _element.name  << ","
	 << " x half aperture = " << _element.xsize <<" m,"
	 << " y half aperture = " << _element.ysize <<" m,"
	 << " material = \"" << _element.material << "\""
>>>>>>> bfd6661b
	 << G4endl;
#endif
  
  return new BDSCollimatorRectangular(_element.name,
				      _element.l*CLHEP::m,
				      _element.outerDiameter*CLHEP::m,
				      _element.xsize*CLHEP::m,
				      _element.ysize*CLHEP::m,
				      _element.material);
}

<<<<<<< HEAD
  G4double radius = BDSGlobalConstants::Instance()->GetBeamPipeRadius();
  return (new BDSCollimator( _element.name,
			     _element.l * CLHEP::m,
			     radius,
			     _element.xsize * CLHEP::m,
			     _element.ysize * CLHEP::m,
			     theMaterial,
			     0.5*_element.outerDiameter*CLHEP::m,
			     _element.blmLocZ,
			     _element.blmLocTheta) );
=======
BDSAcceleratorComponent* BDSComponentFactory::createEllipticalCollimator()
{
  if(!HasSufficientMinimumLength(_element))
    {return NULL;}

#ifdef BDSDEBUG 
  G4cout << "--->creating " << typestr(_element.type) << ","
	 << " name = " << _element.name 
	 << " x half aperture = " << _element.xsize <<" m,"
	 << " y half aperture = " << _element.ysize <<" m,"
	 << " material = \"" << _element.material << "\""
	 << G4endl;
#endif
  
  return new BDSCollimatorElliptical(_element.name,
				     _element.l*CLHEP::m,
				     _element.outerDiameter*CLHEP::m,
				     _element.xsize*CLHEP::m,
				     _element.ysize*CLHEP::m,
				     _element.material);
>>>>>>> bfd6661b
}

BDSAcceleratorComponent* BDSComponentFactory::createMuSpoiler()
{
  if(!HasSufficientMinimumLength(_element))
    {return NULL;}
  
#ifdef BDSDEBUG 
  G4cout << "---->creating muspoiler,"
	 << " name = " << _element.name 
	 << " length = " << _element.l
	 << " B = " << _element.B
	 << G4endl;
#endif
        
#ifdef BDSDEBUG
  G4cout << "BDSMuSpoiler: " << _element.name << " " << _element.l*CLHEP::m << " mm " << " " << _element.B*CLHEP::tesla << " MT " << G4endl;
#endif
  
  return (new BDSMuSpoiler(_element.name,
			   _element.l*CLHEP::m,
			   _element.B * CLHEP::tesla,
			   PrepareBeamPipeInfo(_element),
			   PrepareMagnetOuterInfo(_element)));
}

BDSAcceleratorComponent* BDSComponentFactory::createLaser()
{
  if(!HasSufficientMinimumLength(_element))
    {return NULL;}
	
#ifdef BDSDEBUG 
  G4cout << "---->creating Laser,"
	 << " name= "<< _element.name
	 << " l=" << _element.l <<"m"
	 << " lambda= " << _element.waveLength << "m"
	 << " xSigma= " << _element.xsize << "m"
	 << " ySigma= " << _element.ysize << "m"
	 << " xdir= " << _element.xdir
	 << " ydir= " << _element.ydir
	 << " zdir= " << _element.zdir
	 << G4endl;
#endif

  G4double length = _element.l*CLHEP::m;
  G4double lambda = _element.waveLength*CLHEP::m;

	
  G4ThreeVector direction = 
    G4ThreeVector(_element.xdir,_element.ydir,_element.zdir);
  G4ThreeVector position  = G4ThreeVector(0,0,0);
	
  return (new BDSLaserWire( _element.name,
			    length,
			    lambda,
			    direction) );
	
}

BDSAcceleratorComponent* BDSComponentFactory::createScreen()
{
  if(!HasSufficientMinimumLength(_element))
    {return NULL;}
	
#ifdef BDSDEBUG 
        G4cout << "---->creating Screen,"
               << " name= "<< _element.name
               << " l=" << _element.l/CLHEP::m<<"m"
               << " tscint=" << _element.tscint/CLHEP::m<<"m"
               << " angle=" << _element.angle/CLHEP::rad<<"rad"
               << " scintmaterial=" << "ups923a"//_element.scintmaterial
               << " airmaterial=" << "vacuum"//_element.airmaterial
               << G4endl;
#endif
	return (new BDSScintillatorScreen( _element.name, _element.tscint*CLHEP::m, (_element.angle-0.78539816339)*CLHEP::rad, "ups923a",BDSGlobalConstants::Instance()->GetVacuumMaterial())); //Name, scintillator thickness, angle in radians (relative to -45 degrees)
}


BDSAcceleratorComponent* BDSComponentFactory::createAwakeScreen(){
	
#ifdef BDSDEBUG 
        G4cout << "---->creating Awake Screen,"
	       << "twindow = " << _element.twindow*1e3/CLHEP::um << " um"
	       << "tscint = " << _element.tscint*1e3/CLHEP::um << " um"
	       << "windowmaterial = " << _element.windowmaterial << " um"
	       << "scintmaterial = " << _element.scintmaterial << " um"
               << G4endl;
#endif
	return (new BDSAwakeScintillatorScreen(_element.name, _element.scintmaterial, _element.tscint*1e3, _element.angle, _element.twindow*1e3, _element.windowmaterial)); //Name
}

BDSAcceleratorComponent* BDSComponentFactory::createTransform3D(){
	
#ifdef BDSDEBUG 
  G4cout << "---->creating Transform3d,"
	 << " name= " << _element.name
	 << " xdir= " << _element.xdir/CLHEP::m << "m"
	 << " ydir= " << _element.ydir/CLHEP::m << "m"
	 << " zdir= " << _element.zdir/CLHEP::m << "m"
	 << " phi= " << _element.phi/CLHEP::rad << "rad"
	 << " theta= " << _element.theta/CLHEP::rad << "rad"
	 << " psi= " << _element.psi/CLHEP::rad << "rad"
	 << G4endl;
#endif
	
  return (new BDSTransform3D( _element.name,
			      _element.xdir *CLHEP::m,
			      _element.ydir *CLHEP::m,
			      _element.zdir *CLHEP::m,
			      _element.phi *CLHEP::rad,
			      _element.theta *CLHEP::rad,
			      _element.psi *CLHEP::rad ) );
	
}

BDSAcceleratorComponent* BDSComponentFactory::createTerminator()
{
  G4String name   = "terminator";
  G4double length = BDSGlobalConstants::Instance()->GetSamplerLength();
#ifdef BDSDEBUG
    G4cout << "---->creating Terminator,"
	   << " name = " << name
	   << " l = "    << length / CLHEP::m << "m"
	   << G4endl;
#endif
  
  return (new BDSTerminator("terminator", 
			    length));
}


G4bool BDSComponentFactory::HasSufficientMinimumLength(Element& element)
{
  if(element.l*CLHEP::m < 4*lengthSafety)
    {
      G4cerr << "---->NOT creating element, "
             << " name = " << _element.name
             << ", LENGTH TOO SHORT:"
             << " l = " << _element.l*CLHEP::m << "m"
             << G4endl;
      return false;
    }
  else
    {return true;}
}

G4Material* BDSComponentFactory::PrepareBeamPipeMaterial(Element& element)
{
  G4Material* beamPipeMaterial;
  if(element.beampipeMaterial == "")
    {
      G4String defaultMaterialName = BDSGlobalConstants::Instance()->GetBeamPipeMaterialName();
      beamPipeMaterial = BDSMaterials::Instance()->GetMaterial(defaultMaterialName);
    }
  else
    { beamPipeMaterial = BDSMaterials::Instance()->GetMaterial(element.beampipeMaterial); }
  return beamPipeMaterial;
}

G4Material* BDSComponentFactory::PrepareVacuumMaterial(Element& /*element*/)
{
  //in future do something relating to what's set in the element
  //also make some setting available in element
  return BDSMaterials::Instance()->GetMaterial(BDSGlobalConstants::Instance()->GetVacuumMaterial());
}

BDSMagnetOuterInfo BDSComponentFactory::PrepareMagnetOuterInfo(Element& element)
{
  BDSMagnetOuterInfo info;
  // magnet geometry type
  if (element.magnetGeometryType == "")
    info.geometryType = BDSGlobalConstants::Instance()->GetMagnetGeometryType();
  else
    info.geometryType = BDS::DetermineMagnetGeometryType(element.magnetGeometryType);

  // outer diameter
  G4double outerDiameter = element.outerDiameter*CLHEP::m;
  if (outerDiameter < 1e-6)
    {//outerDiameter not set - use global option as default
      outerDiameter = BDSGlobalConstants::Instance()->GetOuterDiameter();
    }
  info.outerDiameter = outerDiameter;

  // outer material
  G4Material* outerMaterial;
  if(element.outerMaterial == "")
    {
      G4String defaultMaterialName = BDSGlobalConstants::Instance()->GetOuterMaterialName();
      outerMaterial = BDSMaterials::Instance()->GetMaterial(defaultMaterialName);
    }
  else
    {outerMaterial = BDSMaterials::Instance()->GetMaterial(element.outerMaterial);}
  info.outerMaterial = outerMaterial;
  
  return info;
}

G4double BDSComponentFactory::PrepareOuterDiameter(Element& element)
{
  G4double outerDiameter = element.outerDiameter*CLHEP::m;
  if (outerDiameter < 1e-6)
    {//outerDiameter not set - use global option as default
      outerDiameter = BDSGlobalConstants::Instance()->GetOuterDiameter();
    }
  // returns in metres
  return outerDiameter;
}

BDSBeamPipeInfo* BDSComponentFactory::PrepareBeamPipeInfo(Element& element)
{
  BDSBeamPipeInfo* info = new BDSBeamPipeInfo;
  if (element.apertureType == "")
    info->beamPipeType = BDSGlobalConstants::Instance()->GetApertureType();
  else 
    info->beamPipeType = BDS::DetermineBeamPipeType(element.apertureType);

  // note even if aperN in the element is 0 (ie unset), we should use
  // the default aperture model from global constants (already in metres)
  // aper1
  if (element.aper1 == 0)
    {info->aper1 = BDSGlobalConstants::Instance()->GetAper1();}
  else
    {info->aper1 = element.aper1*CLHEP::m;}
  // aper2
  if (element.aper2 == 0)
    {info->aper2 = BDSGlobalConstants::Instance()->GetAper2();}
  else
    {info->aper2 = element.aper2*CLHEP::m;}
  // aper3
  if (element.aper3 == 0)
    {info->aper3 = BDSGlobalConstants::Instance()->GetAper3();}
  else
    {info->aper3 = element.aper3*CLHEP::m;}
  // aper4
  if (element.aper4 == 0)
    {info->aper4 = BDSGlobalConstants::Instance()->GetAper4();}
  else
    {info->aper4 = element.aper4*CLHEP::m;}
  
  info->vacuumMaterial    = PrepareVacuumMaterial(element);
  info->beamPipeThickness = element.beampipeThickness*CLHEP::m;
  if (info->beamPipeThickness < 1e-10)
    {info->beamPipeThickness = BDSGlobalConstants::Instance()->GetBeamPipeThickness();}
  info->beamPipeMaterial  = PrepareBeamPipeMaterial(element);
  return info;
}

BDSTiltOffset* BDSComponentFactory::createTiltOffset(Element& element)
{
  G4double xOffset = element.offsetX * CLHEP::m;
  G4double yOffset = element.offsetY * CLHEP::m;
  G4double tilt    = element.tilt;

  return new BDSTiltOffset(xOffset, yOffset, tilt);
}<|MERGE_RESOLUTION|>--- conflicted
+++ resolved
@@ -266,21 +266,9 @@
 
 BDSAcceleratorComponent* BDSComponentFactory::createDrift()
 {
-<<<<<<< HEAD
-  // like most elements, drift requires l > 4*lengthSafety
-  if(_element.l*CLHEP::m < 4*lengthSafety){
-    G4cerr << "---->NOT creating element, "
-             << " name = " << _element.name
-             << ", LENGTH TOO SHORT:"
-             << " l = " << _element.l*CLHEP::m << "m"
-             << G4endl;
-      return NULL;
-  }
-=======
-  if(!HasSufficientMinimumLength(_element))
-    {return NULL;}
-
->>>>>>> bfd6661b
+  if(!HasSufficientMinimumLength(_element))
+    {return NULL;}
+
 #ifdef BDSDEBUG
   G4cout << "---->creating Drift,"
 	 << " name= " << _element.name
@@ -371,13 +359,8 @@
 						  semiangle,
 						  bField,
 						  bPrime,
-<<<<<<< HEAD
-						  PrepareBeamPipeInfo(_element),
-						  PrepareMagnetOuterInfo(_element)));
-=======
 						  bpInfo,
 						  moInfo) );
->>>>>>> bfd6661b
     }
   return sbendline;
 }
@@ -474,11 +457,7 @@
 	   << " angle= " << _element.angle << "rad"
 	   << ": REPLACED WITH Drift,"
 	   << " l= " << length/CLHEP::m << "m"
-<<<<<<< HEAD
-	   << " aper= " << aper/CLHEP::m << "m"
-=======
 	   << " aper= " << aper/CLHEP::m << "
->>>>>>> bfd6661b
 	   << G4endl;
     return createDrift();
   }
@@ -528,11 +507,7 @@
 	   << " angle= " << _element.angle << "rad"
 	   << ": REPLACED WITH Drift,"
 	   << " l= " << _element.l << "m"
-<<<<<<< HEAD
-	   << " aper= " << aper/CLHEP::m << "m"
-=======
 	   << " aper= " << aper/CLHEP::m << "
->>>>>>> bfd6661b
 	   << G4endl;
 
     return createDrift();
@@ -545,12 +520,8 @@
 			 _element.angle,
 			 true,   // it's a vertical kicker
 			 PrepareBeamPipeInfo(_element),
-<<<<<<< HEAD
-			 PrepareMagnetOuterInfo(_element)));
-=======
 			 PrepareMagnetOuterInfo(_element)
 			 ));
->>>>>>> bfd6661b
 }
 
 BDSAcceleratorComponent* BDSComponentFactory::createQuad()
@@ -587,10 +558,6 @@
 	 << " k2= " << _element.k2 << "m^-3"
 	 << " brho= " << fabs(_brho)/(CLHEP::tesla*CLHEP::m) << "T*m"
 	 << " B''= " << bDoublePrime/(CLHEP::tesla/CLHEP::m2) << "T/m^2"
-<<<<<<< HEAD
-	 << " tilt= " << _element.tilt << "rad"
-=======
->>>>>>> bfd6661b
 	 << " material= " << _element.outerMaterial
 	 << G4endl;
 #endif
@@ -619,10 +586,6 @@
 	 << " k3= " << _element.k3 << "m^-4"
 	 << " brho= " << fabs(_brho)/(CLHEP::tesla*CLHEP::m) << "T*m"
 	 << " B'''= " << bTriplePrime/(CLHEP::tesla/CLHEP::m3) << "T/m^3"
-<<<<<<< HEAD
-	 << " tilt= " << _element.tilt << "rad"
-=======
->>>>>>> bfd6661b
 	 << " material= " << _element.outerMaterial
 	 << G4endl;
 #endif
@@ -643,10 +606,6 @@
   G4cout << "---->creating Multipole,"
 	 << " name= " << _element.name
 	 << " l= " << _element.l << "m"
-<<<<<<< HEAD
-	 << " tilt= " << _element.tilt << "rad"
-=======
->>>>>>> bfd6661b
 	 << " material= " << _element.outerMaterial
 	 << G4endl;
 #endif
@@ -681,21 +640,12 @@
   G4cout << "}" << G4endl;
 #endif
 
-<<<<<<< HEAD
-  return (new BDSTMultipole( _element.name,
-			     _element.l * CLHEP::m,
-			     _element.knl,
-			     _element.ksl,
-			     PrepareBeamPipeInfo(_element),
-			     PrepareMagnetOuterInfo(_element)));
-=======
   return (new BDSMultipole( _element.name,
 			    _element.l * CLHEP::m,
 			    _element.knl,
 			    _element.ksl,
 			    PrepareBeamPipeInfo(_element),
 			    PrepareMagnetOuterInfo(_element)));
->>>>>>> bfd6661b
 }
 
 BDSAcceleratorComponent* BDSComponentFactory::createElement()
@@ -712,24 +662,6 @@
   
 #ifdef BDSDEBUG 
   G4cout << "---->creating Element,"
-<<<<<<< HEAD
-	 << " name= " << _element.name
-	 << " l= " << _element.l << "m"
-	 << " aper= " << aper1/CLHEP::m << "m"
-	 << " outR= " << 0.5 * _element.outerDiameter << "m"
-	 << " bmapZOffset = "	<<  _element.bmapZOffset * CLHEP::m
-	 << " precision region " << _element.precisionRegion
-	 << G4endl;
-#endif
-  
-  return (new BDSElement( _element.name,
-			  _element.geometryFile,
-			  _element.bmapFile,
-			  _element.bmapZOffset * CLHEP::m,
-			  _element.l * CLHEP::m,
-			  aper1,
-			  0.5 * _element.outerDiameter * CLHEP::m));
-=======
 	 << " name = " << _element.name
 	 << " l = " << _element.l << "m"
 	 << " outerDiameter = "  << _element.outerDiameter << "m"
@@ -745,7 +677,6 @@
 			 _element.bmapFile,
 			 _element.bmapZOffset * CLHEP::m
 			  ));
->>>>>>> bfd6661b
 }
 
 BDSAcceleratorComponent* BDSComponentFactory::createSolenoid()
@@ -769,21 +700,12 @@
   
 #ifdef BDSDEBUG 
   G4cout << "---->creating Solenoid,"
-<<<<<<< HEAD
-	 << " name= " << _element.name
-	 << " l= " << _element.l << " m"
-	 << " ks= " << _element.ks << " m^-1"
-	 << " brho= " << fabs(_brho)/(CLHEP::tesla*CLHEP::m) << " T*m"
-	 << " B= " << bField/CLHEP::tesla << " T"
-	 << " material= " << _element.outerMaterial
-=======
 	 << " name = " << _element.name
 	 << " l = " << _element.l << " m,"
 	 << " ks = " << _element.ks << " m^-1,"
 	 << " brho = " << fabs(_brho)/(CLHEP::tesla*CLHEP::m) << " T*m,"
 	 << " B = " << bField/CLHEP::tesla << " T,"
 	 << " material = \"" << _element.outerMaterial << "\""
->>>>>>> bfd6661b
 	 << G4endl;
 #endif
   
@@ -800,19 +722,11 @@
     {return NULL;}
 
 #ifdef BDSDEBUG 
-<<<<<<< HEAD
-  G4cout << "---->creating " << typestr(_element.type) << ","
-	 << " name= " << _element.name 
-	 << " xaper= " << _element.xsize <<"m"
-	 << " yaper= " << _element.ysize <<"m"
-	 << " material= " << _element.material
-=======
   G4cout << "--->creating " << typestr(_element.type) << ","
 	 << " name = " << _element.name  << ","
 	 << " x half aperture = " << _element.xsize <<" m,"
 	 << " y half aperture = " << _element.ysize <<" m,"
 	 << " material = \"" << _element.material << "\""
->>>>>>> bfd6661b
 	 << G4endl;
 #endif
   
@@ -824,18 +738,6 @@
 				      _element.material);
 }
 
-<<<<<<< HEAD
-  G4double radius = BDSGlobalConstants::Instance()->GetBeamPipeRadius();
-  return (new BDSCollimator( _element.name,
-			     _element.l * CLHEP::m,
-			     radius,
-			     _element.xsize * CLHEP::m,
-			     _element.ysize * CLHEP::m,
-			     theMaterial,
-			     0.5*_element.outerDiameter*CLHEP::m,
-			     _element.blmLocZ,
-			     _element.blmLocTheta) );
-=======
 BDSAcceleratorComponent* BDSComponentFactory::createEllipticalCollimator()
 {
   if(!HasSufficientMinimumLength(_element))
@@ -856,7 +758,6 @@
 				     _element.xsize*CLHEP::m,
 				     _element.ysize*CLHEP::m,
 				     _element.material);
->>>>>>> bfd6661b
 }
 
 BDSAcceleratorComponent* BDSComponentFactory::createMuSpoiler()
