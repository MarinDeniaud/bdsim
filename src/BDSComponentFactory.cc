/* 
Beam Delivery Simulation (BDSIM) Copyright (C) Royal Holloway, 
University of London 2001 - 2018.

This file is part of BDSIM.

BDSIM is free software: you can redistribute it and/or modify 
it under the terms of the GNU General Public License as published 
by the Free Software Foundation version 3 of the License.

BDSIM is distributed in the hope that it will be useful, but 
WITHOUT ANY WARRANTY; without even the implied warranty of
MERCHANTABILITY or FITNESS FOR A PARTICULAR PURPOSE.  See the
GNU General Public License for more details.

You should have received a copy of the GNU General Public License
along with BDSIM.  If not, see <http://www.gnu.org/licenses/>.
*/
#include "BDSComponentFactory.hh"

// elements
#ifdef USE_AWAKE
#include "BDSAwakeScintillatorScreen.hh"
#include "BDSAwakeSpectrometer.hh"
#endif
#include "BDSCavityElement.hh"
#include "BDSCollimatorCrystal.hh"
#include "BDSCollimatorElliptical.hh"
#include "BDSCollimatorJaw.hh"
#include "BDSCollimatorRectangular.hh"
#include "BDSColours.hh"
#include "BDSDegrader.hh"
#include "BDSDrift.hh"
#include "BDSElement.hh"
#include "BDSLaserWire.hh"
#include "BDSLine.hh"
#include "BDSMagnet.hh"
#include "BDSSamplerPlane.hh"
#include "BDSScreen.hh"
#include "BDSAWScreen.hh"
#include "BDSShield.hh"
#include "BDSTeleporter.hh"
#include "BDSTerminator.hh"
#include "BDSTiltOffset.hh"
#include "BDSTransform3D.hh"
#include "BDSWirescanner.hh"
#include "BDSUndulator.hh"

// general
#include "BDSAcceleratorComponentRegistry.hh"
#include "BDSBeamPipeFactory.hh"
#include "BDSBeamPipeInfo.hh"
#include "BDSBeamPipeType.hh"
#include "BDSBendBuilder.hh"
#include "BDSLine.hh"
#include "BDSCavityInfo.hh"
#include "BDSCavityType.hh"
#include "BDSCrystalInfo.hh"
#include "BDSCrystalType.hh"
#include "BDSDebug.hh"
#include "BDSExecOptions.hh"
#include "BDSFieldInfo.hh"
#include "BDSFieldFactory.hh"
#include "BDSFieldType.hh"
#include "BDSGlobalConstants.hh"
#include "BDSGap.hh"
#include "BDSIntegratorSet.hh"
#include "BDSIntegratorSetType.hh"
#include "BDSIntegratorType.hh"
#include "BDSIntegratorDipoleFringe.hh"
#include "BDSMagnetOuterFactory.hh"
#include "BDSMagnetOuterInfo.hh"
#include "BDSMagnetGeometryType.hh"
#include "BDSMagnetStrength.hh"
#include "BDSMagnetType.hh"
#include "BDSMaterials.hh"
#include "BDSParser.hh"
#include "BDSUtilities.hh"

#include "globals.hh" // geant4 types / globals
#include "G4Transform3D.hh"

#include "CLHEP/Units/SystemOfUnits.h"
#include "CLHEP/Units/PhysicalConstants.h"

#include "parser/element.h"
#include "parser/elementtype.h"
#include "parser/cavitymodel.h"
#include "parser/newcolour.h"
#include "parser/crystal.h"

#include <cmath>
#include <string>
#include <utility>
#include <include/BDSFieldBuilder.hh>

using namespace GMAD;

BDSComponentFactory::BDSComponentFactory(const G4double& brhoIn,
					 const G4double& beta0In):
  brho(brhoIn),
  beta0(beta0In),
  lengthSafety(BDSGlobalConstants::Instance()->LengthSafety()),
  thinElementLength(BDSGlobalConstants::Instance()->ThinElementLength()),
  includeFringeFields(BDSGlobalConstants::Instance()->IncludeFringeFields()),
  yokeFields(BDSGlobalConstants::Instance()->YokeFields()),
  integratorSetType(BDSGlobalConstants::Instance()->IntegratorSet())
{
  integratorSet = BDS::IntegratorSet(integratorSetType);
  G4cout << __METHOD_NAME__ << "Using \"" << integratorSetType << "\" set of integrators" << G4endl;

  PrepareColours();      // prepare colour definitions from parser
  PrepareCavityModels(); // prepare rf cavity model info from parser
  PrepareCrystals();     // prepare crystal model info from parser
}

BDSComponentFactory::~BDSComponentFactory()
{
  for (auto info : cavityInfos)
    {delete info.second;}
  for (auto info : crystalInfos)
    {delete info.second;}

  // Deleted here although not used directly here as new geometry can only be
  // created through this class.
  delete BDSBeamPipeFactory::Instance();
  delete BDSMagnetOuterFactory::Instance();
}

BDSAcceleratorComponent* BDSComponentFactory::CreateComponent(Element const* elementIn,
							      Element const* prevElementIn,
							      Element const* nextElementIn,
							      G4double currentArcLength)
{
  element = elementIn;
  prevElement = prevElementIn;
  nextElement = nextElementIn;
  G4double angleIn  = 0.0;
  G4double angleOut = 0.0;
  G4bool registered = false;
  // Used for multiple instances of the same element but different poleface rotations.
  // Ie only a drift is modified to match the pole face rotation of a magnet.
  G4bool differentFromDefinition = false;

#ifdef BDSDEBUG
  G4cout << __METHOD_NAME__ << "named: \"" << element->name << "\"" << G4endl;  
#endif

  if (BDSAcceleratorComponentRegistry::Instance()->IsRegistered(element->name))
    {registered = true;}

  if (element->type == ElementType::_DRIFT)
    {
      // minuses are to go from 'strength convention' to 3d cartesian.
      if (prevElement)
        {angleIn  = OutgoingFaceAngle(prevElement);}
      if (nextElement)
        {angleOut = IncomingFaceAngle(nextElement);}
      
      //if drift has been modified at all
      if (BDS::IsFinite(angleIn) || BDS::IsFinite(angleOut))
	{differentFromDefinition = true;}
    }
  else if (element->type == ElementType::_RBEND)
    {// bend builder will construct it to match - but here we just know it's different
      // match a previous rbend with half the angle
      if (prevElement)
	{
	  if (prevElement->type == ElementType::_RBEND) // also if includeFringeFields
	    {differentFromDefinition = true;}
	}
      // match the upcoming rbend with half the angle
      if (nextElement)
	{
	  if (nextElement->type == ElementType::_RBEND) // also if includeFringeFields
	    {differentFromDefinition = true;}
	}
    }
  else if (element->type == ElementType::_SBEND)
    {
      if (prevElement)
	{
	  if (prevElement->type == ElementType::_SBEND && includeFringeFields)
	    {differentFromDefinition = true;}
	}
      if (nextElement)
	{
	  if (nextElement->type == ElementType::_SBEND && includeFringeFields)
	    {differentFromDefinition = true;}
	}
    }
  else if (element->type == ElementType::_THINMULT)
    {// thinmultipole only uses one angle - so angleIn
      if (prevElement && nextElement)
	{// both exist
	  ElementType prevType = prevElement->type;
	  ElementType nextType = nextElement->type;
	  if (prevType == ElementType::_DRIFT && nextType == ElementType::_DRIFT)
	    {angleIn = 0;} // between two drifts - flat
	  else if (prevType == ElementType::_DRIFT)
	    {angleIn = -IncomingFaceAngle(nextElement);} // previous is drift which will match next
	  else
	    {angleIn = OutgoingFaceAngle(prevElement);} // next is drift which will match prev
	}
      else if (prevElement)
	{angleIn = OutgoingFaceAngle(prevElement);} // only previous element - match it
      else
	{angleIn = IncomingFaceAngle(nextElement);} // only next element - match it

      // because thin multipoles adapt to what's around them, it's not possible to know
      // if, in the case the thin multipole already exists in the registry, it's been
      // modified or is flat, therefore we mark them all as unique.
      differentFromDefinition = true;
    }
  else if (element->type == ElementType::_SOLENOID)
    {// we build incoming / outgoing fringe fields for solenoids
      if (prevElement)
	{
	  if (prevElement->type == ElementType::_SOLENOID)
	    {differentFromDefinition = true;}
	}
      if (nextElement)
	{
	  if (nextElement->type == ElementType::_SOLENOID)
	    {differentFromDefinition = true;}
	}
    }
  
  // Check if the component already exists and return that.
  // Don't use the registry for output elements since reliant on unique name.
  if (registered && !differentFromDefinition)
    {
#ifdef BDSDEBUG
      G4cout << __METHOD_NAME__ << "using already manufactured component" << G4endl;
#endif
      return BDSAcceleratorComponentRegistry::Instance()->GetComponent(element->name);
    }

  // Update name for this component
  elementName = element->name;

  if (differentFromDefinition)
    {
      G4int val;
      if (modifiedElements.find(elementName) == modifiedElements.end())
	{
	  modifiedElements[elementName] = 0;
	  val = 0;
	}
      else
	{
	  val = modifiedElements[elementName] + 1;
	  modifiedElements[elementName] = val;
	}
      elementName += "_mod_" + std::to_string(val);
    }

  BDSAcceleratorComponent* component = nullptr;
#ifdef BDSDEBUG
  G4cout << __METHOD_NAME__ << " - creating \"" << elementName << "\"" << G4endl;
  element->print();
#endif
  switch(element->type)
    {
<<<<<<< HEAD
      component = CreateRF(currentArcLength);
      differentFromDefinition = true; // unique phase for every placement in beam line
      break;
    }
  case ElementType::_SBEND:
    component = CreateSBend(); break;
  case ElementType::_RBEND:
    component = CreateRBend(); break;
  case ElementType::_HKICKER:
    component = CreateKicker(KickerType::horizontal); break;
  case ElementType::_VKICKER:
    component = CreateKicker(KickerType::vertical); break;
  case ElementType::_KICKER:
  case ElementType::_TKICKER:
    component = CreateKicker(KickerType::general); break;
  case ElementType::_QUAD:
    component = CreateQuad(); break;
  case ElementType::_SEXTUPOLE:
    component = CreateSextupole(); break;
  case ElementType::_OCTUPOLE:
    component = CreateOctupole(); break;
  case ElementType::_DECAPOLE:
    component = CreateDecapole(); break;
  case ElementType::_MULT:
    component = CreateMultipole(); break;
  case ElementType::_THINMULT:
    component = CreateThinMultipole(angleIn); break;
  case ElementType::_ELEMENT:
    component = CreateElement(); break;
  case ElementType::_SOLENOID:
    component = CreateSolenoid(); break; 
  case ElementType::_ECOL:
    component = CreateEllipticalCollimator(); break; 
  case ElementType::_RCOL:
    component = CreateRectangularCollimator(); break; 
  case ElementType::_MUONSPOILER:    
    component = CreateMuonSpoiler(); break;
  case ElementType::_SHIELD:
    component = CreateShield(); break;
  case ElementType::_DEGRADER:
    component = CreateDegrader(); break;
  case ElementType::_WIRESCANNER:
    component = CreateWireScanner(); break;
  case ElementType::_GAP:
    component = CreateGap(); break;
  case ElementType::_CRYSTALCOL:
    {component = CreateCrystalCollimator(); break;}
  case ElementType::_LASER:
    component = CreateLaser(); break; 
  case ElementType::_SCREEN:
    component = CreateScreen(); break; 
  case ElementType::_AWSCREEN:
    component = CreateAWScreen(); break;
  case ElementType::_TRANSFORM3D:
    component = CreateTransform3D(); break;
  case ElementType::_THINRMATRIX:
    component = CreateThinRMatrix(angleIn, elementName); break;
  case ElementType::_PARALLELTRANSPORTER:
    component = CreateParallelTransporter(); break;
  case ElementType::_RMATRIX:
    component = CreateRMatrix(); break;
  case ElementType::_UNDULATOR:
    component = CreateUndulator(); break;
  case ElementType::_AWAKESCREEN:
=======
    case ElementType::_DRIFT:
      {component = CreateDrift(angleIn, angleOut); break;}
    case ElementType::_RF:
      {
	component = CreateRF(currentArcLength);
	differentFromDefinition = true; // unique phase for every placement in beam line
	break;
      }
    case ElementType::_SBEND:
      {component = CreateSBend(); break;}
    case ElementType::_RBEND:
      {component = CreateRBend(); break;}
    case ElementType::_HKICKER:
      {component = CreateKicker(KickerType::horizontal); break;}
    case ElementType::_VKICKER:
      {component = CreateKicker(KickerType::vertical); break;}
    case ElementType::_KICKER:
    case ElementType::_TKICKER:
      {component = CreateKicker(KickerType::general); break;}
    case ElementType::_QUAD:
      {component = CreateQuad(); break;}
    case ElementType::_SEXTUPOLE:
      {component = CreateSextupole(); break;}
    case ElementType::_OCTUPOLE:
      {component = CreateOctupole(); break;}
    case ElementType::_DECAPOLE:
      {component = CreateDecapole(); break;}
    case ElementType::_MULT:
      {component = CreateMultipole(); break;}
    case ElementType::_THINMULT:
      {component = CreateThinMultipole(angleIn); break;}
    case ElementType::_ELEMENT:
      {component = CreateElement(); break;}
    case ElementType::_SOLENOID:
      {component = CreateSolenoid(); break;} 
    case ElementType::_ECOL:
      {component = CreateEllipticalCollimator(); break;} 
    case ElementType::_RCOL:
      {component = CreateRectangularCollimator(); break;}
    case ElementType::_JCOL:
      {component = CreateJawCollimator(); break;}
    case ElementType::_MUONSPOILER:    
      {component = CreateMuonSpoiler(); break;}
    case ElementType::_SHIELD:
      {component = CreateShield(); break;}
    case ElementType::_DEGRADER:
      {component = CreateDegrader(); break;}
    case ElementType::_GAP:
      {component = CreateGap(); break;}
    case ElementType::_CRYSTALCOL:
      {component = CreateCrystalCollimator(); break;}
    case ElementType::_LASER:
      {component = CreateLaser(); break;} 
    case ElementType::_SCREEN:
      {component = CreateScreen(); break;} 
    case ElementType::_TRANSFORM3D:
      {component = CreateTransform3D(); break;}
    case ElementType::_THINRMATRIX:
      {component = CreateThinRMatrix(angleIn, elementName); break;}
    case ElementType::_PARALLELTRANSPORTER:
      {component = CreateParallelTransporter(); break;}
    case ElementType::_RMATRIX:
      {component = CreateRMatrix(); break;}
    case ElementType::_UNDULATOR:
      {component = CreateUndulator(); break;}
    case ElementType::_AWAKESCREEN:
>>>>>>> 3acba6e5
#ifdef USE_AWAKE
      {component = CreateAwakeScreen(); break;} 
#else
      G4cerr << __METHOD_NAME__ << "Awake Screen can't be used - not compiled with AWAKE module!" << G4endl;
      exit(1);
#endif
    case ElementType::_AWAKESPECTROMETER:
#ifdef USE_AWAKE
      {component = CreateAwakeSpectrometer(); break;}
#else
      G4cerr << __METHOD_NAME__ << "Awake Spectrometer can't be used - not compiled with AWAKE module!" << G4endl;
      exit(1);
#endif
      
      // common types, but nothing to do here
    case ElementType::_MARKER:
    case ElementType::_LINE:
    case ElementType::_REV_LINE:
      {component = nullptr; break;}
    default:
      {
	G4cerr << __METHOD_NAME__ << "unknown type " << element->type << G4endl;
	exit(1);
	break;
      }
    }

  // note this test will only be reached (and therefore the component registered)
  // if both the component didn't exist and it has been constructed
  if (component)
    {
      component->SetBiasVacuumList(element->biasVacuumList);
      component->SetBiasMaterialList(element->biasMaterialList);
      component->SetRegion(element->region);
      SetFieldDefinitions(element, component);
      component->Initialise();
      // register component and memory
      BDSAcceleratorComponentRegistry::Instance()->RegisterComponent(component,differentFromDefinition);
    }
  
  return component;
}

BDSAcceleratorComponent* BDSComponentFactory::CreateTeleporter(const G4double      teleporterLength,
							       const G4Transform3D transformIn)
{
  BDSMagnetStrength* st = new BDSMagnetStrength();
  (*st)["length"] = teleporterLength; // convey length scale to integrator
  BDSFieldInfo* vacuumFieldInfo = new BDSFieldInfo(BDSFieldType::teleporter,
						   brho,
						   BDSIntegratorType::teleporter,
						   st,
						   true,
						   transformIn);
  
  G4cout << "---->creating Teleporter, "
	 << "l = " << teleporterLength/CLHEP::m << "m"
	 << G4endl;

  return( new BDSTeleporter(teleporterLength, vacuumFieldInfo));
}

BDSAcceleratorComponent* BDSComponentFactory::CreateDrift(G4double angleIn, G4double angleOut)
{
  if(!HasSufficientMinimumLength(element))
    {return nullptr;}

  // Create normal vectors
  std::pair<G4ThreeVector,G4ThreeVector> faces = BDS::CalculateFaces(angleIn, angleOut);

  // current element tilt
  G4double currentTilt  = element->tilt * CLHEP::rad;
  G4double prevTilt = 0;
  G4double nextTilt = 0;
  if (prevElement)
    {prevTilt = prevElement->tilt * CLHEP::rad;}
  if (nextElement)
    {nextTilt = nextElement->tilt * CLHEP::rad;}
  G4ThreeVector inputFaceNormal  = faces.first.rotateZ(prevTilt - currentTilt);
  G4ThreeVector outputFaceNormal = faces.second.rotateZ(nextTilt - currentTilt);

  const G4double length = element->l*CLHEP::m;

  // Beampipeinfo needed here to get aper1 for check.
  BDSBeamPipeInfo* beamPipeInfo = PrepareBeamPipeInfo(element, inputFaceNormal,
						      outputFaceNormal);

  const BDSExtent extent = beamPipeInfo->Extent();
  G4bool facesWillIntersect = BDS::WillIntersect(inputFaceNormal, outputFaceNormal,
						 length, extent, extent);

  if (facesWillIntersect)
    {
      G4cerr << __METHOD_NAME__ << "Drift \"" << elementName
	     << "\" between \"";
      if (prevElement)
	{G4cerr << prevElement->name;}
      else
	{G4cerr << "none";}
      G4cerr << "\" and \"";
      if (nextElement)
	{G4cerr << nextElement->name;}
      else
	{G4cerr << "none";}
      G4cerr << "\" is too short given its width and the angle of its faces." << G4endl;
      exit(1);
    }

  return (new BDSDrift( elementName,
			length,
			beamPipeInfo));
}

BDSAcceleratorComponent* BDSComponentFactory::CreateRF(G4double currentArcLength)
{
  if(!HasSufficientMinimumLength(element))
    {return nullptr;}

  BDSIntegratorType intType = integratorSet->Integrator(BDSFieldType::rfcavity);

  BDSFieldType fieldType = BDSFieldType::rf; // simple sinusoidal E field only
  if (!(element->fieldVacuum.empty()))
    {
      BDSFieldInfo* field = BDSFieldFactory::Instance()->GetDefinition(element->fieldVacuum);
      fieldType = field->FieldType();
    }

  BDSMagnetStrength* st = PrepareCavityStrength(element, currentArcLength);
  G4Transform3D fieldTrans = CreateFieldTransform(element);
  BDSFieldInfo* vacuumField = new BDSFieldInfo(fieldType,
					       brho,
					       intType,
					       st,
					       true,
					       fieldTrans);
  
  BDSCavityInfo* cavityInfo = PrepareCavityModelInfo(element, (*st)["frequency"]);

  // update 0 point of field with geometry
  (*st)["equatorradius"] = cavityInfo->equatorRadius;
  G4Material* vacuumMaterial = PrepareVacuumMaterial(element);
    
  return new BDSCavityElement(elementName,
			      element->l*CLHEP::m,
			      vacuumMaterial,
			      vacuumField,
			      cavityInfo);
}

BDSAcceleratorComponent* BDSComponentFactory::CreateSBend()
  {
  if (!HasSufficientMinimumLength(element))
    {return nullptr;}

  PoleFaceRotationsNotTooLarge(element);

  // don't check here on whether the possibly next / previous sbend will clash with
  // pole face angles - let that be checked after element construction in the beamline

  BDSMagnetStrength* st = new BDSMagnetStrength();
  SetBeta0(st);
  G4double angle = 0;
  G4double field = 0;
  CalculateAngleAndFieldSBend(element, angle, field);
  (*st)["angle"]  = angle;
  (*st)["field"]  = field*element->scaling;
  (*st)["by"]     = 1;// bx,by,bz is unit field direction, so (0,1,0) here
  (*st)["length"] = element->l * CLHEP::m; // arc length
  (*st)["scaling"]= element->scaling;

  // quadrupole component
  if (BDS::IsFinite(element->k1))
    {(*st)["k1"] = element->scaling*element->k1 / CLHEP::m2;}

#ifdef BDSDEBUG
  G4cout << "Angle (rad) " << (*st)["angle"] / CLHEP::rad   << G4endl;
  G4cout << "Field (T)   " << (*st)["field"] / CLHEP::tesla << G4endl;
#endif
  // geometric face angles (can be different from specification depending on integrator set used)
  G4double incomingFaceAngle = IncomingFaceAngle(element);
  G4double outgoingFaceAngle = OutgoingFaceAngle(element);

  auto sBendLine = BDS::BuildSBendLine(elementName, element, st, brho, integratorSet,
                                       incomingFaceAngle, outgoingFaceAngle,
				       includeFringeFields, prevElement, nextElement);
  
  return sBendLine;
}

BDSAcceleratorComponent* BDSComponentFactory::CreateRBend()
{
  if(!HasSufficientMinimumLength(element))
    {return nullptr;}

  PoleFaceRotationsNotTooLarge(element);

  // don't check here on whether the possibly next / previous sbend will clash with
  // pole face angles - let that be checked after element construction in the beamline

  BDSMagnetStrength* st = new BDSMagnetStrength();
  SetBeta0(st);
  G4double arcLength = 0, chordLength = 0, field = 0, angle = 0;
  CalculateAngleAndFieldRBend(element, arcLength, chordLength, field, angle);
  
  (*st)["angle"]  = angle;
  (*st)["field"]  = field * element->scaling;
  (*st)["by"]     = 1;// bx,by,bz is unit field direction, so (0,1,0) here
  (*st)["length"] = arcLength;
  (*st)["scaling"]= element->scaling;

  // Check the faces won't overlap due to too strong an angle with too short a magnet
  G4double horizontalWidth = PrepareHorizontalWidth(element);
  CheckBendLengthAngleWidthCombo(arcLength, (*st)["angle"], horizontalWidth, elementName);

  // Quadrupole component
  if (BDS::IsFinite(element->k1))
    {(*st)["k1"] = element->scaling * element->k1 / CLHEP::m2;}

  // geometric face angles (can be different from specification depending on integrator set used)
  G4double incomingFaceAngle = IncomingFaceAngle(element);
  G4double outgoingFaceAngle = OutgoingFaceAngle(element);

  // the above in / out face angles are not w.r.t. the local coords - subtract angle/2 to convert
  // this may seem like undoing the += in the functions, but they're used for the beam pipes
  // and matching.
  incomingFaceAngle -= 0.5*angle;
  outgoingFaceAngle -= 0.5*angle;

  BDSLine* rbendline = BDS::BuildRBendLine(elementName, element, prevElement, nextElement,
					   brho, st, integratorSet,
					   incomingFaceAngle, outgoingFaceAngle,
					   includeFringeFields);
  return rbendline;
}
void BDSComponentFactory::GetKickValue(G4double& hkick,
				       G4double& vkick,
				       const KickerType type) const
{
  G4bool kickFinite = BDS::IsFinite(element->kick);
  switch (type)
    {
    case KickerType::horizontal:
      {
	hkick = kickFinite ? element->kick : element->hkick;
	// backwards compatability - if both are zero but angle if finite
	// for this element - use that.
	if (!BDS::IsFinite(hkick) && BDS::IsFinite(element->angle))
          {hkick = element->angle;} //+ve to match hkick definition
	vkick = 0;
	break;
      }
    case KickerType::vertical:
      {
	vkick = kickFinite ? element->kick : element->vkick;
	// backwards compatability - if both are zero but angle if finite
	// for this element - use that.
	if (!BDS::IsFinite(vkick) && BDS::IsFinite(element->angle))
          {vkick = element->angle;} //+ve to match vkick definition
	hkick = 0;
	break;
      }
    case KickerType::general:
      {
	hkick = element->hkick;
	vkick = element->vkick;
	// element->kick will be ignored
	if (BDS::IsFinite(element->kick))
	  {
	    G4cout << __METHOD_NAME__ << "Warning: 'kick' defined in element"
		   << "\"" << elementName << "\" but will be ignored as general kicker"
		   << G4endl;
	  }
      }
    default:
      {break;}
    }
}

BDSAcceleratorComponent* BDSComponentFactory::CreateKicker(KickerType type)
{
  const G4String baseName       = elementName;
  BDSMagnetStrength* st         = new BDSMagnetStrength();
  SetBeta0(st);
  BDSFieldType       fieldType  = BDSFieldType::dipole3d;
  BDSIntegratorType  intType    = BDSIntegratorType::g4classicalrk4; // default
  G4double           chordLength;
  G4double           scaling    = element->scaling;
  G4double           hkick      = 0;
  G4double           vkick      = 0;
  GetKickValue(hkick, vkick, type);
  (*st)["hkick"] = scaling * hkick;
  (*st)["vkick"] = scaling * vkick;

  // create fringe magnet strengths. Copies supplied stength object so it should contain all
  // the kicker strength information as well as the added fringe information
  BDSMagnetStrength* fringeStIn = BDS::GetFringeMagnetStrength(element,
                                                               st,
                                                               0,
                                                               element->e1,
                                                               element->e2,
                                                               element->fintx,
                                                               true);
  BDSMagnetStrength* fringeStOut = new BDSMagnetStrength(*fringeStIn);
  (*fringeStOut)["isentrance"] = false;

  // check if the fringe effect is finite
  G4bool finiteEntrFringe = false;
  G4bool finiteExitFringe = false;
  if (BDS::IsFinite(BDS::FringeFieldCorrection(fringeStIn, true)) or
          BDS::IsFinite(BDS::SecondFringeFieldCorrection(fringeStIn, true)))
    {finiteEntrFringe = true;}
  if (BDS::IsFinite(BDS::FringeFieldCorrection(fringeStOut, true)) or
        BDS::IsFinite(BDS::SecondFringeFieldCorrection(fringeStOut, true)))
    {finiteExitFringe = true;}

  // only build the fringe elements if the poleface rotation or fringe field correction terms are finite
  G4bool buildEntranceFringe = false;
  G4bool buildExitFringe     = false;
  if (BDS::IsFinite(element->e1) or finiteEntrFringe)
    {buildEntranceFringe = true;}
  if (BDS::IsFinite(element->e2) or finiteExitFringe)
    {buildExitFringe = true;}
  if (!includeFringeFields)
    {
      buildEntranceFringe = false;
      buildExitFringe = false;
    }

  if(!HasSufficientMinimumLength(element, false)) // false for don't print warning
    {// thin kicker
      fieldType   = BDSFieldType::bzero;
      intType     = BDSIntegratorType::kickerthin;
      chordLength = thinElementLength;

      // Fringe and poleface effects for a thin kicker require an effective bending radius, rho.
      // Lack of length and angle knowledge means the field is the only way rho can be calculated.
      // A zero field would lead to div by zero errors in the integrator constructor, therefore
      // do not replace the kicker magnetstrength with the fringe magnetstrength which should prevent
      // any fringe/poleface effects from ever being applied.
      if (!BDS::IsFinite(element->B))
        {
          // only print warning if a poleface or fringe field effect was specified
          if (buildEntranceFringe or buildExitFringe)
            {
              G4cout << __METHOD_NAME__ << "Warning - finite B field required for kicker pole face and fringe fields,"
                        " effects are unavailable for element ""\"" << elementName << "\"." << G4endl;
            }
        }
      // A thin kicker or tkicker element has possible hkick and vkick combination, meaning the
      // field direction cannot be assumed. Therefore we are unsure of poleface angle and fringe
      // effects so don't replace the kicker magnetstrength with the fringe magnetstrength
      else if (type == KickerType::general)
        {
          // only print warning if a poleface or fringe field effect was specified
          if (buildEntranceFringe or buildExitFringe)
            {
              G4cerr << __METHOD_NAME__ << " Poleface and fringe field effects are unavailable "
                     << "for thin the (t)kicker element ""\"" << elementName << "\"." << G4endl;
            }
        }
      // Good to apply fringe effects.
      else
        {
          // overwrite magnet strength with copy of fringe strength. Should be safe as it has the
          // kicker information from copying previously.
          st = new BDSMagnetStrength(*fringeStIn);
          // supply the field for a thin kicker field as it is required to calculate the
          // effective bending radius needed for fringe field and poleface effects
          (*st)["field"] = element->B * CLHEP::tesla;

          // set field for vertical kickers - element needs rotating as poleface rotation is assumed
          // to be about the vertical axis unless explicitly tilted.
          if (type == KickerType::vertical)
            {(*st)["bx"] = 1;}
          else
            {(*st)["by"] = 1;}
        }
    }
  else
    {// thick kicker
      chordLength = element->l*CLHEP::m;
      // sin(angle) = dP -> angle = sin^-1(dP)
      G4double angleX = std::asin(hkick * scaling);
      G4double angleY = std::asin(vkick * scaling);

      // Setup result variables - 'x' and 'y' refer to the components along the direction
      // the particle will change. These will therefore not be Bx and By.
      G4double fieldX = 0;
      G4double fieldY = 0;

      // if B is specified and hkick and vkick (including backwards compatible check on
      // 'angle') are not, then use the field for the appropriate component
      // can only be 1d in this case -> doesn't work for tkicker
      if (BDS::IsFinite(element->B) && (!BDS::IsFinite(hkick) && !BDS::IsFinite(vkick)))
	{
	  switch (type)
	    {// 'X' and 'Y' are the angle of bending here, not the B field direction.
	    case KickerType::horizontal:
	    case KickerType::general:
	      {fieldX = element->B * CLHEP::tesla; break;}
	    case KickerType::vertical:
	      {fieldY = element->B * CLHEP::tesla; break;}
	    default:
	      {break;} // do nothing - no field - just for compiler warnings
	    }
	}
      else
	{
	  if (BDS::IsFinite(angleX))
	    {// with comments
	      // calculate the chord length of the arc through the field from the straight
	      // ahead length for this element which here is 'chordLength'.
	      G4double fieldChordLengthX = chordLength / std::cos(0.5*angleX);
	      
	      // now calculate the bending radius
	      G4double bendingRadiusX = fieldChordLengthX * 0.5 / sin(std::abs(angleX) * 0.5);
	      
	      // no calculate the arc length of the trajectory based on each bending radius
	      G4double arcLengthX = std::abs(bendingRadiusX * angleX);
	      
	      // -ve here in horizontal only for convention matching
	      fieldX = FieldFromAngle(-angleX, arcLengthX);
	    } // else fieldX default is 0
	  
	  if (BDS::IsFinite(angleY))
	    {// same as x, no need for comments
	      G4double fieldChordLengthY = chordLength / std::cos(0.5*angleY);
	      G4double bendingRadiusY    = fieldChordLengthY * 0.5 / sin(std::abs(angleY) * 0.5);
	      G4double arcLengthY        = std::abs(bendingRadiusY * angleY);
	      fieldY = FieldFromAngle(angleY,  arcLengthY);
	    }
	}
      
      // note field for kick in x is unit Y, hence B = (y,x,0) here
      G4ThreeVector     field = G4ThreeVector(fieldY, fieldX, 0);
      G4double       fieldMag = field.mag();
      G4ThreeVector unitField = field.unit();
      
      (*st)["field"] = fieldMag;
      (*st)["bx"]    = unitField.x();
      (*st)["by"]    = unitField.y();
    }

  if (fringeStIn)
    {
        (*fringeStIn)["bx"] = (*st)["bx"];
        (*fringeStIn)["by"] = (*st)["by"];
    }
  if (fringeStOut)
    {
        (*fringeStOut)["bx"] = (*st)["bx"];
        (*fringeStOut)["by"] = (*st)["by"];
    }

  BDSMagnetType t;
  G4double defaultVHRatio = 1.5;
  switch (type)
    {
    case KickerType::horizontal:
    case KickerType::general:
      {t = BDSMagnetType::hkicker; break;}
    case KickerType::vertical:
      {
	t = BDSMagnetType::vkicker;
	defaultVHRatio = 1./defaultVHRatio; // inverted for vertical magnet
	break;
      }
    default:
      {t = BDSMagnetType::hkicker; break;}
    }

  G4Transform3D fieldTrans = CreateFieldTransform(element);
  BDSFieldInfo* vacuumField = new BDSFieldInfo(fieldType,
					       brho,
					       intType,
					       st,
					       true,
					       fieldTrans);

  G4bool yokeOnLeft = YokeOnLeft(element, st);
  auto bpInf = PrepareBeamPipeInfo(element);
  
  // Decide on a default horizontalWidth for the kicker - try 0.3x ie smaller kicker
  // than typical magnet, but if that would not fit around the beam pipe - go back to
  // the default horizontalWidth. Code further along will warn if it still doesn't fit.
  const G4double globalDefaultHW = BDSGlobalConstants::Instance()->HorizontalWidth();
  G4double defaultHorizontalWidth = 0.3 * globalDefaultHW;
  BDSExtent bpExt = bpInf->Extent();
  G4double bpDX = bpExt.DX();
  G4double bpDY = bpExt.DY();
  if (bpDX > defaultHorizontalWidth && bpDX < globalDefaultHW)
    {defaultHorizontalWidth = globalDefaultHW;}
  else if (bpDY > defaultHorizontalWidth && bpDY > globalDefaultHW)
    {defaultHorizontalWidth = globalDefaultHW;}
  
  auto magOutInf = PrepareMagnetOuterInfo(elementName, element, 0, 0, bpInf, yokeOnLeft,
					  defaultHorizontalWidth, defaultVHRatio, 0.9);

  if(!HasSufficientMinimumLength(element, false))
    {
      // fringe effect applied in integrator so nothing more to do.
      return new BDSMagnet(t,
                 baseName,
                 chordLength,
                 bpInf,
                 magOutInf,
                 vacuumField);
    }
  else
    {
      BDSLine *kickerLine = new BDSLine(baseName);
      // subtract fringe length from kicker to preserve element length
      G4double kickerChordLength = chordLength;
      if (buildEntranceFringe)
        {kickerChordLength -= thinElementLength;}
      if (buildExitFringe)
        {kickerChordLength -= thinElementLength;}

      if (buildEntranceFringe)
        {
          G4String entrFringeName = baseName + "_e1_fringe";
          BDSMagnet *startfringe = BDS::BuildDipoleFringe(element, 0, 0,
                                                          entrFringeName,
                                                          fringeStIn, brho,
                                                          integratorSet, fieldType);
          kickerLine->AddComponent(startfringe);
        }

      BDSMagnet* kicker = new BDSMagnet(t,
                              baseName,
                              kickerChordLength,
                              bpInf,
                              magOutInf,
                              vacuumField);
      kickerLine->AddComponent(kicker);

      if (buildEntranceFringe)
        {
          G4String exitFringeName = baseName + "_e2_fringe";
          BDSMagnet *endfringe = BDS::BuildDipoleFringe(element, 0, 0,
                                                        exitFringeName,
                                                        fringeStOut, brho,
                                                        integratorSet, fieldType);
          kickerLine->AddComponent(endfringe);
        }
      return kickerLine;
    }
}

BDSAcceleratorComponent* BDSComponentFactory::CreateQuad()
{
  if(!HasSufficientMinimumLength(element))
    {return nullptr;}

  BDSMagnetStrength* st = new BDSMagnetStrength();
  SetBeta0(st);
  (*st)["k1"] = element->k1 * element->scaling;

  return CreateMagnet(element, st, BDSFieldType::quadrupole, BDSMagnetType::quadrupole);
}  
  
BDSAcceleratorComponent* BDSComponentFactory::CreateSextupole()
{
  if(!HasSufficientMinimumLength(element))
    {return nullptr;}

  BDSMagnetStrength* st = new BDSMagnetStrength();
  SetBeta0(st);
  (*st)["k2"] = element->k2 * element->scaling;

  return CreateMagnet(element, st, BDSFieldType::sextupole, BDSMagnetType::sextupole);
}

BDSAcceleratorComponent* BDSComponentFactory::CreateOctupole()
{
  if(!HasSufficientMinimumLength(element))
    {return nullptr;}

  BDSMagnetStrength* st = new BDSMagnetStrength();
  SetBeta0(st);
  (*st)["k3"] = element->k3 * element->scaling;

  return CreateMagnet(element, st, BDSFieldType::octupole, BDSMagnetType::octupole);
}

BDSAcceleratorComponent* BDSComponentFactory::CreateDecapole()
{
  if(!HasSufficientMinimumLength(element))
    {return nullptr;}

  BDSMagnetStrength* st = new BDSMagnetStrength();
  SetBeta0(st);
  (*st)["k4"] = element->k4 * element->scaling;
  
  return CreateMagnet(element, st, BDSFieldType::decapole, BDSMagnetType::decapole);
}

BDSAcceleratorComponent* BDSComponentFactory::CreateMultipole()
{
  if(!HasSufficientMinimumLength(element))
    {return nullptr;}
  
  BDSMagnetStrength* st = PrepareMagnetStrengthForMultipoles(element);
  
  return CreateMagnet(element, st, BDSFieldType::multipole, BDSMagnetType::multipole,
		      (*st)["angle"]); // multipole could bend beamline
}

BDSAcceleratorComponent* BDSComponentFactory::CreateThinMultipole(G4double angleIn)
{
  BDSMagnetStrength* st = PrepareMagnetStrengthForMultipoles(element);
  BDSBeamPipeInfo* beamPipeInfo = PrepareBeamPipeInfo(element, angleIn, -angleIn);
  beamPipeInfo->beamPipeType = BDSBeamPipeType::circularvacuum;
  BDSMagnetOuterInfo* magnetOuterInfo = PrepareMagnetOuterInfo(elementName, element,
							       -angleIn, angleIn, beamPipeInfo);
  magnetOuterInfo->geometryType = BDSMagnetGeometryType::none;

  BDSIntegratorType intType = integratorSet->multipoleThin;
  G4Transform3D fieldTrans  = CreateFieldTransform(element);
  BDSFieldInfo* vacuumField = new BDSFieldInfo(BDSFieldType::multipole,
					       brho,
					       intType,
					       st,
					       true,
					       fieldTrans);
  
  BDSMagnet* thinMultipole =  new BDSMagnet(BDSMagnetType::thinmultipole,
					    elementName,
					    thinElementLength,
					    beamPipeInfo,
					    magnetOuterInfo,
					    vacuumField);
  
  thinMultipole->SetExtent(BDSExtent(beamPipeInfo->aper1,
				     beamPipeInfo->aper1,
				     thinElementLength*0.5));

  return thinMultipole;
}

BDSAcceleratorComponent* BDSComponentFactory::CreateElement()
{
  if(!HasSufficientMinimumLength(element)) 
    {return nullptr;}
  
  return (new BDSElement(elementName,
			 element->l * CLHEP::m,
			 PrepareHorizontalWidth(element),
			 element->geometryFile,
			 element->fieldAll,
			 element->angle * CLHEP::rad));
}

BDSAcceleratorComponent* BDSComponentFactory::CreateSolenoid()
{
  if(!HasSufficientMinimumLength(element))
    {return nullptr;}

  BDSMagnetStrength* st = new BDSMagnetStrength();
  SetBeta0(st);
  (*st)["bz"]    = 1;
  const G4double scaling = element->scaling;
  if (BDS::IsFinite(element->B))
    {
      (*st)["field"] = scaling * element->B * CLHEP::tesla;
      (*st)["ks"]    = (*st)["field"] / brho;
    }
  else
    {
      (*st)["field"] = (scaling * element->ks / CLHEP::m) * brho;
      (*st)["ks"]    = element->ks;
    }

  if (!BDS::IsFinite((*st)["field"]) || !includeFringeFields)
    {// ie no strength solenoid - don't bother with fringe effects
      return CreateMagnet(element, st, BDSFieldType::solenoid, BDSMagnetType::solenoid);
    }
  
  // lambda to help - sign convention - this is the 'entry' version
  auto strength = [](G4double phi){
		    BDSMagnetStrength* s = new BDSMagnetStrength();
		    (*s)["rmat11"] = 1;
		    (*s)["rmat22"] = 1;
		    (*s)["rmat33"] = 1;
		    (*s)["rmat44"] = 1;
		    (*s)["rmat41"] = -phi;
		    (*s)["rmat23"] = phi;
		    return s;
		  };

  G4double s = 0.5*(*st)["ks"]; // already includes scaling
  BDSLine* bLine = new BDSLine(elementName);
  if (prevElement)
    {// only build fringe if previous element isn't another solenoid
      if (prevElement->type != ElementType::_SOLENOID)
	{
	  auto stIn        = strength(-s);
	  auto solenoidIn  = CreateThinRMatrix(0, stIn, elementName + "_fringe_in");
	  bLine->AddComponent(solenoidIn);
	}
    }
  auto solenoid = CreateMagnet(element, st, BDSFieldType::solenoid, BDSMagnetType::solenoid, 0, "_centre");
  bLine->AddComponent(solenoid);
  if (nextElement)
    {// only build fringe if next element isn't another solenoid
      if (nextElement->type != ElementType::_SOLENOID)
	{
	  auto stOut       = strength(s);
	  auto solenoidOut = CreateThinRMatrix(0, stOut, elementName + "_fringe_out");
	  bLine->AddComponent(solenoidOut);
	}
    }
  
  return bLine;
}

BDSAcceleratorComponent* BDSComponentFactory::CreateParallelTransporter()
{
  BDSMagnetStrength* st = new BDSMagnetStrength();
  return CreateMagnet(element, st, BDSFieldType::paralleltransporter, BDSMagnetType::paralleltransporter);
}

BDSAcceleratorComponent* BDSComponentFactory::CreateRectangularCollimator()
{
  if(!HasSufficientMinimumLength(element))
    {return nullptr;}

  return new BDSCollimatorRectangular(elementName,
				      element->l*CLHEP::m,
				      PrepareHorizontalWidth(element),
				      element->xsize*CLHEP::m,
				      element->ysize*CLHEP::m,
				      element->xsizeOut*CLHEP::m,
				      element->ysizeOut*CLHEP::m,
				      G4String(element->material),
				      G4String(element->vacuumMaterial),
				      PrepareColour(element));
}

BDSAcceleratorComponent* BDSComponentFactory::CreateEllipticalCollimator()
{
  if(!HasSufficientMinimumLength(element))
    {return nullptr;}

  return new BDSCollimatorElliptical(elementName,
				     element->l*CLHEP::m,
				     PrepareHorizontalWidth(element),
				     element->xsize*CLHEP::m,
				     element->ysize*CLHEP::m,
				     element->xsizeOut*CLHEP::m,
				     element->ysizeOut*CLHEP::m,
				     G4String(element->material),
				     G4String(element->vacuumMaterial),
				     PrepareColour(element));
}

BDSAcceleratorComponent* BDSComponentFactory::CreateJawCollimator()
{
  if(!HasSufficientMinimumLength(element))
    {return nullptr;}

  if (element->material.empty())
    {
      G4cout << __METHOD_NAME__ << "warning no material for collimator \"" << elementName
	     << "\". Using G4_Cu by default" << G4endl;
    }
  
  return new BDSCollimatorJaw(elementName,
			      element->l*CLHEP::m,
			      PrepareHorizontalWidth(element),
                  element->xsize*CLHEP::m,
                  element->ysize*CLHEP::m,
                  element->xsizeLeft*CLHEP::m,
                  element->xsizeRight*CLHEP::m,
			      true,
			      true,
			      PrepareMaterial(element, "G4_Cu"),
			      PrepareVacuumMaterial(element),
			      PrepareColour(element));
}

BDSAcceleratorComponent* BDSComponentFactory::CreateMuonSpoiler()
{
  if(!HasSufficientMinimumLength(element))
    {return nullptr;}

  BDSMagnetStrength* st = new BDSMagnetStrength();
  (*st)["field"] = element->scaling * element->B * CLHEP::tesla;
  BDSIntegratorType intType = integratorSet->Integrator(BDSFieldType::muonspoiler);
  G4Transform3D fieldTrans = CreateFieldTransform(element);
  BDSFieldInfo* outerField = new BDSFieldInfo(BDSFieldType::muonspoiler,
					      brho,
					      intType,
					      st,
					      true,
					      fieldTrans);
  BDSFieldInfo* vacuumField = new BDSFieldInfo();

  auto bpInfo = PrepareBeamPipeInfo(element);
  
  return new BDSMagnet(BDSMagnetType::muonspoiler,
		       elementName,
		       element->l*CLHEP::m,
		       bpInfo,
		       PrepareMagnetOuterInfo(elementName, element, st, bpInfo),
		       vacuumField,
		       0,
		       outerField);
}

BDSAcceleratorComponent* BDSComponentFactory::CreateShield()
{
  if(!HasSufficientMinimumLength(element))
    {return nullptr;}

  BDSBeamPipeInfo* bpInfo = PrepareBeamPipeInfo(element);

  G4Colour* colour = PrepareColour(element);
  G4Material* material = PrepareMaterial(element, "concrete");

  BDSShield* shield = new BDSShield(elementName,
				    element->l*CLHEP::m,
				    PrepareHorizontalWidth(element),
				    element->xsize*CLHEP::m,
				    element->ysize*CLHEP::m,
				    material,
				    colour,
				    bpInfo);
  return shield;
}

BDSAcceleratorComponent* BDSComponentFactory::CreateDegrader()
{
  if(!HasSufficientMinimumLength(element))
    {return nullptr;}

  G4double degraderOffset;
  if ((element->materialThickness <= 0) && (element->degraderOffset <= 0))
    {
        G4cerr << __METHOD_NAME__ << "Error: Both \"materialThickness\" and \"degraderOffset\" are either undefined or <= 0" <<  G4endl;
        exit(1);
    }

  if ((element->materialThickness <= 0) && (element->degraderOffset > 0))
    {degraderOffset = element->degraderOffset*CLHEP::m;}
  else
    {
      //Width of wedge base
      G4double wedgeBasewidth = (element->l*CLHEP::m /element->numberWedges) - lengthSafety;
      
      //Angle between hypotenuse and height (in the triangular wedge face)
      G4double theta = std::atan(wedgeBasewidth / (2.0*element->wedgeLength*CLHEP::m));
      
      //Overlap distance of wedges
      G4double overlap = (element->materialThickness*CLHEP::m/element->numberWedges - wedgeBasewidth) * (std::sin(CLHEP::halfpi - theta) / std::sin(theta));
      
      degraderOffset = overlap * -0.5;
    }

  return (new BDSDegrader(elementName,
			  element->l*CLHEP::m,
			  PrepareHorizontalWidth(element),
			  element->numberWedges,
			  element->wedgeLength*CLHEP::m,
			  element->degraderHeight*CLHEP::m,
			  degraderOffset,
			  PrepareMaterial(element, "carbon"),
			  PrepareColour(element)));
}

BDSAcceleratorComponent* BDSComponentFactory::CreateWireScanner()
{
    if(!HasSufficientMinimumLength(element))
    {return nullptr;}



    return (new BDSWirescanner(elementName,
                            element->l*CLHEP::m,
                            PrepareHorizontalWidth(element),
                            element->wireDiameter*CLHEP::m,
                            element->wireLength*CLHEP::m,
                            element->wirescannerOffset*CLHEP::m,
                            element->wirescannerRotx*CLHEP::rad,
                            element->wirescannerRoty*CLHEP::rad,
                            element->wirescannerRotz*CLHEP::rad,
                            PrepareBeamPipeInfo(element),
                            element->material));

}

BDSAcceleratorComponent* BDSComponentFactory::CreateUndulator()
{

  if(!HasSufficientMinimumLength(element))
    {return nullptr;}

  const BDSFieldType undField = BDSFieldType::undulator;

  BDSBeamPipeInfo* bpInfo = PrepareBeamPipeInfo(element);
  BDSIntegratorType intType = integratorSet->Integrator(undField);
  G4Transform3D fieldTrans  = CreateFieldTransform(element);
  BDSMagnetStrength* st = new BDSMagnetStrength();
  SetBeta0(st);
  (*st)["length"] = element->undulatorPeriod * CLHEP::m;
  (*st)["field"] = element->scaling * element->B * CLHEP::tesla;

  BDSFieldInfo* vacuumFieldInfo = new BDSFieldInfo(undField,
                                                   brho,
                                                   intType,
                                                   st,
                                                   true,
                                                   fieldTrans);
  BDSFieldInfo* outerFieldInfo = PrepareMagnetOuterFieldInfo(st, undField, bpInfo, 0, fieldTrans);

  // limit step length in field - crucial to this component
  // to get the motion correct this has to be less than one oscillation
  auto defaultUL = BDSGlobalConstants::Instance()->DefaultUserLimits();
  G4double limit = (*st)["length"] * 0.075;
  auto ul = BDS::CreateUserLimits(defaultUL, limit, 1.0);
  if (ul != defaultUL)
    {vacuumFieldInfo->SetUserLimits(ul);}

  G4Transform3D newFieldTransform = vacuumFieldInfo->Transform();
  vacuumFieldInfo->SetTransform(newFieldTransform);

  return (new BDSUndulator(elementName,
			   element->l * CLHEP::m,
			   element->undulatorPeriod * CLHEP::m,
			   element->undulatorMagnetHeight * CLHEP::m,
			   PrepareHorizontalWidth(element),
			   element->undulatorGap * CLHEP::m,
			   bpInfo,
			   vacuumFieldInfo,
			   outerFieldInfo,
			   element->material));
}

BDSAcceleratorComponent* BDSComponentFactory::CreateGap()
{
  if(!HasSufficientMinimumLength(element))
    {return nullptr;}

  return (new BDSGap(elementName,
                     element->l*CLHEP::m,
                     element->angle*CLHEP::rad));
}

BDSAcceleratorComponent* BDSComponentFactory::CreateCrystalCollimator()
{
  if(!HasSufficientMinimumLength(element))
    {return nullptr;}

  BDSCrystalInfo* left = nullptr;
  BDSCrystalInfo* right = nullptr;
  if (!element->crystalBoth.empty())
    {
      left  = PrepareCrystalInfo(G4String(element->crystalBoth));
      right = PrepareCrystalInfo(G4String(element->crystalBoth));
    }
  else if (element->crystalBoth.empty() && !element->crystalRight.empty() && !element->crystalLeft.empty())
    {
      left  = PrepareCrystalInfo(G4String(element->crystalLeft));
      right = PrepareCrystalInfo(G4String(element->crystalRight));
    }
  else if (element->crystalRight.empty())
    {left  = PrepareCrystalInfo(G4String(element->crystalLeft));}
  else
    {right = PrepareCrystalInfo(G4String(element->crystalRight));}
  
  return (new BDSCollimatorCrystal(elementName,
				   element->l*CLHEP::m,
				   PrepareBeamPipeInfo(element),
				   left,
				   right,
				   element->xsize*CLHEP::m, // symmetric for now
				   element->xsize*CLHEP::m,
				   element->crystalAngleYAxisLeft*CLHEP::rad,
				   element->crystalAngleYAxisRight*CLHEP::rad));
}

BDSAcceleratorComponent* BDSComponentFactory::CreateLaser()
{
  if(!HasSufficientMinimumLength(element))
    {return nullptr;}
	
  G4double length = element->l*CLHEP::m;
  G4double lambda = element->waveLength*CLHEP::m;
	
  G4ThreeVector direction = G4ThreeVector(element->xdir,element->ydir,element->zdir);
  G4ThreeVector position  = G4ThreeVector(0,0,0);
	
  return (new BDSLaserWire(elementName, length, lambda, direction) );       
}

BDSAcceleratorComponent* BDSComponentFactory::CreateScreen()
{
  if(!HasSufficientMinimumLength(element))
    {return nullptr;}
	
  G4TwoVector size;
  size.setX(element->screenXSize*CLHEP::m);
  size.setY(element->screenYSize*CLHEP::m);
  G4cout << __METHOD_NAME__ << " - size = " << size << G4endl;
  
  BDSScreen* theScreen = new BDSScreen( elementName,
					element->l*CLHEP::m,
                    element->screenAnglex*CLHEP::rad,
                    element->screenAngley*CLHEP::rad,
                    element->screenAnglez*CLHEP::rad,
					element->screenPosx*CLHEP::m,
					element->screenPosy*CLHEP::m,
					element->screenPosz*CLHEP::m,
					PrepareBeamPipeInfo(element),
					size);

  if(element->layerThicknesses.size() != element->layerMaterials.size())
    {
      G4cerr << __METHOD_NAME__ << "Element \"" << elementName << "\" must have the "
	     << "same number of materials as layers - check 'layerMaterials'" << G4endl;
      exit(1);
    }

  if(element->layerThicknesses.size() == 0 )
    {
      G4cerr << __METHOD_NAME__ << "Element: \"" << elementName
	     << "\" has 0 screen layers" << G4endl;
      exit(1);
    }
  
  std::list<std::string>::const_iterator itm;
  std::list<double>::const_iterator itt;
  std::list<int>::const_iterator itIsSampler;
  for(itt = element->layerThicknesses.begin(),
	itm = element->layerMaterials.begin(),
	itIsSampler = element->layerIsSampler.begin();
      itt != element->layerThicknesses.end();
      ++itt, ++itm)
    {
#ifdef BDSDEBUG
      G4cout << __METHOD_NAME__ << " - screen layer: thickness: " 
	     << *(itt) << ", material "  << (*itm)
	     <<	", isSampler: "  << (*itIsSampler) << G4endl;
#endif
      if(element->layerIsSampler.size()>0)
	{
	  theScreen->AddScreenLayer((*itt)*CLHEP::m, *itm, *itIsSampler);
	  ++itIsSampler;
	}
      else
	{theScreen->AddScreenLayer((*itt)*CLHEP::m, *itm);}
    }
  return theScreen;
}

BDSAcceleratorComponent* BDSComponentFactory::CreateAWScreen()
{
    if(!HasSufficientMinimumLength(element))
    {return nullptr;}

    G4TwoVector size;
    size.setX(element->screenXSize*CLHEP::m);
    size.setY(element->screenYSize*CLHEP::m);
    G4cout << __METHOD_NAME__ << " - size = " << size << G4endl;

    BDSAWScreen* theScreen = new BDSAWScreen( elementName,
                                          element->l*CLHEP::m,
                                          PrepareBeamPipeInfo(element),
                                          size,
                                          element->angle);
    if(element->layerThicknesses.size() != element->layerMaterials.size())
    {
        G4cerr << __METHOD_NAME__ << "Element \"" << elementName << "\" must have the "
               << "same number of materials as layers - check 'layerMaterials'" << G4endl;
        exit(1);
    }

    if(element->layerThicknesses.size() == 0 )
    {
        G4cerr << __METHOD_NAME__ << "Element: \"" << elementName
               << "\" has 0 screen layers" << G4endl;
        exit(1);
    }

    std::list<std::string>::const_iterator itm;
    std::list<double>::const_iterator itt;
    std::list<int>::const_iterator itIsSampler;
    for(itt = element->layerThicknesses.begin(),
        itm = element->layerMaterials.begin(),
        itIsSampler = element->layerIsSampler.begin();
        itt != element->layerThicknesses.end();
        ++itt, ++itm)
    {
#ifdef BDSDEBUG
        G4cout << __METHOD_NAME__ << " - screen layer: thickness: "
	     << *(itt) << ", material "  << (*itm)
	     <<	", isSampler: "  << (*itIsSampler) << G4endl;
#endif
        if(element->layerIsSampler.size()>0)
        {
            theScreen->AddScreenLayer((*itt)*CLHEP::m, *itm, *itIsSampler);
            ++itIsSampler;
        }
        else
        {theScreen->AddScreenLayer((*itt)*CLHEP::m, *itm);}
    }
    return theScreen;
}



#ifdef USE_AWAKE
BDSAcceleratorComponent* BDSComponentFactory::CreateAwakeScreen()
{
  return (new BDSAwakeScintillatorScreen(elementName,
					 element->scintmaterial,
					 element->tscint*CLHEP::m,
					 element->windowScreenGap*CLHEP::m,
					 element->angle,
					 element->twindow*CLHEP::m,
					 element->windowmaterial));
}

BDSAcceleratorComponent* BDSComponentFactory::CreateAwakeSpectrometer()
{
  BDSFieldInfo* awakeField = nullptr;
  if (element->fieldAll.empty())
    {
      BDSMagnetStrength* awakeStrength = new BDSMagnetStrength();
      SetBeta0(awakeStrength);
      (*awakeStrength)["field"] = element->scaling * element->B * CLHEP::tesla;
      (*awakeStrength)["by"]    = 1; // bx,by,bz is unit field direction, so (0,1,0) here

      G4Transform3D fieldTrans = CreateFieldTransform(element);
      awakeField = new BDSFieldInfo(BDSFieldType::dipole,
				    brho,
				    BDSIntegratorType::g4nystromrk4,
				    awakeStrength,
				    true,
				    fieldTrans);
    }
  else
    {awakeField = BDSFieldFactory::Instance()->GetDefinition(element->fieldAll);}
  return (new BDSAwakeSpectrometer(elementName,
                                   element->awakeMagnetOffsetX*CLHEP::m,
				   element->l*CLHEP::m,
				   awakeField,
				   element->poleStartZ*CLHEP::m,
				   element->scintmaterial,
				   element->tscint*CLHEP::m,
				   element->screenPSize*CLHEP::m,
				   element->windowScreenGap*CLHEP::m,
				   element->angle,
				   element->twindow*CLHEP::m,
				   element->windowmaterial,
				   element->tmount*CLHEP::m,
				   element->mountmaterial,
				   element->screenEndZ*CLHEP::m,
				   element->spec,
				   element->screenWidth*CLHEP::m));
}
#endif // end of USE_AWAKE

BDSAcceleratorComponent* BDSComponentFactory::CreateTransform3D()
{
  return (new BDSTransform3D( elementName,
			      element->xdir *CLHEP::m,
			      element->ydir *CLHEP::m,
			      element->zdir *CLHEP::m,
			      element->phi *CLHEP::rad,
			      element->theta *CLHEP::rad,
			      element->psi *CLHEP::rad ) );
	
}

BDSAcceleratorComponent* BDSComponentFactory::CreateTerminator()
{
#ifdef BDSDEBUG
  G4cout << "---->creating Terminator" << G4endl;
#endif
  return new BDSTerminator();
}

BDSAcceleratorComponent* BDSComponentFactory::CreateRMatrix()
{
  BDSMagnetStrength* st = PrepareMagnetStrengthForRMatrix(element);

  GMAD::Element* elementNew = new GMAD::Element(*element);
  elementNew->l = (element->l-thinElementLength)/2.0;

  auto parallelTransport1 = CreateMagnet(elementNew, st, BDSFieldType::paralleltransporter, BDSMagnetType::paralleltransporter);
  auto rmatrix            = CreateThinRMatrix(0, elementName + "_centre");
  auto parallelTransport2 = CreateMagnet(elementNew, st, BDSFieldType::paralleltransporter, BDSMagnetType::paralleltransporter);

  const G4String baseName = elementName;
  BDSLine* bLine = new BDSLine(baseName);
  bLine->AddComponent(parallelTransport1);
  bLine->AddComponent(rmatrix);
  bLine->AddComponent(parallelTransport2);

  return bLine;
}

BDSAcceleratorComponent* BDSComponentFactory::CreateThinRMatrix(G4double angleIn,
								G4String name)
{
  BDSMagnetStrength* st = PrepareMagnetStrengthForRMatrix(element);
  return CreateThinRMatrix(angleIn, st, name);
}

BDSAcceleratorComponent* BDSComponentFactory::CreateThinRMatrix(G4double angleIn,
								const BDSMagnetStrength* st,
								G4String name)
{
  BDSBeamPipeInfo* beamPipeInfo = PrepareBeamPipeInfo(element, angleIn, -angleIn);
  beamPipeInfo->beamPipeType = BDSBeamPipeType::circularvacuum;
  BDSMagnetOuterInfo* magnetOuterInfo = PrepareMagnetOuterInfo(name, element,
                                                               -angleIn, angleIn, beamPipeInfo);
  magnetOuterInfo->geometryType = BDSMagnetGeometryType::none;

  BDSIntegratorType intType = integratorSet->rmatrixThin;
  G4Transform3D fieldTrans  = CreateFieldTransform(element);
  BDSFieldInfo* vacuumField = new BDSFieldInfo(BDSFieldType::rmatrix,
                                               brho,
                                               intType,
                                               st,
                                               true,
                                               fieldTrans);
  vacuumField->SetBeamPipeRadius(fmin(beamPipeInfo->aper1,beamPipeInfo->aper2));

  BDSMagnet* thinRMatrix =  new BDSMagnet(BDSMagnetType::rmatrix,
                                          name,
                                          thinElementLength,
                                          beamPipeInfo,
                                          magnetOuterInfo,
                                          vacuumField);

  thinRMatrix->SetExtent(BDSExtent(beamPipeInfo->aper1,
                                   beamPipeInfo->aper1,
                                   thinElementLength*0.5));

  return thinRMatrix;
}

BDSMagnet* BDSComponentFactory::CreateMagnet(const GMAD::Element* el,
					     BDSMagnetStrength* st,
					     BDSFieldType  fieldType,
					     BDSMagnetType magnetType,
					     G4double      angle,
G4String nameSuffix) const
{
  BDSBeamPipeInfo* bpInfo = PrepareBeamPipeInfo(element);
  BDSIntegratorType intType = integratorSet->Integrator(fieldType);
  G4Transform3D fieldTrans  = CreateFieldTransform(element);
  BDSFieldInfo* vacuumField = new BDSFieldInfo(fieldType,
					       brho,
					       intType,
					       st,
					       true,
					       fieldTrans);

  BDSMagnetOuterInfo* outerInfo = PrepareMagnetOuterInfo(elementName + nameSuffix, element, st, bpInfo);
  vacuumField->SetScalingRadius(outerInfo->innerRadius); // purely for completeness of information - not required
  BDSFieldInfo* outerField = nullptr;

  // only make a default multipolar field if the yokeFields flag is on and
  // there isn't an 'outerField' specified for the element
  G4bool externalOuterField = !(el->fieldOuter.empty());
  if (yokeFields && !externalOuterField)
    {outerField = PrepareMagnetOuterFieldInfo(st, fieldType, bpInfo, outerInfo, fieldTrans);}

  return new BDSMagnet(magnetType,
		       elementName + nameSuffix,
		       element->l * CLHEP::m,
		       bpInfo,
		       outerInfo,
		       vacuumField,
		       angle,
		       outerField);
}

G4bool BDSComponentFactory::HasSufficientMinimumLength(Element const* el,
						       const G4bool& printWarning)
{
  if(el->l < 1e-7) // 'l' already in metres from parser
    {
      if (printWarning)
	{
	  G4cerr << "---> NOT creating element \"" << el->name << "\""
		 << " LENGTH TOO SHORT:" << " l = " << el->l << "m" << G4endl; // already in m
	}
      return false;
    }
  else
    {return true;}
}

void BDSComponentFactory::PoleFaceRotationsNotTooLarge(Element const* element,
						       G4double maxAngle)
{
  if (std::abs(element->e1) > maxAngle)
    {
      G4cerr << __METHOD_NAME__ << "Pole face angle e1: " << element->e1 << " is greater than " << maxAngle << G4endl;
      exit(1);
    }
  if (std::abs(element->e2) > maxAngle)
    {
      G4cerr << __METHOD_NAME__ << "Pole face angle e2: " << element->e2 << " is greater than " << maxAngle << G4endl;
      exit(1);
    }
}

G4bool BDSComponentFactory::YokeOnLeft(const Element*           element,
				       const BDSMagnetStrength* st)
{
  G4double angle    = (*st)["angle"];
  G4double hkickAng = -(*st)["hkick"]; // not really angle but proportional in the right direction
  G4double vkickAng = -(*st)["vkick"];
  if (!BDS::IsFinite(angle) && BDS::IsFinite(hkickAng))
    {angle = hkickAng;}
  if (!BDS::IsFinite(angle) && BDS::IsFinite(vkickAng))
    {angle = vkickAng;}
  G4bool yokeOnLeft;
  if ((angle < 0) && (element->yokeOnInside))
    {yokeOnLeft = true;}
  else if ((angle > 0) && (!(element->yokeOnInside)))
    {yokeOnLeft = true;}
  else
    {yokeOnLeft = false;}
  return yokeOnLeft;
}

BDSFieldInfo* BDSComponentFactory::PrepareMagnetOuterFieldInfo(const BDSMagnetStrength*  vacuumSt,
							       const BDSFieldType&       fieldType,
							       const BDSBeamPipeInfo*    bpInfo,
							       const BDSMagnetOuterInfo* outerInfo,
							       const G4Transform3D&      fieldTransform) const
{  
  BDSFieldType outerType;
  switch (fieldType.underlying())
    {
    case BDSFieldType::dipole:
      {outerType = BDSFieldType::multipoleouterdipole;    break;}
    case BDSFieldType::quadrupole:
      {outerType = BDSFieldType::multipoleouterquadrupole; break;}
    case BDSFieldType::sextupole:
      {outerType = BDSFieldType::multipoleoutersextupole;  break;}
    case BDSFieldType::octupole:
      {outerType = BDSFieldType::multipoleouteroctupole;   break;}
    case BDSFieldType::decapole:
      {outerType = BDSFieldType::multipoleouterdecapole;   break;}
    case BDSFieldType::skewquadrupole:
      {outerType = BDSFieldType::skewmultipoleouterquadrupole; break;}
    case BDSFieldType::skewsextupole:
      {outerType = BDSFieldType::skewmultipoleoutersextupole;  break;}
    case BDSFieldType::skewoctupole:
      {outerType = BDSFieldType::skewmultipoleouteroctupole;   break;}
    case BDSFieldType::skewdecapole:
      {outerType = BDSFieldType::skewmultipoleouterdecapole;   break;}
    case BDSFieldType::dipole3d:
      {outerType = BDSFieldType::multipoleouterdipole3d; break;}
    case BDSFieldType::solenoid:
      {outerType = BDSFieldType::multipoleouterdipole3d; break;}
    case BDSFieldType::undulator:
      {outerType = BDSFieldType::undulator; break;}
    default:
      {return nullptr; break;} // no possible outer field for any other magnet types
    }

  BDSMagnetStrength* stCopy = new BDSMagnetStrength(*vacuumSt);
  BDSIntegratorType intType = integratorSet->Integrator(outerType);
  BDSFieldInfo* outerField  = new BDSFieldInfo(outerType,
					       brho,
					       intType,
					       stCopy,
					       true,
					       fieldTransform);

  outerField->SetChordStepMinimum(BDSGlobalConstants::Instance()->ChordStepMinimumYoke());
  if (outerInfo)
    {outerField->SetScalingRadius(outerInfo->innerRadius);}
  if (bpInfo)
    {outerField->SetBeamPipeRadius(bpInfo->IndicativeRadius());}
  return outerField;
}

BDSMagnetOuterInfo* BDSComponentFactory::PrepareMagnetOuterInfo(const G4String& elementNameIn,
								const Element* el,
								const BDSMagnetStrength* st,
								const BDSBeamPipeInfo* beamPipe,
								G4double defaultHorizontalWidth,
								G4double defaultVHRatio,
								G4double defaultCoilWidthFraction,
								G4double defaultCoilHeightFraction)
{
  G4bool yokeOnLeft = YokeOnLeft(el,st);
  G4double    angle = (*st)["angle"];
  
  return PrepareMagnetOuterInfo(elementNameIn, el, 0.5*angle, 0.5*angle, beamPipe, yokeOnLeft,
				defaultHorizontalWidth, defaultVHRatio, defaultCoilWidthFraction,
				defaultCoilHeightFraction);
}

BDSMagnetOuterInfo* BDSComponentFactory::PrepareMagnetOuterInfo(const G4String& elementNameIn,
								const Element*  el,
								const G4double  angleIn,
								const G4double  angleOut,
								const BDSBeamPipeInfo* beamPipe,
								const G4bool    yokeOnLeft,
								G4double        defaultHorizontalWidth,
								G4double        defaultVHRatio,
								G4double        defaultCoilWidthFraction,
								G4double        defaultCoilHeightFraction)
{
  BDSMagnetOuterInfo* info = new BDSMagnetOuterInfo();

  const BDSGlobalConstants* globals = BDSGlobalConstants::Instance();
  // name
  info->name = elementNameIn;
  
  // magnet geometry type
  if (el->magnetGeometryType == "")
    {info->geometryType = globals->MagnetGeometryType();}
  else
    {
      info->geometryType = BDS::DetermineMagnetGeometryType(el->magnetGeometryType);
      info->geometryTypeAndPath = el->magnetGeometryType;
    }

  // set face angles w.r.t. chord
  info->angleIn  = angleIn;
  info->angleOut = angleOut;
  
  // horizontal width
  info->horizontalWidth = PrepareHorizontalWidth(el, defaultHorizontalWidth);

  // inner radius of magnet geometry - TBC when poles can be built away from beam pipe
  info->innerRadius = beamPipe->IndicativeRadius();

  // outer material
  G4Material* outerMaterial;
  if(el->material == "")
    {
      G4String defaultMaterialName = globals->OuterMaterialName();
      outerMaterial = BDSMaterials::Instance()->GetMaterial(defaultMaterialName);
    }
  else
    {outerMaterial = BDSMaterials::Instance()->GetMaterial(el->material);}
  info->outerMaterial = outerMaterial;

  // yoke direction
  info->yokeOnLeft = yokeOnLeft;

  if (el->hStyle < 0) // it's unset
    {info->hStyle = globals->HStyle();}
  else
    {info->hStyle = G4bool(el->hStyle);} // convert from int to bool

  if (el->vhRatio > 0)
    {info->vhRatio = G4double(el->vhRatio);}
  else if (globals->VHRatio() > 0)
    {info->vhRatio = globals->VHRatio();}
  else if (defaultVHRatio > 0) // allow calling function to supply optional default
    {info->vhRatio = defaultVHRatio;}
  else
    {info->vhRatio = info->hStyle ? 0.8 : 1.0;} // h default : c default
  
  if (el->coilWidthFraction > 0)
    {info->coilWidthFraction = G4double(el->coilWidthFraction);}
  else if (globals->CoilWidthFraction() > 0)
    {info->coilWidthFraction = globals->CoilWidthFraction();}
  else if (defaultCoilHeightFraction > 0) // allow calling function to supply optional default
    {info->coilWidthFraction = defaultCoilWidthFraction;}
  else
    {info->coilWidthFraction = info->hStyle ? 0.8 : 0.65;} // h default : c default

  if (el->coilHeightFraction > 0)
    {info->coilHeightFraction = G4double(el->coilHeightFraction);}
  else if (globals->CoilHeightFraction() > 0)
    {info->coilHeightFraction = globals->CoilHeightFraction();}
  else if (defaultCoilHeightFraction > 0) // allow calling function to supply optional default
    {info->coilHeightFraction = defaultCoilHeightFraction;}
  else
    {info->coilHeightFraction = 0.8;} // default for both h and c type

  info->colour = PrepareColour(el);
  
  return info;
}

G4double BDSComponentFactory::PrepareHorizontalWidth(Element const* el,
						     G4double defaultHorizontalWidth)
{
  G4double horizontalWidth = el->horizontalWidth*CLHEP::m;
  if (horizontalWidth < 1e-6)
    {//horizontalWidth not set - use either global or specified default
      if (defaultHorizontalWidth > 0)
	{horizontalWidth = defaultHorizontalWidth;}
      else
	{horizontalWidth = BDSGlobalConstants::Instance()->HorizontalWidth();}
    }
  return horizontalWidth;
}

G4Material* BDSComponentFactory::PrepareVacuumMaterial(Element const* el) const
{
  G4Material* result;
  if (el->vacuumMaterial == "")
    {result = BDSMaterials::Instance()->GetMaterial(BDSGlobalConstants::Instance()->VacuumMaterial());}
  else
    {result = BDSMaterials::Instance()->GetMaterial(element->vacuumMaterial);}
  return result;
}

BDSBeamPipeInfo* BDSComponentFactory::PrepareBeamPipeInfo(Element const* el,
							  const G4ThreeVector inputFaceNormalIn,
							  const G4ThreeVector outputFaceNormalIn)
{
  BDSBeamPipeInfo* defaultModel = BDSGlobalConstants::Instance()->DefaultBeamPipeModel();
  BDSBeamPipeInfo* result; 
  if (!BDSGlobalConstants::Instance()->IgnoreLocalAperture())
    {
      result = new BDSBeamPipeInfo(defaultModel,
				   el->apertureType,
				   el->aper1 * CLHEP::m,
				   el->aper2 * CLHEP::m,
				   el->aper3 * CLHEP::m,
				   el->aper4 * CLHEP::m,
				   el->vacuumMaterial,
				   el->beampipeThickness * CLHEP::m,
				   el->beampipeMaterial,
				   inputFaceNormalIn,
				   outputFaceNormalIn);
    }
  else
    {// ignore the aperture model from the element and use the global one
      result = new BDSBeamPipeInfo(*defaultModel); // ok as only pointers to materials
      result->inputFaceNormal  = inputFaceNormalIn;
      result->outputFaceNormal = outputFaceNormalIn;
    }
  return result;
}

BDSBeamPipeInfo* BDSComponentFactory::PrepareBeamPipeInfo(Element const* el,
							  const G4double angleIn,
							  const G4double angleOut)
{
  auto faces = BDS::CalculateFaces(angleIn, angleOut);
  BDSBeamPipeInfo* info = PrepareBeamPipeInfo(el, faces.first, faces.second);
  return info;
}

BDSTiltOffset* BDSComponentFactory::CreateTiltOffset(Element const* el)
{
#ifdef BDSDEBUG
  G4cout << __METHOD_NAME__ << "offsetX,Y: " << el->offsetX << " " << el->offsetY << " tilt: " << el->tilt << G4endl;
#endif
  G4double xOffset = el->offsetX * CLHEP::m;
  G4double yOffset = el->offsetY * CLHEP::m;
  G4double tilt    = el->tilt    * CLHEP::rad;

  BDSTiltOffset* result = nullptr;
  if (BDS::IsFinite(xOffset) || BDS::IsFinite(yOffset) || BDS::IsFinite(tilt))
    {result = new BDSTiltOffset(xOffset, yOffset, tilt);}
  return result;
}

G4Transform3D BDSComponentFactory::CreateFieldTransform(const BDSTiltOffset* tiltOffset)
{
  return tiltOffset ? tiltOffset->Transform3D() : G4Transform3D();
}

G4Transform3D BDSComponentFactory::CreateFieldTransform(Element const* el)
{
  BDSTiltOffset* to = CreateTiltOffset(el);
  G4Transform3D trans = CreateFieldTransform(to);
  delete to;
  return trans;
}

void BDSComponentFactory::CheckBendLengthAngleWidthCombo(G4double arcLength,
							 G4double angle,
							 G4double horizontalWidth,
							 G4String name)
{
  G4double radiusFromAngleLength =  std::abs(arcLength / angle); // s = r*theta -> r = s/theta
#ifdef BDSDEBUG
  G4cout << __METHOD_NAME__ << "radius from angle and length: " << radiusFromAngleLength << G4endl;
#endif
  if (horizontalWidth > 2*radiusFromAngleLength)
    {
      G4cerr << "Error: the combination of length, angle and horizontalWidth in element named \""
	     << name
	     << "\" will result in overlapping faces!" << G4endl << "Please correct!" << G4endl;
      exit(1);
    }
}

void BDSComponentFactory::PrepareCavityModels()
{  
  for (auto model : BDSParser::Instance()->GetCavityModels())
    {
      // material can either be specified in 
      G4Material* material = nullptr;
      if (!model.material.empty())
	{material = BDSMaterials::Instance()->GetMaterial(model.material);}
	  
      auto info = new BDSCavityInfo(BDS::DetermineCavityType(model.type),
				    material,
				    model.irisRadius*CLHEP::m,
				    model.thickness*CLHEP::m,
				    model.equatorRadius*CLHEP::m,
				    model.halfCellLength*CLHEP::m,
				    model.numberOfPoints,
				    model.numberOfCells,
				    model.equatorHorizontalAxis*CLHEP::m,
				    model.equatorVerticalAxis*CLHEP::m,
				    model.irisHorizontalAxis*CLHEP::m,
				    model.irisVerticalAxis*CLHEP::m,
				    model.tangentLineAngle);
      
      cavityInfos[model.name] = info;
    }
}

void BDSComponentFactory::PrepareColours()
{
  BDSColours* allColours = BDSColours::Instance();
  for (auto colour : BDSParser::Instance()->GetColours())
    {
      allColours->DefineColour(G4String(colour.name),
			       (G4double)colour.red,
			       (G4double)colour.green,
			       (G4double)colour.blue,
			       (G4double)colour.alpha);
    }
}

void BDSComponentFactory::PrepareCrystals()
{
  for (auto& model : BDSParser::Instance()->GetCrystals())
    {
      G4Material* material = BDSMaterials::Instance()->GetMaterial(model.material);

      auto info = new BDSCrystalInfo(material,
				     G4String(model.data),
				     BDS::DetermineCrystalType(model.shape),
				     G4double(model.lengthX)*CLHEP::m,
				     G4double(model.lengthY)*CLHEP::m,
				     G4double(model.lengthZ)*CLHEP::m,
				     G4double(model.sizeA)*CLHEP::m,
				     G4double(model.sizeB)*CLHEP::m,
				     G4double(model.sizeC)*CLHEP::m,
				     G4double(model.alpha)*CLHEP::halfpi,
				     G4double(model.beta)*CLHEP::halfpi,
				     G4double(model.gamma)*CLHEP::halfpi,
				     G4int   (model.spaceGroup),
				     G4double(model.bendingAngleYAxis)*CLHEP::rad,
				     G4double(model.bendingAngleZAxis)*CLHEP::rad);
      crystalInfos[model.name] = info;
    }

}

BDSCrystalInfo* BDSComponentFactory::PrepareCrystalInfo(const G4String& crystalName) const
{
  auto result = crystalInfos.find(crystalName);
  if (result == crystalInfos.end())
    {
      G4cout << "Unknown crystal \"" << crystalName << "\" - please define it" << G4endl;
      exit(1);
    }

  // prepare a copy so the component can own that recipe
  BDSCrystalInfo* info = new BDSCrystalInfo(*(result->second));
  return info;
}

BDSCavityInfo* BDSComponentFactory::PrepareCavityModelInfo(Element const* el,
							   G4double frequency) const
{
  // If the cavity model name (identifier) has been defined, return a *copy* of
  // that model - so that the component will own that info object.

  G4String modelName = G4String(el->cavityModel);

  // no specific model - prepare a default based on element parameters
  if (modelName == "")
    {return PrepareCavityModelInfoForElement(el, frequency);}

  // cavity model name specified - match up with parser object already translated here
  auto result = cavityInfos.find(modelName);
  if (result == cavityInfos.end())
    {
      G4cout << "Unknown cavity model identifier \"" << el->cavityModel << "\" - please define it" << G4endl;
      exit(1);
    }

  // we make a per element copy of the definition
  BDSCavityInfo* info = new BDSCavityInfo(*(result->second));

  // If no material specified, we take the material from the element. If no material at
  // all, we exit with warning.
  if (!info->material)
    {
      if (el->material.empty())
	{
	  G4cout << "ERROR: Cavity material is not defined for cavity \"" << elementName << "\""
		 << "or for cavity model \"" << el->cavityModel << "\" - please define it" << G4endl;
	  exit(1);
	}
      else
	{info->material = BDSMaterials::Instance()->GetMaterial(el->material);}
    }

  return info;
}

BDSCavityInfo* BDSComponentFactory::PrepareCavityModelInfoForElement(Element const* el,
								     G4double frequency) const
{
  /// prepare aperture information for this element to base default cavity on.
  BDSBeamPipeInfo* aperture = PrepareBeamPipeInfo(el);

  G4double aper1     = aperture->aper1;
  G4double horizontalWidth = PrepareHorizontalWidth(el);
  G4double defaultHorizontalWidth = 20*CLHEP::cm;
  if (aper1 < defaultHorizontalWidth) // only do if the aperture will fit
    {horizontalWidth = std::min(defaultHorizontalWidth, horizontalWidth);} // better default
  G4double thickness = aperture->beamPipeThickness;
  G4double equatorRadius = horizontalWidth - thickness;
  if (equatorRadius <= 0)
    {
      G4cerr << __METHOD_NAME__ << "Combination of horizontalWidth and beampipeThickness for"
	     << " element \"" << el->name << "\" produce 0 size cavity" << G4endl;
      exit(1);
    }

  G4double cellLength = 2*CLHEP::c_light / frequency; // half wavelength
  G4double length     = el->l * CLHEP::m;
  G4double nCavities  = length / cellLength;
  G4int nCells = G4int(std::floor(nCavities));
  if (nCells == 0) // protect against long wavelengths or cavities
    {
      nCells = 1;
      cellLength = length;
    }
  
  BDSCavityInfo* defaultCI = new BDSCavityInfo(BDSCavityType::pillbox,
					       BDSMaterials::Instance()->GetMaterial("Copper"),
					       aperture->aper1,
					       thickness,
					       equatorRadius,
					       cellLength*0.5);

  delete aperture;
  return defaultCI;
}

BDSMagnetStrength* BDSComponentFactory::PrepareCavityStrength(Element const* el,
							      G4double currentArcLength) const
{
  BDSMagnetStrength* st = new BDSMagnetStrength();
  SetBeta0(st);
  G4double chordLength = el->l * CLHEP::m;
  G4double scaling     = el->scaling;
  
  if (BDS::IsFinite(el->gradient))
    {(*st)["efield"] = scaling * el->gradient * CLHEP::MeV / CLHEP::m;}
  else
    {(*st)["efield"] = scaling * el->E * CLHEP::volt / chordLength;}

  (*st)["frequency"] = el->frequency * CLHEP::hertz;

  // phase - construct it so that phase is w.r.t. the centre of the cavity
  // and that it's 0 by default
  G4double frequency = (*st)["frequency"];
  G4double period    = 1. / frequency;
  G4double tOffset   = 0;
  if (BDS::IsFinite(el->tOffset)) // use the one specified
    {tOffset = el->tOffset * CLHEP::ns;}
  else // this gives 0 phase at the middle of cavity
    {tOffset = (currentArcLength + chordLength) / CLHEP::c_light;}

  G4double nPeriods       = tOffset / period;
  // phase is the remainder from total phase / N*2pi, where n is unknown.
  G4double integerPart    = 0;
  G4double fractionalPart = std::modf(nPeriods, &integerPart);
  G4double phaseOffset    = fractionalPart / CLHEP::twopi;

  G4double phase = el->phase * CLHEP::rad;
  if (BDS::IsFinite(el->phase)) // phase specified - use that
    {(*st)["phase"] = phaseOffset + phase;}
  else
    {(*st)["phase"] = phaseOffset;}
  (*st)["equatorradius"] = 1*CLHEP::m; // to prevent 0 division - updated later on in createRF
  return st;
}

G4Colour* BDSComponentFactory::PrepareColour(Element const* el)
{
  G4String colour = el->colour;
  if (colour.empty())
    {return BDSColours::Instance()->GetColour(GMAD::typestr(el->type));}
  else
    {return BDSColours::Instance()->GetColour(colour);}
}

G4Material* BDSComponentFactory::PrepareMaterial(Element const* el,
						 G4String defaultMaterialName)
{
  G4String materialName = el->material;
  if (materialName.empty())
    {return BDSMaterials::Instance()->GetMaterial(defaultMaterialName);}
  else
    {return BDSMaterials::Instance()->GetMaterial(materialName);}
}

void BDSComponentFactory::SetFieldDefinitions(Element const* el,
					      BDSAcceleratorComponent* component) const
{
  // Test for a line. And if so apply to each sub-component.
  // TBC - for a sbend split into segments, a BDSLine would be used - how would setting
  // an outer magnetic field work for this??
  G4Transform3D fieldTrans = CreateFieldTransform(element);
  if (BDSLine* line = dynamic_cast<BDSLine*>(component))
    {
      for (auto comp : *line)
	{SetFieldDefinitions(el, comp);}
    }
  if (BDSMagnet* mag = dynamic_cast<BDSMagnet*>(component))
    {
      if (!(el->fieldAll.empty()))
	{
	  G4cerr << "Error: Magnet named \"" << elementName
		 << "\" is a magnet, but has fieldAll defined." << G4endl
		 << "Can only have fieldOuter and or fieldVacuum specified." << G4endl;
	  exit(1);
	}
      if (!(el->fieldOuter.empty())) // ie variable isn't ""
	{
	  BDSFieldInfo* info = new BDSFieldInfo(*(BDSFieldFactory::Instance()->GetDefinition(el->fieldOuter)));
	  if (info->ProvideGlobal())
	    {info->SetTransform(info->Transform() * fieldTrans);}
	  mag->SetOuterField(info);
	}
      if (!(el->fieldVacuum.empty()))
	{
	  BDSFieldInfo* info = new BDSFieldInfo(*(BDSFieldFactory::Instance()->GetDefinition(el->fieldVacuum)));
	  if (info->ProvideGlobal())
	    {info->SetTransform(info->Transform() * fieldTrans);}
	  mag->SetVacuumField(info);
	}
    }
  else
    {
      if (!(el->fieldAll.empty()))
	{
	  BDSFieldInfo* info = new BDSFieldInfo(*(BDSFieldFactory::Instance()->GetDefinition(el->fieldAll)));
	  if (info->ProvideGlobal())
	    {info->SetTransform(info->Transform() * fieldTrans);}
	  component->SetField(info);
	}
    }
}

BDSMagnetStrength* BDSComponentFactory::PrepareMagnetStrengthForMultipoles(Element const* el) const
{
  BDSMagnetStrength* st = new BDSMagnetStrength();
  SetBeta0(st);
  G4double scaling = el->scaling;
  G4double length = el->l;
  // component strength is only normalised by length for thick multipoles
  if (el->type == ElementType::_THINMULT)
    {length = 1;}
  auto kn = el->knl.begin();
  auto ks = el->ksl.begin();
  std::vector<G4String> normKeys = st->NormalComponentKeys();
  std::vector<G4String> skewKeys = st->SkewComponentKeys();
  auto nkey = normKeys.begin();
  auto skey = skewKeys.begin();
  //Separate loops for kn and ks. The length of knl and ksl is determined by the input in the gmad file.
  //A single loop for both kn and ks using only one of their end iterators can end the loop
  //prematurely for the other, potentially missing higher order components.
  for (; kn != el->knl.end(); kn++, nkey++)
    {(*st)[*nkey] = scaling * (*kn) / length;}
  for (; ks != el->ksl.end(); ks++, skey++)
    {(*st)[*skey] = scaling * (*ks) / length;}

  return st;
}

BDSMagnetStrength* BDSComponentFactory::PrepareMagnetStrengthForRMatrix(Element const* el) const
{
  BDSMagnetStrength* st = new BDSMagnetStrength();
  G4double scaling = el->scaling;
  // G4double length  = el->l;

  (*st)["kick1"] = scaling * el->kick1;
  (*st)["kick2"] = scaling * el->kick2;
  (*st)["kick3"] = scaling * el->kick3;
  (*st)["kick4"] = scaling * el->kick4;

  (*st)["rmat11"] = scaling * el->rmat11;
  (*st)["rmat12"] = scaling * el->rmat12;
  (*st)["rmat13"] = scaling * el->rmat13;
  (*st)["rmat14"] = scaling * el->rmat14;

  (*st)["rmat21"] = scaling * el->rmat21;
  (*st)["rmat22"] = scaling * el->rmat22;
  (*st)["rmat23"] = scaling * el->rmat23;
  (*st)["rmat24"] = scaling * el->rmat24;

  (*st)["rmat31"] = scaling * el->rmat31;
  (*st)["rmat32"] = scaling * el->rmat32;
  (*st)["rmat33"] = scaling * el->rmat33;
  (*st)["rmat34"] = scaling * el->rmat34;

  (*st)["rmat41"] = scaling * el->rmat41;
  (*st)["rmat42"] = scaling * el->rmat42;
  (*st)["rmat43"] = scaling * el->rmat43;
  (*st)["rmat44"] = scaling * el->rmat44;

  return st;
}

G4double BDSComponentFactory::FieldFromAngle(const G4double angle,
					     const G4double arcLength) const
{
  if (!BDS::IsFinite(angle))
    {return 0;}
  else
    {return brho * angle / arcLength;}
}

G4double BDSComponentFactory::AngleFromField(const G4double field,
					     const G4double arcLength) const
{
  if (!BDS::IsFinite(field))
    {return 0;}
  else
    {return field * arcLength / brho;}
}

void BDSComponentFactory::CalculateAngleAndFieldSBend(Element const* el,
						      G4double&      angle,
						      G4double&      field) const
{
  G4double arcLength = el->l * CLHEP::m;
  if (BDS::IsFinite(el->B) && el->angleSet)
    {// both are specified and should be used - under or overpowered dipole by design
      field = el->B * CLHEP::tesla;
      angle = el->angle * CLHEP::rad;
    }
  else if (BDS::IsFinite(el->B))
    {// only B field - calculate angle
      field = el->B * CLHEP::tesla;
      angle = AngleFromField(field, arcLength); // length is arc length for an sbend
    }
  else
    {// only angle - calculate B field
      angle = el->angle * CLHEP::rad;
      field = FieldFromAngle(angle, arcLength);
    }
}

void BDSComponentFactory::CalculateAngleAndFieldRBend(const Element* el,
						      G4double& arcLength,
						      G4double& chordLength,
						      G4double& field,
						      G4double& angle) const
{
  // 'l' in the element represents the chord length for an rbend - must calculate arc length
  // for the field calculation and the accelerator component.
  chordLength = el->l * CLHEP::m;
  G4double arcLengthLocal = chordLength; // default for no angle
  
  if (BDS::IsFinite(el->B) && el->angleSet)
    {// both are specified and should be used - under or overpowered dipole by design
      field = el->B * CLHEP::tesla;
      // note, angle must be finite for this part to be used so we're protected against
      // infinite bending radius and therefore nan arcLength.
      angle = el->angle * CLHEP::rad;
      G4double bendingRadius = brho / field;

      // protect against bad calculation from 0 angle and finite field
      if (BDS::IsFinite(angle))
        {arcLengthLocal = bendingRadius * angle;}
      else
        {arcLengthLocal = chordLength;}
    }
  else if (BDS::IsFinite(el->B))
    {// only B field - calculate angle
      field = el->B * CLHEP::tesla;
      G4double bendingRadius = brho / field; // in mm as brho already in g4 units
      angle = 2.0*std::asin(chordLength*0.5 / bendingRadius);
      arcLengthLocal = bendingRadius * angle;
    }
  else
    {// (assume) only angle - calculate B field
      angle = el->angle * CLHEP::rad;
      if (BDS::IsFinite(angle))
	{
	  // sign for bending radius doesn't matter (from angle) as it's only used for arc length.
	  // this is the inverse equation of that in BDSAcceleratorComponent to calculate
	  // the chord length from the arclength and angle.
	  G4double bendingRadius = chordLength * 0.5 / std::sin(std::abs(angle) * 0.5);
	  arcLengthLocal = bendingRadius * angle;
	  field = brho * angle / std::abs(arcLengthLocal);
        }
      else
	{field = 0;} // 0 angle -> chord length and arc length the same; field 0
    }

  // Ensure positive length despite sign of angle.
  arcLength = std::abs(arcLengthLocal);
}

G4double BDSComponentFactory::BendAngle(const Element* el) const
{
  G4double bendAngle = 0;
  if (el->type == ElementType::_RBEND)
    {
      G4double arcLength = 0, chordLength = 0, field = 0;
      CalculateAngleAndFieldRBend(el, arcLength, chordLength, field, bendAngle);
    }
  else if (el->type == ElementType::_SBEND)
    {
      G4double field = 0; // required by next function.
      CalculateAngleAndFieldSBend(el, bendAngle, field);
    }
  // else the default is 0
  return bendAngle;
}

G4double BDSComponentFactory::OutgoingFaceAngle(const Element* el) const
{
  // note thin multipoles will match the faces of any magnets, but not contain
  // the face angles themselves in the GMAD::Element. this is ok though as
  // detector construction will not give a thin multipole as a previous element
  // - it'll be skipped while looking backwards.
  G4double outgoingFaceAngle = 0;
  G4double bendAngle         = BendAngle(el);

  if (el->type == ElementType::_RBEND)
    {
      if (integratorSet->IsMatrixIntegratorSet())
	{return outgoingFaceAngle;}
      // angle is w.r.t. outgoing reference trajectory so rbend face is angled
      // by half the bend angle
      outgoingFaceAngle += 0.5 * bendAngle;
    }

  // if we're using the matrix integrator set, we build the bends flat irrespective of parameters
  // if we have a finite k1 for a bend, we're forced to use the bdsimmatrix integrator set
  if (integratorSet->IsMatrixIntegratorSet() || BDS::IsFinite(el->k1))
    {return outgoingFaceAngle;}

  // for an sbend, the output face is nominally normal to the outgoing
  // reference trajectory - so zero here - only changes with e1/e2.
  // we need angle though to decide which way it goes
  
  // +ve e1/e2 shorten the outside of the bend - so flips with angle
  G4double e2 = el->e2*CLHEP::rad;
  if (BDS::IsFinite(e2))
    {// so if the angle is 0, +1 will be returned
      G4double factor = bendAngle < 0 ? -1 : 1;
      outgoingFaceAngle += factor * e2;
    }
  
  return outgoingFaceAngle;
}

G4double BDSComponentFactory::IncomingFaceAngle(const Element* el) const
{
  // note thin multipoles will match the faces of any magnets, but not contain
  // the face angles themselves in the GMAD::Element. this is ok though as
  // detector construction will not give a thin multipole as a next element
  // - it'll be skipped while looking forwards.
  G4double incomingFaceAngle = 0;
  G4double bendAngle         = BendAngle(el);

  if (el->type == ElementType::_RBEND)
    {
      if (integratorSet->IsMatrixIntegratorSet())
	{return incomingFaceAngle;}
      // angle is w.r.t. outgoing reference trajectory so rbend face is angled
      // by half the bend angle
      incomingFaceAngle += 0.5 * bendAngle;
    }

  // if we're using the matrix integrator set, we build the bends flat irrespective of parameters
  // if we have a finite k1 for a bend, we're forced to use the bdsimmatrix integrator set
  if (integratorSet->IsMatrixIntegratorSet() || BDS::IsFinite(el->k1))
    {return incomingFaceAngle;}

  // for an sbend, the output face or nominally normal to the outgoing
  // reference trajectory - so zero here - only changes with e1/e2.
  // we need angle though to decide which way it goes

  // +ve e1/e2 shorten the outside of the bend - so flips with angle
  G4double e1 = el->e1*CLHEP::rad;
  if (BDS::IsFinite(e1))
    {// so if the angle is 0, +1 will be returned
      G4double factor = bendAngle < 0 ? -1 : 1;
      incomingFaceAngle += factor * e1;
    }
  
  return incomingFaceAngle;
}<|MERGE_RESOLUTION|>--- conflicted
+++ resolved
@@ -262,72 +262,6 @@
 #endif
   switch(element->type)
     {
-<<<<<<< HEAD
-      component = CreateRF(currentArcLength);
-      differentFromDefinition = true; // unique phase for every placement in beam line
-      break;
-    }
-  case ElementType::_SBEND:
-    component = CreateSBend(); break;
-  case ElementType::_RBEND:
-    component = CreateRBend(); break;
-  case ElementType::_HKICKER:
-    component = CreateKicker(KickerType::horizontal); break;
-  case ElementType::_VKICKER:
-    component = CreateKicker(KickerType::vertical); break;
-  case ElementType::_KICKER:
-  case ElementType::_TKICKER:
-    component = CreateKicker(KickerType::general); break;
-  case ElementType::_QUAD:
-    component = CreateQuad(); break;
-  case ElementType::_SEXTUPOLE:
-    component = CreateSextupole(); break;
-  case ElementType::_OCTUPOLE:
-    component = CreateOctupole(); break;
-  case ElementType::_DECAPOLE:
-    component = CreateDecapole(); break;
-  case ElementType::_MULT:
-    component = CreateMultipole(); break;
-  case ElementType::_THINMULT:
-    component = CreateThinMultipole(angleIn); break;
-  case ElementType::_ELEMENT:
-    component = CreateElement(); break;
-  case ElementType::_SOLENOID:
-    component = CreateSolenoid(); break; 
-  case ElementType::_ECOL:
-    component = CreateEllipticalCollimator(); break; 
-  case ElementType::_RCOL:
-    component = CreateRectangularCollimator(); break; 
-  case ElementType::_MUONSPOILER:    
-    component = CreateMuonSpoiler(); break;
-  case ElementType::_SHIELD:
-    component = CreateShield(); break;
-  case ElementType::_DEGRADER:
-    component = CreateDegrader(); break;
-  case ElementType::_WIRESCANNER:
-    component = CreateWireScanner(); break;
-  case ElementType::_GAP:
-    component = CreateGap(); break;
-  case ElementType::_CRYSTALCOL:
-    {component = CreateCrystalCollimator(); break;}
-  case ElementType::_LASER:
-    component = CreateLaser(); break; 
-  case ElementType::_SCREEN:
-    component = CreateScreen(); break; 
-  case ElementType::_AWSCREEN:
-    component = CreateAWScreen(); break;
-  case ElementType::_TRANSFORM3D:
-    component = CreateTransform3D(); break;
-  case ElementType::_THINRMATRIX:
-    component = CreateThinRMatrix(angleIn, elementName); break;
-  case ElementType::_PARALLELTRANSPORTER:
-    component = CreateParallelTransporter(); break;
-  case ElementType::_RMATRIX:
-    component = CreateRMatrix(); break;
-  case ElementType::_UNDULATOR:
-    component = CreateUndulator(); break;
-  case ElementType::_AWAKESCREEN:
-=======
     case ElementType::_DRIFT:
       {component = CreateDrift(angleIn, angleOut); break;}
     case ElementType::_RF:
@@ -375,6 +309,8 @@
       {component = CreateShield(); break;}
     case ElementType::_DEGRADER:
       {component = CreateDegrader(); break;}
+    case ElementType::_WIRESCANNER:
+      {component = CreateWireScanner(); break;}
     case ElementType::_GAP:
       {component = CreateGap(); break;}
     case ElementType::_CRYSTALCOL:
@@ -385,6 +321,8 @@
       {component = CreateScreen(); break;} 
     case ElementType::_TRANSFORM3D:
       {component = CreateTransform3D(); break;}
+    case ElementType::_AWSCREEN:
+      {component = CreateAWScreen(); break;}
     case ElementType::_THINRMATRIX:
       {component = CreateThinRMatrix(angleIn, elementName); break;}
     case ElementType::_PARALLELTRANSPORTER:
@@ -394,7 +332,6 @@
     case ElementType::_UNDULATOR:
       {component = CreateUndulator(); break;}
     case ElementType::_AWAKESCREEN:
->>>>>>> 3acba6e5
 #ifdef USE_AWAKE
       {component = CreateAwakeScreen(); break;} 
 #else
