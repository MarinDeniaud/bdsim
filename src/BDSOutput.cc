--- conflicted
+++ resolved
@@ -4,13 +4,6 @@
 #include "BDSSamplerSD.hh"
 #include <ctime>
 
-<<<<<<< HEAD
-// extern G4String outputFilename;
-
-
-
-=======
->>>>>>> e20c40a8
 BDSOutput::BDSOutput():outputFileNumber(1)
 {
   format = _ASCII; // default - write an ascii file
@@ -224,34 +217,6 @@
 void BDSOutput::WriteRootHit(G4String Name, G4double   InitMom, G4double    InitX, G4double    InitY, G4double     InitZ, G4double     InitXPrime, G4double    InitYPrime, G4double InitZPrime, G4double  InitT, G4double  Mom, G4double X, G4double Y, G4double Z, G4double XPrime, G4double YPrime, G4double ZPrime, G4double T, G4double GlobalX, G4double GlobalY, G4double GlobalZ, G4double GlobalXPrime, G4double GlobalYPrime, G4double GlobalZPrime, G4double S, G4double Weight, G4int  PDGtype, G4int  EventNo, G4int   ParentID,G4int  TrackID){
 
   TTree* sTree=(TTree*)gDirectory->Get(Name);
-<<<<<<< HEAD
-  TString errorMessage = __METHOD_NAME__ + "TTress Sampler \"" + Name + " not found.";
-  if(!sTree) G4Exception(errorMessage, "-1", FatalException, "");
-  E0=InitMom / GeV;
-  x0=InitX / micrometer;
-  y0=InitY / micrometer;
-  z0=InitZ / m;
-  xp0=InitXPrime / radian;
-  yp0=InitYPrime / radian;
-  zp0=InitZPrime / radian;
-  t0=InitT / ns;
-  E=Mom / GeV;
-  //Edep=Edep / GeV;
-  x=X / micrometer;
-  y=Y / micrometer;
-  z=Z / m;
-  xp=XPrime / radian;
-  yp=YPrime / radian;
-  zp=ZPrime / radian;
-  t=T / ns;
-  X=GlobalX / m;
-  Y=GlobalY / m;
-  Z=GlobalZ / m;
-  Xp=GlobalXPrime / radian;
-  Yp=GlobalYPrime / radian;
-  Zp=GlobalZPrime / radian;
-  s=S / m;
-=======
   if(!sTree) G4Exception("BDSOutput: ROOT Sampler not found!", "-1", FatalException, "");
   E0=InitMom / CLHEP::GeV;
   x0=InitX / CLHEP::micrometer;
@@ -277,7 +242,6 @@
   Yp=GlobalYPrime / CLHEP::radian;
   Zp=GlobalZPrime / CLHEP::radian;
   s=S / CLHEP::m;
->>>>>>> e20c40a8
   weight=Weight;
   part=PDGtype; 
   nev=EventNo; 
@@ -330,7 +294,7 @@
 #ifdef USE_ROOT
     G4String name;
 #ifdef DEBUG
-    G4cout << __METHOD_NAME__ << " hc->entries() = " << hc->entries() << G4endl;
+    G4cout << __METHOD_NAME__ << " hc->endtries() = " << hc->entries() << G4endl;
 #endif
     for (G4int i=0; i<hc->entries(); i++)
       {
@@ -382,6 +346,7 @@
   G4TrajectoryPoint* TrajPoint;
   G4ThreeVector TrajPos;
   
+
   TTree* TrajTree;
     
   G4String name = "Trajectories";
@@ -389,6 +354,8 @@
   TrajTree=(TTree*)gDirectory->Get(name);
 
   if(TrajTree == NULL) { G4cerr<<"TrajTree=NULL"<<G4endl; return -1;}
+
+  
   
   if(TrajVec.size())
     {
