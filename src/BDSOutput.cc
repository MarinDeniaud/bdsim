--- conflicted
+++ resolved
@@ -109,14 +109,10 @@
   useScoringMap      = g->UseScoringMap();
 
   storeApertureImpacts       = g->StoreApertureImpacts();
-<<<<<<< HEAD
+  storeApertureImpactsHistograms = storeApertureImpacts || g->StoreApertureImpactsHistograms() ||
+    g->StoreApertureImpactsAll() || g->StoreApertureImpactsIons();
   storePrimaries             = g->StorePrimaries();
   storeCollimatorInfo        = g->StoreCollimatorInfo();
-=======
-  storeApertureImpactsHistograms = storeApertureImpacts || g->StoreApertureImpactsHistograms() ||
-    g->StoreApertureImpactsAll() || g->StoreApertureImpactsIons();
-  storeCollimatorInfo = g->StoreCollimatorInfo();
->>>>>>> 0078b69b
   storeCollimatorHitsLinks   = g->StoreCollimatorHitsLinks();
   storeCollimatorHitsIons    = g->StoreCollimatorHitsIons();
   // store primary hits if ion hits or links hits are turned on
