--- conflicted
+++ resolved
@@ -26,6 +26,8 @@
 #include "BDSOutput.hh"
 #include "BDSSamplerHit.hh"
 #include "BDSSamplerSD.hh"
+#include "BDSSamplerRegistry.hh"
+#include "BDSSamplerInfo.hh"
 #include "BDSSDManager.hh"
 #include "BDSTerminatorSD.hh"
 #include "BDSTrajectory.hh"
@@ -206,19 +208,6 @@
       primaryLoss = primary->LastPoint();
     }
 
-<<<<<<< HEAD
-  // needed to draw trajectories and hits:
-  if(!isBatch)
-  {
-#ifdef BDSDEBUG
-    G4cout << __METHOD_NAME__ << "drawing the event" << G4endl;
-#endif
-    // This is an expensive funciton call - use macro commands instead to flush at end of run / event
-    // evt->Draw();
-  }
-
-=======
->>>>>>> 9fcb1381
   // Save interesting trajectories
   std::map<BDSTrajectory*, bool> interestingTraj;
 
@@ -284,13 +273,11 @@
 	    G4String particleName  = traj->GetParticleName();
 	    G4int particleID       = traj->GetPDGEncoding();
 	    G4String particleIDStr = G4String(std::to_string(particleID));
-	    std::size_t found      = particleToStore.find(particleName);
-	    //std::size_t found2     = particleIDToStore.find(particleIDStr); // This does not work e-=11, e+=-11
-	    bool        found3     = (std::find(particleIDIntToStore.begin(), particleIDIntToStore.end(),particleID) != particleIDIntToStore.end());
-	    if ((found != std::string::npos) || found3)
+	    std::size_t found1      = particleToStore.find(particleName);
+	    bool        found2     = (std::find(particleIDIntToStore.begin(), particleIDIntToStore.end(),particleID) 
+				      != particleIDIntToStore.end());
+	    if ((found1 != std::string::npos) || found2)
 	      {
-		// G4cout << "found interesting " << traj->GetTrackID()<< " " << particleName << "(" << particleToStore << ")" << " " 
-		//        << particleIDStr << "(" << particleIDToStore << ")" << G4endl;
 		interestingTraj.insert(std::pair<BDSTrajectory *, bool>(traj, true));
 		continue;
 	      }
@@ -326,11 +313,38 @@
 	    {connectTraj(interestingTraj, i.first);}
       }
   }
-    // Output interesting trajectories
+
+  
+  // loop over energy hits to connect trajectories 
+  if(true) 
+    {
+      G4int n_hit = energyCounterHits->entries();
+      BDSEnergyCounterHit *hit;
+      for(G4int i=0;i<n_hit;i++)
+	{
+	  hit = (*energyCounterHits)[i];
+	  //	  G4cout << hit->GetSHit() << " " << hit->GetTrackID() << G4endl;
+	}
+    }
+
+  // loop over samplers to connect trajectories 
+  if(true) 
+    {
+      G4int n_hit = SampHC->entries();
+      for(G4int i=0;i<n_hit;i++) 
+	{
+	  G4int samplerIndex = (*SampHC)[i]->GetSamplerID();
+	  BDSSamplerInfo info = BDSSamplerRegistry::Instance()->GetInfo(samplerIndex);
+	  //	  G4cout << i << " " << info.Name() << " " << info.UniqueName() << " " << info.SPosition() << G4endl;
+	}
+    }
+  
+
+  // Output interesting trajectories
 #ifdef BDSDEBUG
-    G4cout << __METHOD_NAME__ << "storing trajectories nInterestingTrajectory=" << interestingTraj.size() << G4endl;
+  G4cout << __METHOD_NAME__ << "storing trajectories nInterestingTrajectory=" << interestingTraj.size() << G4endl;
 #endif
-
+  
   output->FillEvent(eventInfo,
 		    evt->GetPrimaryVertex(),
 		    SampHC,
