--- conflicted
+++ resolved
@@ -203,13 +203,10 @@
       worldExitCollID          = g4SDMan->GetCollectionID(bdsSDMan->WorldExit()->GetName());
       collimatorCollID         = g4SDMan->GetCollectionID(bdsSDMan->Collimator()->GetName());
       apertureCollID           = g4SDMan->GetCollectionID(bdsSDMan->ApertureImpacts()->GetName());
-<<<<<<< HEAD
+      thinThingCollID          = g4SDMan->GetCollectionID(bdsSDMan->ThinThing()->GetName());
       std::vector<G4String> scorerNames = bdsSDMan->PrimitiveScorerNamesComplete();
       for (const auto& name : scorerNames)
         {scorerCollectionIDs[name] = g4SDMan->GetCollectionID(name);}
-=======
-      thinThingCollID          = g4SDMan->GetCollectionID(bdsSDMan->ThinThing()->GetName());
->>>>>>> bf6c86e8
     }
   FireLaserCompton=true;
 
