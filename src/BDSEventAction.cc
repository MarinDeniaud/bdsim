/* BDSIM code.    Version 1.0
   Author: Grahame A. Blair, Royal Holloway, Univ. of London.
   Last modified 24.7.2002
   Copyright (c) 2002 by G.A.Blair.  ALL RIGHTS RESERVED. 

   Modified 22.03.05 by J.C.Carter, Royal Holloway, Univ. of London.
   Removed StringFromInt function - using BDSGlobalConstants::Instance() version
   Added/Changed Sampler code for Plane Sampler or Cylinder Sampler (GABs Code)
*/


//======================================================
//======================================================
#include "BDSExecOptions.hh"
#include "BDSGlobalConstants.hh" 
#include "BDSDebug.hh"
#include "BDSEventAction.hh"
#include "BDSCCDPixelSD.hh"
#include "BDSCCDPixelHit.hh"

#include <list>
#include <map>
#include <vector>
#include <algorithm>

#include "G4Event.hh"
#include "G4EventManager.hh"
#include "G4Run.hh"
#include "G4RunManager.hh"
#include "G4StackManager.hh"
#include "G4HCofThisEvent.hh"
#include "G4VHitsCollection.hh"
#include "G4TrajectoryContainer.hh"
#include "G4Trajectory.hh"
#include "G4SDManager.hh"
#include "G4ios.hh"
#include "G4UnitsTable.hh"
#include "Randomize.hh"
#include "G4ChordFinder.hh"
#include "G4PrimaryVertex.hh"
#include "G4PrimaryParticle.hh"
#include "G4Version.hh"

#include "BDSSampler.hh"
#include "BDSSamplerCylinder.hh"
#include "BDSSamplerHit.hh"
#include "BDSEnergyCounterHit.hh"

// #include "BDSLWCalorimeter.hh"
// #include "BDSLWCalorimeterHit.hh"

#include "BDSSynchrotronRadiation.hh"

#include "BDSAcceleratorComponent.hh"

#include "BDSOutputBase.hh"

typedef std::map<G4String,int> LogVolCountMap;
extern LogVolCountMap* LogVolCount;

typedef std::list<BDSEnergyCounterSD*>  ECList;
extern ECList* theECList;

G4int event_number; // event number, used for checking on printing verboseEventNumber
G4bool FireLaserCompton;  // bool to ensure that Laserwire can only occur once in an event

//======================================================

BDSEventAction::BDSEventAction():
  SamplerCollID_plane(-1),SamplerCollID_cylin(-1),
  drawFlag("all"),Traj(NULL),trajEndPoint(NULL)
{ 
  verbose            = BDSExecOptions::Instance()->GetVerbose();
  verboseStep        = BDSExecOptions::Instance()->GetVerboseStep();
  verboseEvent       = BDSExecOptions::Instance()->GetVerboseEvent();
  verboseEventNumber = BDSExecOptions::Instance()->GetVerboseEventNumber();
  isBatch            = BDSExecOptions::Instance()->GetBatch();

  if(isBatch) printModulo=10;
  else printModulo=1;
  
  itsRecordSize=1024;
  
  LastComp=NULL;
}

//======================================================

BDSEventAction::~BDSEventAction()
{
//   delete Traj;
//   delete trajEndPoint;
}

//======================================================

void BDSEventAction::BeginOfEventAction(const G4Event* evt)
{ 
#ifdef BDSDEBUG
  G4cout << __METHOD_NAME__ << G4endl;
  G4cout << __METHOD_NAME__ << " processing begin of event action" << G4endl;
#endif

  event_number = evt->GetEventID();

  if ((event_number+1)%printModulo ==0)
    {
      G4cout << "\n---> Begin of event: " << event_number << G4endl;
    }
  
  if(verboseEvent) G4cout << __METHOD_NAME__ << "event #"<<event_number<<G4endl ;
   
  if( BDSSampler::GetNSamplers() > 0)
    {   
      SamplerCollID_plane = G4SDManager::GetSDMpointer()->GetCollectionID("Sampler_plane");
    }
   
  if( BDSSamplerCylinder::GetNSamplers() > 0 )
    {   
      SamplerCollID_cylin = G4SDManager::GetSDMpointer()->GetCollectionID("Sampler_cylinder"); 
    }
   
  //if( bdsOutput->GetLWCalorimeterNumber() > 0 )
  //   {
  //if (LWCalorimeterCollID==-1) 
  //LWCalorimeterCollID = G4SDManager::GetSDMpointer()->GetCollectionID("LWCalorimeterCollection");
  //   }
  FireLaserCompton=true;
   
#ifdef BDSDEBUG
  G4cout << __METHOD_NAME__ << "begin of event action done"<<G4endl;
#endif
}

//======================================================

void BDSEventAction::EndOfEventAction(const G4Event* evt)
{
#ifdef BDSDEBUG
  G4cout<<"BDSEventAction : processing end of event action"<<G4endl;
#endif
  
  if(verboseEvent || verboseEventNumber == event_number){
    G4cout << __METHOD_NAME__ << " processing end of event"<<G4endl;
  }
  
#ifdef BDSDEBUG 
  G4cout<<"BDSEventAction : storing hits"<<G4endl;
#endif


  //Record the primary events
  AddPrimaryHits(evt);
  
  // are there any planar samplers?
  // if so, record the hits for each sampler 
  
#ifdef BDSDEBUG 
  G4cout<<"BDSEventAction : processing planar hits collection"<<G4endl;
#endif
  
  BDSSamplerHitsCollection*  SampHC=NULL;
  if(SamplerCollID_plane>=0)
    SampHC = (BDSSamplerHitsCollection*)(evt->GetHCofThisEvent()->GetHC(SamplerCollID_plane));
  
  if(SampHC){
#ifdef BDSDEBUG
    G4cout << __METHOD_NAME__ << " - planar hits collection found. Writing hits." << G4endl;
#endif
    bdsOutput->WriteHits(SampHC);
  } else {
#ifdef BDSDEBUG
    G4cout << __METHOD_NAME__ << " - no planar hits collection found. Not writing hits." << G4endl;
#endif
  }

  SampHC=NULL;

  // are there any cylindrical samplers?
  // if so, record the hits

#ifdef BDSDEBUG
G4cout<<"BDSEventAction : processing cylinder hits collection"<<G4endl;
#endif

  if(SamplerCollID_cylin>=0)
    SampHC = (BDSSamplerHitsCollection*)(evt->GetHCofThisEvent()->GetHC(SamplerCollID_cylin));

  if (SampHC)  bdsOutput->WriteHits(SampHC);
  
  // are there any Laser wire calorimeters?
  // TODO : check it !!! at present not writing LW stuff
  // remember to uncomment LWCalHC above if using this

  // 
  //  G4cout<<"BDSEventAction : processing laserwire calorimeter hits collection"<<G4endl;
  //
  //BDSLWCalorimeterHitsCollection* LWCalHC=NULL;
  // if(LWCalorimeterCollID>=0) 
  //   LWCalHC=(BDSLWCalorimeterHitsCollection*)(evt->GetHCofThisEvent()->GetHC(LWCalorimeterCollID));
  // if (LWCalHC) bdsOutput->WriteHits(SampHC);


  // create energy loss histogram

#ifdef BDSDEBUG 
  G4cout<<"BDSEventAction : storing energy loss histograms"<<G4endl;
#endif
  
  BDSEnergyCounterHitsCollection* BDSEnergyCounter_HC=NULL;
  for(iEC=theECList->begin();iEC!=theECList->end();++iEC)
    {
      G4String name=(*iEC)->GetCollectionName(0);
      
      G4int BDSEnergyCounter_ID= G4SDManager::GetSDMpointer()->GetCollectionID(name);
      
      if(BDSEnergyCounter_ID>=0)
	{
	  BDSEnergyCounter_HC=
	    (BDSEnergyCounterHitsCollection*)(evt->GetHCofThisEvent()->GetHC(BDSEnergyCounter_ID));
	
	  if(BDSEnergyCounter_HC) {
	    bdsOutput->WriteEnergyLoss(BDSEnergyCounter_HC);
	  }
	}
    }
#ifdef DEBUG
  G4cout << __METHOD_NAME__ << " finished writing energy loss." << G4endl;
#endif

<<<<<<< HEAD


#ifdef DEBUG 
  G4cout<<"BDSEventAction : CCD camera hits histograms"<<G4endl;
#endif
  
  BDSCCDPixelHitsCollection* BDSCCDPixel_HC=NULL;
  G4String name="CCDPixel";
  G4int BDSCCDPixel_ID= -1;
  //G4SDManager::GetSDMpointer()->GetCollectionID(name);
  if(BDSCCDPixel_ID>=0)
    {
      BDSCCDPixel_HC=
	(BDSCCDPixelHitsCollection*)(evt->GetHCofThisEvent()->GetHC(BDSCCDPixel_ID));
      
      if(BDSCCDPixel_HC) {
#ifdef DEBUG
	G4cout << __METHOD_NAME__ << " - writing CCD hits..." << G4endl;
#endif
	bdsOutput->WriteCCDHits(BDSCCDPixel_HC);
#ifdef DEBUG
	G4cout << __METHOD_NAME__ << " - finished writing CCD hits " << G4endl;
#endif
      }
    }
#ifdef DEBUG
=======
#ifdef BDSDEBUG
>>>>>>> 92c10502
  G4cout << __METHOD_NAME__ << " finished writing energy loss." << G4endl;
#endif
  
  
  // if events per ntuples not set (default 0) - only write out at end 
#ifdef BDSDEBUG
  G4cout << __METHOD_NAME__ << " getting number of events per ntuple..." << G4endl;
#endif
  int evntsPerNtuple = BDSGlobalConstants::Instance()->GetNumberOfEventsPerNtuple();
#ifdef BDSDEBUG
  G4cout << __METHOD_NAME__ << " finished getting number of events per ntuple." << G4endl;
#endif

<<<<<<< HEAD
  // if doTwiss write out at end
  if( BDSGlobalConstants::Instance()->DoTwiss() && (event_number==BDSExecOptions::Instance()->GetNPTwiss()-1)) {
    bdsOutput->Commit(); // write and open new file
  }
  
  if( !BDSGlobalConstants::Instance()->DoTwiss() && 
      (
       (evntsPerNtuple>0 && (event_number+1)%evntsPerNtuple == 0) || 
       (event_number+1) == BDSGlobalConstants::Instance()->GetNumberToGenerate()
       )
=======
  
  if( 
     (evntsPerNtuple>0 && (event_number+1)%evntsPerNtuple == 0) || 
     (event_number+1) == BDSGlobalConstants::Instance()->GetNumberToGenerate()
>>>>>>> 92c10502
      )
    {
#ifdef BDSDEBUG
      G4cout << __METHOD_NAME__ << " writing out events." << G4endl;
#endif

#ifdef BDSDEBUG 
      G4cout<<"writing to file "<<G4endl;
#endif
      // notify the output about the event end
      // this can be used for splitting output files etc.
      if((event_number+1) == BDSGlobalConstants::Instance()->GetNumberToGenerate()) {
	bdsOutput->Write(); // write last file
      } else {
	bdsOutput->Commit(); // write and open new file
      }
#ifdef BDSDEBUG
      G4cout<<"done"<<G4endl;
#endif
    }
  
  // Save interesting trajectories
  
  G4TrajectoryContainer* TrajCont=evt->GetTrajectoryContainer();

  if(!TrajCont) return;
  
  TrajectoryVector* TrajVec=TrajCont->GetVector();
  TrajectoryVector::iterator iT1;

  
  if(BDSGlobalConstants::Instance()->GetStoreTrajectory() ||
     BDSGlobalConstants::Instance()->GetStoreMuonTrajectories() ||
     BDSGlobalConstants::Instance()->GetStoreNeutronTrajectories()){
#ifdef BDSDEBUG
  G4cout<<"BDSEventAction : storing trajectories"<<G4endl;
#endif
    // clear out trajectories that don't reach point x
    for(iT1=TrajVec->begin();iT1<TrajVec->end();iT1++){
      this->Traj=(G4VTrajectory*)(*iT1);
      this->trajEndPoint = this->Traj->GetPoint((int)Traj->GetPointEntries()-1);
      this->trajEndPointThreeVector = this->trajEndPoint->GetPosition();
      if(trajEndPointThreeVector.z()/1000.0>BDSGlobalConstants::Instance()->GetTrajCutGTZ()  && 
         (sqrt(pow(trajEndPointThreeVector.x()/1000.0,2) + pow(trajEndPointThreeVector.y()/1000.0,2))<BDSGlobalConstants::Instance()->GetTrajCutLTR())
         ){ 
        this->interestingTrajectories.push_back(Traj);
      }
      
    }
    //Output interesting trajectories
    if(interestingTrajectories.size()>0){
      bdsOutput->WriteTrajectory(interestingTrajectories);
      interestingTrajectories.clear();
    }
  }

  // needed to draw trajectories and hits:
  if(!isBatch) {
#ifdef BDSDEBUG 
    G4cout<<"BDSEventAction : drawing"<<G4endl;
#endif
    evt->Draw();
  }
  
  //clear out the remaining trajectories
#ifdef BDSDEBUG 
  G4cout<<"BDSEventAction : deleting trajectories"<<G4endl;
#endif
  TrajCont->clearAndDestroy();
#ifdef BDSDEBUG 
 G4cout<<"BDSEventAction : end of event action done"<<G4endl;
#endif
}

void BDSEventAction::AddPrimaryHits(const G4Event* /*evt*/){
#ifdef BDSDEBUG
  G4cout << __METHOD_NAME__ << G4endl;
#endif
  //Save the primary particle as a hit 
  G4PrimaryVertex* primaryVertex= G4RunManager::GetRunManager()->GetCurrentEvent()->GetPrimaryVertex();
  G4PrimaryParticle* primaryParticle=primaryVertex->GetPrimary();
#if G4VERSION_NUMBER > 950
  G4ThreeVector momDir = primaryParticle->GetMomentumDirection();
  G4double E = primaryParticle->GetTotalEnergy();
  G4double xp = momDir.x();
  G4double yp = momDir.y();
  G4double zp = momDir.z();
#else
  // implementation for older G4 versions to be fixed!
  G4double E=0.0, xp=0.0, yp=0.0, zp=0.0;
#endif
  G4double x0 = primaryVertex->GetX0();
  G4double y0 = primaryVertex->GetY0();
  G4double z0 = primaryVertex->GetZ0();
  G4double t = primaryVertex->GetT0();
  G4double weight = primaryParticle->GetWeight();
  G4int PDGType=primaryParticle->GetPDGcode();
  G4int nEvent = G4RunManager::GetRunManager()->GetCurrentEvent()->GetEventID();
  G4String samplerName="primaries";
  G4int turnstaken = BDSGlobalConstants::Instance()->GetTurnsTaken();
  bdsOutput->WritePrimary(samplerName, E, x0, y0, z0, xp, yp, zp, t, weight, PDGType, nEvent, turnstaken);

#ifdef BDSDEBUG
  G4cout << __METHOD_NAME__ << " finished" << G4endl;
#endif
}


//======================================================<|MERGE_RESOLUTION|>--- conflicted
+++ resolved
@@ -53,7 +53,7 @@
 
 #include "BDSAcceleratorComponent.hh"
 
-#include "BDSOutputBase.hh"
+#include "BDSOutput.hh"
 
 typedef std::map<G4String,int> LogVolCountMap;
 extern LogVolCountMap* LogVolCount;
@@ -63,6 +63,7 @@
 
 G4int event_number; // event number, used for checking on printing verboseEventNumber
 G4bool FireLaserCompton;  // bool to ensure that Laserwire can only occur once in an event
+
 
 //======================================================
 
@@ -79,6 +80,7 @@
   if(isBatch) printModulo=10;
   else printModulo=1;
   
+  
   itsRecordSize=1024;
   
   LastComp=NULL;
@@ -140,6 +142,7 @@
   G4cout<<"BDSEventAction : processing end of event action"<<G4endl;
 #endif
   
+
   if(verboseEvent || verboseEventNumber == event_number){
     G4cout << __METHOD_NAME__ << " processing end of event"<<G4endl;
   }
@@ -173,9 +176,8 @@
     G4cout << __METHOD_NAME__ << " - no planar hits collection found. Not writing hits." << G4endl;
 #endif
   }
-
   SampHC=NULL;
-
+  
   // are there any cylindrical samplers?
   // if so, record the hits
 
@@ -211,55 +213,14 @@
   for(iEC=theECList->begin();iEC!=theECList->end();++iEC)
     {
       G4String name=(*iEC)->GetCollectionName(0);
-      
-      G4int BDSEnergyCounter_ID= G4SDManager::GetSDMpointer()->GetCollectionID(name);
-      
-      if(BDSEnergyCounter_ID>=0)
-	{
-	  BDSEnergyCounter_HC=
-	    (BDSEnergyCounterHitsCollection*)(evt->GetHCofThisEvent()->GetHC(BDSEnergyCounter_ID));
-	
-	  if(BDSEnergyCounter_HC) {
-	    bdsOutput->WriteEnergyLoss(BDSEnergyCounter_HC);
-	  }
-	}
-    }
-#ifdef DEBUG
+      BDSEnergyCounter_HC=
+	(BDSEnergyCounterHitsCollection*)(evt->GetHCofThisEvent()->GetHC((*iEC)->itsHCID));
+      if(BDSEnergyCounter_HC) {bdsOutput->WriteEnergyLoss(BDSEnergyCounter_HC);}
+    }
+
+#ifdef BDSDEBUG
   G4cout << __METHOD_NAME__ << " finished writing energy loss." << G4endl;
 #endif
-
-<<<<<<< HEAD
-
-
-#ifdef DEBUG 
-  G4cout<<"BDSEventAction : CCD camera hits histograms"<<G4endl;
-#endif
-  
-  BDSCCDPixelHitsCollection* BDSCCDPixel_HC=NULL;
-  G4String name="CCDPixel";
-  G4int BDSCCDPixel_ID= -1;
-  //G4SDManager::GetSDMpointer()->GetCollectionID(name);
-  if(BDSCCDPixel_ID>=0)
-    {
-      BDSCCDPixel_HC=
-	(BDSCCDPixelHitsCollection*)(evt->GetHCofThisEvent()->GetHC(BDSCCDPixel_ID));
-      
-      if(BDSCCDPixel_HC) {
-#ifdef DEBUG
-	G4cout << __METHOD_NAME__ << " - writing CCD hits..." << G4endl;
-#endif
-	bdsOutput->WriteCCDHits(BDSCCDPixel_HC);
-#ifdef DEBUG
-	G4cout << __METHOD_NAME__ << " - finished writing CCD hits " << G4endl;
-#endif
-      }
-    }
-#ifdef DEBUG
-=======
-#ifdef BDSDEBUG
->>>>>>> 92c10502
-  G4cout << __METHOD_NAME__ << " finished writing energy loss." << G4endl;
-#endif
   
   
   // if events per ntuples not set (default 0) - only write out at end 
@@ -271,23 +232,10 @@
   G4cout << __METHOD_NAME__ << " finished getting number of events per ntuple." << G4endl;
 #endif
 
-<<<<<<< HEAD
-  // if doTwiss write out at end
-  if( BDSGlobalConstants::Instance()->DoTwiss() && (event_number==BDSExecOptions::Instance()->GetNPTwiss()-1)) {
-    bdsOutput->Commit(); // write and open new file
-  }
-  
-  if( !BDSGlobalConstants::Instance()->DoTwiss() && 
-      (
-       (evntsPerNtuple>0 && (event_number+1)%evntsPerNtuple == 0) || 
-       (event_number+1) == BDSGlobalConstants::Instance()->GetNumberToGenerate()
-       )
-=======
   
   if( 
      (evntsPerNtuple>0 && (event_number+1)%evntsPerNtuple == 0) || 
      (event_number+1) == BDSGlobalConstants::Instance()->GetNumberToGenerate()
->>>>>>> 92c10502
       )
     {
 #ifdef BDSDEBUG
