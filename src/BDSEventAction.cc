--- conflicted
+++ resolved
@@ -236,13 +236,10 @@
   ecghc* eCounterWorldContentsHits  = dynamic_cast<ecghc*>(HCE->GetHC(eCounterWorldContentsID));
   ecghc* worldExitHits              = dynamic_cast<ecghc*>(HCE->GetHC(worldExitCollID));
   
-<<<<<<< HEAD
   std::map<G4String, G4THitsMap<G4double>*> scorerHits;
   for (const auto& nameIndex : scorerCollectionIDs)
     {scorerHits[nameIndex.first] = dynamic_cast<G4THitsMap<G4double>*>(HCE->GetHC(nameIndex.second));}
 
-=======
->>>>>>> 9183bd42
   // primary hit something?
   // we infer this by seeing if there are any energy deposition hits at all - if there
   // are, the primary must have 'hit' something. possibly along step ionisation in vacuum
