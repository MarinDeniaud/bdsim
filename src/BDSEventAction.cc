--- conflicted
+++ resolved
@@ -281,23 +281,16 @@
   typedef BDSHitsCollectionThinThing tthc;
   tthc* thinThingHits = HCE ? dynamic_cast<tthc*>(HCE->GetHC(thinThingCollID)) : nullptr;
   
-<<<<<<< HEAD
   std::map<G4String, G4THitsMap<G4double>*> scorerHits;
   for (const auto& nameIndex : scorerCollectionIDs)
     {scorerHits[nameIndex.first] = dynamic_cast<G4THitsMap<G4double>*>(HCE->GetHC(nameIndex.second));}
-
-  // primary hit something?
-  // we infer this by seeing if there are any energy deposition hits at all - if there
-  // are, the primary must have 'hit' something. possibly along step ionisation in vacuum
-  // may fool this..
-=======
+  
   // primary hit something? we infer this by seeing if there are any energy
   // deposition hits at all - if there are, the primary must have 'hit' something.
   // we don't check the world energy hits here because the hits could be from
   // intended transport through air in part of the machine (a gap). similarly, there
   // could be ionisation of the vacuum gas without a real impact so we don't check
   // the vacuum energy deposition
->>>>>>> 37925dbf
   if (eCounterHits)
     {
       if (verboseThisEvent)
