/* BDSIM code.    
A scintillator screen.
Work in progress.  
*/

#include "BDSGlobalConstants.hh" 
#include "BDSScintillatorScreen.hh"
#include "BDSSampler.hh"
#include "BDSSamplerSD.hh"
#include "BDSOutput.hh"
#include "G4VisAttributes.hh"
#include "G4LogicalVolume.hh"
#include "G4VPhysicalVolume.hh"
#include "G4PVPlacement.hh"               
#include "G4SubtractionSolid.hh"
#include "G4UserLimits.hh"
#include "G4TransportationManager.hh"
#include "G4OpticalSurface.hh"
#include "G4LogicalBorderSurface.hh"
#include "BDSDebug.hh"

#include "G4SDManager.hh"
#include "G4UserLimits.hh"
#include "G4Version.hh"
#include "parser/gmad.h"
#include <map>

extern BDSSamplerSD* BDSSamplerSensDet;
extern BDSOutput* bdsOutput;

//============================================================
typedef std::map<G4String,int> LogVolCountMap;
extern LogVolCountMap* LogVolCount;

typedef std::map<G4String,G4LogicalVolume*> LogVolMap;
extern LogVolMap* LogVol;

//============================================================

BDSScintillatorScreen::BDSScintillatorScreen (G4String aName, G4double tScint, G4double angle, G4String scintMaterial, G4String airMaterial):
  BDSAcceleratorComponent(aName, tScint, 0, 0, 0, SetVisAttributes()),_scintillatorThickness(tScint),_scintillatorLayerMaterial(BDSMaterials::Instance()->GetMaterial(scintMaterial.data())),_airMaterial(BDSMaterials::Instance()->GetMaterial(airMaterial.data())),_screenAngle(angle)
{
  //Set the rotation of the screen
  _screenRotationMatrix = new G4RotationMatrix();
  _screenAngle=angle;
  _screenRotationMatrix->rotateY(_screenAngle);

  itsType="screen";
  SetName(aName);
  if ( (*LogVolCount)[itsName]==0)
    {
      ComputeDimensions();
      BuildMarkerVolume();
      if(BDSGlobalConstants::Instance()->GetBuildTunnel()){
	BuildTunnel();
      }
      BuildScintillatorScreen();
      //      SetVisAttributes();
      
      (*LogVolCount)[itsName]=1;
      (*LogVol)[itsName]=GetMarkerLogicalVolume();
    }
  else
    {
      (*LogVolCount)[itsName]++;
      itsMarkerLogicalVolume=(*LogVol)[itsName];
    }  
}

G4VisAttributes* BDSScintillatorScreen::SetVisAttributes()
{
  itsVisAttributes=new G4VisAttributes(G4Colour(0.3,0.4,0.2));
  itsVisAttributes->SetForceSolid(true);
  itsVisAttributes->SetForceSolid(true);

  _visAttFront=new G4VisAttributes(G4Colour(1.0,0.0,0.0,0.5));
  _visAttScint=new G4VisAttributes(G4Colour(0.0,1.0,0.0,0.5));
  _visAttBase =new G4VisAttributes(G4Colour(0.3,0.3,0.3,0.5));
  _visAttSampler=new G4VisAttributes(G4Colour(0.2,0.2,0.0,0.5));
  

  _visAttFront->SetForceSolid(true);
  _visAttScint->SetForceSolid(true);
  _visAttBase->SetForceSolid(true);
  _visAttSampler->SetForceSolid(true);

  return itsVisAttributes;
}

void BDSScintillatorScreen::BuildFrontLayer(){
  //The cellulose protective layerx
  itsFrontLayerSolid  = new G4Box("CelluloseFront",_screenWidth/2.0,_screenHeight/2.0,_frontThickness/2.0);
  itsFrontLayerLog = new G4LogicalVolume(itsFrontLayerSolid,BDSMaterials::Instance()->GetMaterial("Cellulose"),"CelluloseFront",0,0,0);
  itsFrontLayerLog->SetVisAttributes(_visAttFront);
  G4double dispZ=_frontThickness/2.0-_screenThickness/2.0;
  itsFrontLayerPhys = new G4PVPlacement(
					_screenRotationMatrix,
					G4ThreeVector(0,0,dispZ),
					itsFrontLayerLog,
					"ScreenCelluloseFrontPhys",
					itsMarkerLogicalVolume,
					false,
					0,
					BDSGlobalConstants::Instance()->GetCheckOverlaps()
					);                 
  SetMultiplePhysicalVolumes(itsFrontLayerPhys);
}

void BDSScintillatorScreen::BuildCameraScoringPlane(){
  G4String tmp = "_cameraScoringPlane";
  _scoringPlaneName=itsName+tmp;
  int nThisSampler= BDSSampler::GetNSamplers() + 1;
  G4String ident="_camera";
  _samplerName = ("Sampler_"+BDSGlobalConstants::Instance()->StringFromInt(nThisSampler)+"_"+_scoringPlaneName);
  
  //Build and place the volume...
  itsCameraScoringPlaneSolid = new G4Box("CameraScoringPlaneSolid",itsLength/2.0,_yLength/2.0,_scoringPlaneThickness/2.0);
  itsCameraScoringPlaneLog = new G4LogicalVolume(itsCameraScoringPlaneSolid,BDSMaterials::Instance()->GetMaterial("vacuum"),"CameraScoringPlaneLog",0,0,0);
  itsCameraScoringPlaneLog->SetVisAttributes(_visAttScint);
  G4double dispX=-_xLength/2.0+_scoringPlaneThickness/2.0;
  G4double dispY=0;
  G4double dispZ=0;
  new G4PVPlacement(BDSGlobalConstants::Instance()->RotY90(),G4ThreeVector(dispX,dispY,dispZ),itsCameraScoringPlaneLog,_samplerName,
		    itsMarkerLogicalVolume,false,0,BDSGlobalConstants::Instance()->GetCheckOverlaps());
  
  (*LogVol)[_samplerName]=itsCameraScoringPlaneLog;
  G4SDManager* SDMan = G4SDManager::GetSDMpointer();
  if(BDSSampler::GetNSamplers()==0){
    BDSSamplerSensDet = new BDSSamplerSD(itsName, "plane");
    SDMan->AddNewDetector(BDSSamplerSensDet);
  }
  itsCameraScoringPlaneLog->SetSensitiveDetector(BDSSamplerSensDet);
  //SPM bdsOutput->nSamplers++;
  BDSSampler::AddExternalSampler();
  bdsOutput->SampName.push_back(_samplerName+"_1");
#ifndef NOUSERLIMITS
  G4double maxStepFactor=0.5;
  G4UserLimits* itsScoringPlaneUserLimits =  new G4UserLimits();
  itsScoringPlaneUserLimits->SetMaxAllowedStep(_scoringPlaneThickness*maxStepFactor);
  itsCameraScoringPlaneLog->SetUserLimits(itsScoringPlaneUserLimits);
#endif
}


void BDSScintillatorScreen::BuildScreenScoringPlane(){
  G4String tmp = "_screenScoringPlane";
  _screenScoringPlaneName=itsName+tmp;
  int nThisSampler= BDSSampler::GetNSamplers() + 1;
  G4String ident="_camera";
  _screenSamplerName = ("Sampler_"+BDSGlobalConstants::Instance()->StringFromInt(nThisSampler)+"_"+_screenScoringPlaneName);
  
  //Build and place the volume...
  itsScreenScoringPlaneSolid = new G4Box("ScreenScoringPlaneSolid",_screenWidth/2.0,_screenHeight/2.0,_scoringPlaneThickness/2.0);
  itsScreenScoringPlaneLog = new G4LogicalVolume(itsScreenScoringPlaneSolid,BDSMaterials::Instance()->GetMaterial("vacuum"),"ScreenScoringPlaneLog",0,0,0);
  itsScreenScoringPlaneLog->SetVisAttributes(_visAttSampler);
  G4double dispX=0;
  G4double dispY=0;
  G4double dispZ=sqrt(2)*(-_screenThickness/2.0- _scoringPlaneThickness/2.0);
  new G4PVPlacement(_screenRotationMatrix,G4ThreeVector(0,0,dispZ),itsScreenScoringPlaneLog,_screenSamplerName,
		    itsMarkerLogicalVolume,false,0,BDSGlobalConstants::Instance()->GetCheckOverlaps());
  
  (*LogVol)[_screenSamplerName]=itsScreenScoringPlaneLog;
  G4SDManager* SDMan = G4SDManager::GetSDMpointer();
  if(BDSSampler::GetNSamplers()==0){
    BDSSamplerSensDet = new BDSSamplerSD(itsName, "plane");
    SDMan->AddNewDetector(BDSSamplerSensDet);
  }
  itsScreenScoringPlaneLog->SetSensitiveDetector(BDSSamplerSensDet);
  //SPM bdsOutput->nSamplers++;
  BDSSampler::AddExternalSampler();
  bdsOutput->SampName.push_back(_screenSamplerName+"_1");
#ifndef NOUSERLIMITS
  G4double maxStepFactor=0.5;
  G4UserLimits* itsScoringPlaneUserLimits =  new G4UserLimits();
  itsScoringPlaneUserLimits->SetMaxAllowedStep(_scoringPlaneThickness*maxStepFactor);
  itsScreenScoringPlaneLog->SetUserLimits(itsScoringPlaneUserLimits);
#endif
}

void BDSScintillatorScreen::BuildScintillatorLayer(){
// The phosphor layer
//   
  G4String name = "ScintillatorLayerPhys";
  G4double dispZ=0;
  itsScintillatorLayerSolid = new G4Box("ScintillatorLayerSolid",_screenWidth/2.0,_screenHeight/2.0,_scintillatorThickness/2.0);
  itsScintillatorLayerLog = new G4LogicalVolume(itsScintillatorLayerSolid,_scintillatorLayerMaterial,"PhosphorLayer",0,0,0);

  itsScintillatorLayerLog->SetVisAttributes(_visAttScint);



  int nThisSampler= BDSSampler::GetNSamplers() + 1;
  _screenSamplerName = ("Sampler_"+BDSGlobalConstants::Instance()->StringFromInt(nThisSampler)+"_"+name);
  
  //Build and place the volume...
  itsScintillatorLayerPhys=  new G4PVPlacement(_screenRotationMatrix,G4ThreeVector(0,0,dispZ),itsScintillatorLayerLog,_screenSamplerName.c_str(),
					       itsMarkerLogicalVolume,false,0,BDSGlobalConstants::Instance()->GetCheckOverlaps());
  SetMultiplePhysicalVolumes(itsScintillatorLayerPhys);

  /*
    (*LogVol)[_screenSamplerName]=itsScintillatorLayerLog;
    G4SDManager* SDMan = G4SDManager::GetSDMpointer();
    if(BDSSampler::GetNSamplers()==0){
      BDSSamplerSensDet = new BDSSamplerSD(itsName, "plane");
    SDMan->AddNewDetector(BDSSamplerSensDet);
  }
  itsScintillatorLayerLog->SetSensitiveDetector(BDSSamplerSensDet);
  //SPM bdsOutput->nSamplers++;
  BDSSampler::AddExternalSampler();
  bdsOutput->SampName.push_back(_screenSamplerName+"_1");
#ifndef NOUSERLIMITS
  G4double maxStepFactor=0.5;
  G4UserLimits* itsScintillatorLayerUserLimits =  new G4UserLimits();
  itsScintillatorLayerUserLimits->SetMaxAllowedStep(_scoringPlaneThickness*maxStepFactor);
  itsScintillatorLayerLog->SetUserLimits(itsScintillatorLayerUserLimits);
#endif
  */
}

void BDSScintillatorScreen::BuildBaseLayer(){
  //The PET backing layer
  G4double dispZ=_scintillatorThickness+_frontThickness+_baseThickness/2.0-_screenThickness/2.0;
  itsBaseLayerSolid = new G4Box("PETLayer",_screenWidth/2.0,_screenHeight/2.0,_baseThickness/2.0);
  itsBaseLayerLog = new G4LogicalVolume(itsBaseLayerSolid,BDSMaterials::Instance()->GetMaterial("PET"),"PETLayer",0,0,0);
  
  itsBaseLayerLog->SetVisAttributes(_visAttBase);
  itsBaseLayerPhys =  new G4PVPlacement(_screenRotationMatrix,G4ThreeVector(0,0,dispZ),itsBaseLayerLog,"ScreenPETLayer",
					itsMarkerLogicalVolume,false,0,BDSGlobalConstants::Instance()->GetCheckOverlaps());
  SetMultiplePhysicalVolumes(itsBaseLayerPhys);
}

void BDSScintillatorScreen::BuildBackLayer(){
  G4double dispZ=_frontThickness+_scintillatorThickness+_baseThickness+_backThickness/2.0-_screenThickness/2.0;
  itsBackLayerSolid = new G4Box("CelluloseBack",_screenWidth/2.0,_screenHeight/2.0,_backThickness/2.0);
  itsBackLayerLog = new G4LogicalVolume(itsBackLayerSolid,BDSMaterials::Instance()->GetMaterial("Cellulose"),"CelluloseBack",0,0,0);
  itsBackLayerLog->SetVisAttributes(_visAttFront);
  itsBackLayerPhys = new G4PVPlacement(_screenRotationMatrix,G4ThreeVector(0,0,dispZ),itsBackLayerLog,"ScreenCelluloseBack",
				       itsMarkerLogicalVolume,false,0,BDSGlobalConstants::Instance()->GetCheckOverlaps());
  SetMultiplePhysicalVolumes(itsBackLayerPhys);
}

void BDSScintillatorScreen::BuildOpticalSurfaces(){
  //Add the optical surfaces.
  //Mirrored surface between the phosphor and the PET backing.
  G4OpticalSurface* OpSurface=new G4OpticalSurface("OpSurface");
  /*G4LogicalBorderSurface* Surface = */
  new G4LogicalBorderSurface("phosphor_PET_surface", itsScintillatorLayerPhys, itsBaseLayerPhys, OpSurface);
  G4double sigma_alpha=1.0;
  //TiO2 particles provide the reflectivity in the PET layer hence dielectric-metal
  OpSurface -> SetType(dielectric_metal);
  OpSurface -> SetModel(unified);
  OpSurface -> SetFinish(ground);
  OpSurface -> SetSigmaAlpha(sigma_alpha);
  G4MaterialPropertiesTable* SMPT = new G4MaterialPropertiesTable();
  SMPT->AddConstProperty("REFLECTIVITY",0.8);
  SMPT->AddConstProperty("RINDEX",1.5750);
  OpSurface->SetMaterialPropertiesTable(SMPT);


  //Surface between the phosphor and the cellulose front.
  G4OpticalSurface* OpSurface2=new G4OpticalSurface("OpSurface2");
  /*G4LogicalBorderSurface* Surface2 = */ 
  new G4LogicalBorderSurface("phosphor_cellulose_surface", itsScintillatorLayerPhys, itsFrontLayerPhys, OpSurface2);
  OpSurface2 -> SetType(dielectric_dielectric);
  OpSurface2 -> SetModel(unified);
  OpSurface2 -> SetFinish(ground);
  OpSurface2 -> SetSigmaAlpha(sigma_alpha);
  G4MaterialPropertiesTable* SMPT2 = new G4MaterialPropertiesTable();
  SMPT2->AddConstProperty("REFLECTIVITY",0.0);
  SMPT2->AddConstProperty("RINDEX",1.532);
  OpSurface2->SetMaterialPropertiesTable(SMPT2);

  //Surface between the cellulose and the experimental hall.
  
  /*
  G4OpticalSurface* OpSurface3=new G4OpticalSurface("OpSurface3");
  G4LogicalBorderSurface* Surface3 = new 
    G4LogicalBorderSurface("cellulose_hall_surface", itsFrontLayerPhys, itsMarkerPhysicalVolume, OpSurface3);
  OpSurface3 -> SetType(dielectric_dielectric);
  OpSurface3 -> SetModel(unified);
  OpSurface3 -> SetFinish(ground);
  OpSurface3 -> SetSigmaAlpha(sigma_alpha);
  G4MaterialPropertiesTable* SMPT3 = new G4MaterialPropertiesTable();
  SMPT3->AddConstProperty("REFLECTIVITY",0.0);
  SMPT3->AddConstProperty("RINDEX",1.0);
  OpSurface3->SetMaterialPropertiesTable(SMPT3);
  */
}


void BDSScintillatorScreen::BuildScintillatorScreen()
{
  BuildScintillatorMaterial();
  BuildScintillatorLayer();
  BuildScreenScoringPlane();
  BuildCameraScoringPlane();
<<<<<<< HEAD
    
=======
  
>>>>>>> e661290c
  if(BDSGlobalConstants::Instance()->GetSensitiveComponents()){
      SetSensitiveVolume(itsScintillatorLayerLog);
  } 
  G4cout << "BDSScintillatorScreen: finished building geometry" << G4endl;
}

void BDSScintillatorScreen::BuildScintillatorMaterial(){
  BuildScintillatorCompound();
  BuildScintillatorOpticalProperties();
}

void BDSScintillatorScreen::BuildScintillatorCompound(){
  
  /*
  //Scintillator grains sudpended in a polyurethane elastomer with a specific fill factor
  G4double fill_factor=0.5; //i.e. fraction by volume
  G4double yag_screen_density=fill_factor*BDSMaterials::Instance()->GetMaterial("YAG")->GetDensity()+(1-fill_factor)*BDSMaterials::Instance()->GetMaterial("Polyurethane")->GetDensity();
  G4double yag_fraction_by_mass=fill_factor*BDSMaterials::Instance()->GetMaterial("YAG")->GetDensity()/yag_screen_density;
  G4double pur_fraction_by_mass=1-yag_fraction_by_mass;
  _scintillatorLayerMaterial = new G4Material("ScintillatorMaterial", yag_screen_density, 2);
  _scintillatorLayerMaterial->AddMaterial(BDSMaterials::Instance()->GetMaterial("YAG"), yag_fraction_by_mass);
  _scintillatorLayerMaterial->AddMaterial(BDSMaterials::Instance()->GetMaterial("Polyurethane"), pur_fraction_by_mass);
  */
}

void BDSScintillatorScreen::BuildScintillatorOpticalProperties(){
  //Fill the material properties table of the _scintillatorLayerMaterial

  /*The below is required for mie scattering
  G4double scatteringLength=2.17*CLHEP::um;
  G4double anisotropyFactor=0.800;
  _mptScintillatorMaterial->AddConstProperty("MIEHG",scatteringLength);
  _mptScintillatorMaterial->AddConstProperty("MIEHG_FORWARD",anisotropyFactor); 
  _mptScintillatorMaterial->AddConstProperty("MIEHG_BACKWARD",0.0);
  _mptScintillatorMaterial->AddConstProperty("MIEHG_FORWARD_RATIO",1.0);
  //Absoroption length is irrelevant as the screen should be pretty thin
  //  _mptScintillatorMaterial->AddProperty("ABSLENGTH",    PhotonEnergy, Absorption1,     nEntries)
  //    ->SetSpline(true);
  */
  

}


void BDSScintillatorScreen::ComputeDimensions(){
  
  //  _xLength = _yLength = BDSGlobalConstants::Instance()->GetComponentBoxSize()/2;
  //  _xLength = std::max(_xLength, this->GetTunnelRadius()+2*std::abs(this->GetTunnelOffsetX()) + BDSGlobalConstants::Instance()->GetTunnelThickness()+BDSGlobalConstants::Instance()->GetTunnelSoilThickness() + 4*BDSGlobalConstants::Instance()->GetLengthSafety() );   
  //  _yLength = std::max(_yLength, this->GetTunnelRadius()+2*std::abs(BDSGlobalConstants::Instance()->GetTunnelOffsetY()) + BDSGlobalConstants::Instance()->GetTunnelThickness()+BDSGlobalConstants::Instance()->GetTunnelSoilThickness()+4*BDSGlobalConstants::Instance()->GetLengthSafety() );
<<<<<<< HEAD

  _screenWidth=1*CLHEP::m;
  _screenHeight=3*CLHEP::cm;

  //Length due to the screen thickness
  _frontThickness=0;//13*CLHEP::um;
  _baseThickness=0;//275*CLHEP::um;
  _backThickness=0;//13*CLHEP::um;

  //The scoring plane...
  _scoringPlaneThickness=1*CLHEP::um;
=======

  _screenWidth=1*m;
  _screenHeight=3*cm;

  //Length due to the screen thickness
  _frontThickness=0;//13*um;
  _baseThickness=0;//275*um;
  _backThickness=0;//13*um;

  //The scoring plane...
  _scoringPlaneThickness=1*um;
>>>>>>> e661290c
  
  _totalThickness =  
    _frontThickness+
    _scintillatorThickness+
    _baseThickness+
    _backThickness+
    _scoringPlaneThickness;

  _screenThickness =  _totalThickness - _scoringPlaneThickness;

  //Compute the marker volume length according to the screen thickness and width.
  G4double z_wid = _screenWidth * std::sin(std::abs(_screenAngle));//Length due to the screen width and angle
  G4double z_thi = _totalThickness * std::cos(_screenAngle);//Length due to the screen thickness
  G4double x_wid = _screenWidth * std::cos(std::abs(_screenAngle));//Length due to the screen width and angle
  G4double x_thi = _totalThickness * std::sin(_screenAngle);//Length due to the screen thickness
  itsLength = (z_wid + z_thi);
  _xLength = x_wid +x_thi + 2*_scoringPlaneThickness;
  _yLength = _screenHeight;
}

void BDSScintillatorScreen::BuildMarkerVolume(){
  itsMarkerSolidVolume=new G4Box( itsName+"_marker_log",
				  _xLength,
				  _yLength,
				  itsLength/2.0); //z half length 

  itsMarkerLogicalVolume=new G4LogicalVolume
    (itsMarkerSolidVolume, 
     _airMaterial,
     itsName+"_log");
#ifndef NOUSERLIMITS
  G4double maxStepFactor=0.5;
  itsMarkerUserLimits =  new G4UserLimits();
  itsMarkerUserLimits->SetMaxAllowedStep(itsLength*maxStepFactor);
  itsMarkerUserLimits->SetUserMinEkine(BDSGlobalConstants::Instance()->GetThresholdCutCharged());
  itsMarkerLogicalVolume->SetUserLimits(itsMarkerUserLimits);
#endif
}


BDSScintillatorScreen::~BDSScintillatorScreen()
{
  delete itsVisAttributes;
}<|MERGE_RESOLUTION|>--- conflicted
+++ resolved
@@ -294,11 +294,7 @@
   BuildScintillatorLayer();
   BuildScreenScoringPlane();
   BuildCameraScoringPlane();
-<<<<<<< HEAD
-    
-=======
-  
->>>>>>> e661290c
+  
   if(BDSGlobalConstants::Instance()->GetSensitiveComponents()){
       SetSensitiveVolume(itsScintillatorLayerLog);
   } 
@@ -348,7 +344,6 @@
   //  _xLength = _yLength = BDSGlobalConstants::Instance()->GetComponentBoxSize()/2;
   //  _xLength = std::max(_xLength, this->GetTunnelRadius()+2*std::abs(this->GetTunnelOffsetX()) + BDSGlobalConstants::Instance()->GetTunnelThickness()+BDSGlobalConstants::Instance()->GetTunnelSoilThickness() + 4*BDSGlobalConstants::Instance()->GetLengthSafety() );   
   //  _yLength = std::max(_yLength, this->GetTunnelRadius()+2*std::abs(BDSGlobalConstants::Instance()->GetTunnelOffsetY()) + BDSGlobalConstants::Instance()->GetTunnelThickness()+BDSGlobalConstants::Instance()->GetTunnelSoilThickness()+4*BDSGlobalConstants::Instance()->GetLengthSafety() );
-<<<<<<< HEAD
 
   _screenWidth=1*CLHEP::m;
   _screenHeight=3*CLHEP::cm;
@@ -360,19 +355,6 @@
 
   //The scoring plane...
   _scoringPlaneThickness=1*CLHEP::um;
-=======
-
-  _screenWidth=1*m;
-  _screenHeight=3*cm;
-
-  //Length due to the screen thickness
-  _frontThickness=0;//13*um;
-  _baseThickness=0;//275*um;
-  _backThickness=0;//13*um;
-
-  //The scoring plane...
-  _scoringPlaneThickness=1*um;
->>>>>>> e661290c
   
   _totalThickness =  
     _frontThickness+
