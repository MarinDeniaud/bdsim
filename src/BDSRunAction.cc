#include "BDSAcceleratorModel.hh"
#include "BDSAnalysisManager.hh"
#include "BDSBeamline.hh"
#include "BDSBeamlineElement.hh"
#include "BDSDebug.hh"
#include "BDSGlobalConstants.hh" 
#include "BDSOutputBase.hh" 
#include "BDSRunAction.hh"

#include "globals.hh"               // geant4 globals / types
#include "G4Run.hh"

#include "CLHEP/Random/Random.h"

#include <sstream>
#include <string>

extern BDSOutputBase* bdsOutput;         // output interface

BDSRunAction::BDSRunAction()
{;}

BDSRunAction::~BDSRunAction()
{;}

void BDSRunAction::BeginOfRunAction(const G4Run* aRun)
{
  // save the random engine state
  std::stringstream ss;
  CLHEP::HepRandom::saveFullState(ss);
  seedStateAtStart = ss.str();
  
  // get the current time
  starttime = time(nullptr);

  // construct output histograms
  // calculate histogram dimensions
  const G4double smin   = 0.0;
  const G4double smax   = BDSGlobalConstants::Instance()->SMaxHistograms() / CLHEP::m;
  const G4int    nbins  = BDSGlobalConstants::Instance()->NBins();
  const G4String slabel = "s [m]";
#ifdef BDSDEBUG
  G4cout << __METHOD_NAME__ << "histogram parameters calculated to be: " << G4endl;
  G4cout << "s minimum: " << smin     << " m" << G4endl;
  G4cout << "s maximum: " << smax     << " m" << G4endl;
  G4cout << "# of bins: " << nbins    << G4endl;
#endif
  // create the histograms
<<<<<<< HEAD
  BDSAnalysisManager::Instance()->Create1DHistogram("PhitsHisto","Primary Hits",
						    nbins,smin,smax,slabel,
						    "Number of Primaries"); //0
  BDSAnalysisManager::Instance()->Create1DHistogram("PlossHisto","Primary Loss",
						    nbins,smin,smax,slabel,
						    "Number of Primaries"); //1
  BDSAnalysisManager::Instance()->Create1DHistogram("ElossHisto","Energy Loss",
						    nbins,smin,smax,slabel,"GeV"); //2
  // prepare bin edges for a by-element histogram
  std::vector<G4double> binedges = BDSAcceleratorModel::Instance()->GetFlatBeamline()->GetSPositionEndOfEach();
=======
  BDSAnalysisManager* analMan = BDSAnalysisManager::Instance();
  analMan->Create1DHistogram("PhitsHisto","Primary Hits",
			     nbins,smin,smax,slabel,
			     "Number of Primaries"); //0
  analMan->Create1DHistogram("PlossHisto","Primary Loss",
			     nbins,smin,smax,slabel,
			     "Number of Primaries"); //1
  analMan->Create1DHistogram("ElossHisto","Energy Loss",
			     nbins,smin,smax,slabel,"GeV"); //2
>>>>>>> 9f601d6a
  
  // create per element ("pe") bin width histograms
  analMan->Create1DHistogram("PhitsPEHisto","Primary Hits per Element",
			     binedges,slabel, "Number of Primaries / Element"); //3
  analMan->Create1DHistogram("PlossPEHisto","Primary Loss per Element",
			     binedges,slabel, "Number of Primaries / Element"); //4
  analMan->Create1DHistogram("ElossPEHisto","Energy Loss per Element" ,
			     binedges,slabel,"GeV"); //5
  
  // Output feedback
  G4cout << __METHOD_NAME__ << " Run " << aRun->GetRunID() << " start. Time is " << asctime(localtime(&starttime)) << G4endl;

  bdsOutput->Initialise(); // open file
}

void BDSRunAction::EndOfRunAction(const G4Run* aRun)
{
  // Get the current time
  stoptime = time(nullptr);
  // run duration
  G4float duration = difftime(stoptime,starttime);

  // Output feedback
  G4cout << __METHOD_NAME__ << "Run " << aRun->GetRunID() << " end. Time is " << asctime(localtime(&stoptime)) << G4endl;
  
  // Write output
  // write histograms to output - do this before potentially closing / opening new files
  for (int i=0; i<BDSAnalysisManager::Instance()->NumberOfHistograms(); i++)
    {bdsOutput->WriteHistogram(BDSAnalysisManager::Instance()->GetHistogram(i));}

  bdsOutput->Write(starttime, stoptime, duration, seedStateAtStart); // write last file
  bdsOutput->Close();

  // delete analysis manager
  delete BDSAnalysisManager::Instance();
  
  // note difftime only calculates to the integer second
  G4cout << "Run Duration >> " << (int)duration << " s" << G4endl;
}<|MERGE_RESOLUTION|>--- conflicted
+++ resolved
@@ -46,18 +46,6 @@
   G4cout << "# of bins: " << nbins    << G4endl;
 #endif
   // create the histograms
-<<<<<<< HEAD
-  BDSAnalysisManager::Instance()->Create1DHistogram("PhitsHisto","Primary Hits",
-						    nbins,smin,smax,slabel,
-						    "Number of Primaries"); //0
-  BDSAnalysisManager::Instance()->Create1DHistogram("PlossHisto","Primary Loss",
-						    nbins,smin,smax,slabel,
-						    "Number of Primaries"); //1
-  BDSAnalysisManager::Instance()->Create1DHistogram("ElossHisto","Energy Loss",
-						    nbins,smin,smax,slabel,"GeV"); //2
-  // prepare bin edges for a by-element histogram
-  std::vector<G4double> binedges = BDSAcceleratorModel::Instance()->GetFlatBeamline()->GetSPositionEndOfEach();
-=======
   BDSAnalysisManager* analMan = BDSAnalysisManager::Instance();
   analMan->Create1DHistogram("PhitsHisto","Primary Hits",
 			     nbins,smin,smax,slabel,
@@ -67,7 +55,8 @@
 			     "Number of Primaries"); //1
   analMan->Create1DHistogram("ElossHisto","Energy Loss",
 			     nbins,smin,smax,slabel,"GeV"); //2
->>>>>>> 9f601d6a
+  // prepare bin edges for a by-element histogram
+  std::vector<G4double> binedges = BDSAcceleratorModel::Instance()->GetFlatBeamline()->GetSPositionEndOfEach();
   
   // create per element ("pe") bin width histograms
   analMan->Create1DHistogram("PhitsPEHisto","Primary Hits per Element",
