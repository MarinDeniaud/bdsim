--- conflicted
+++ resolved
@@ -7,28 +7,16 @@
 //==========================================================
 //==========================================================
 
+#include "BDSExecOptions.hh"
+#include "BDSGlobalConstants.hh" 
 #include "BDSRunAction.hh"
-<<<<<<< HEAD
 #include "BDSRunManager.hh"
-#include "BDSPhotonCounter.hh"
-=======
->>>>>>> 92c10502
 
 #include "G4Run.hh"
 //#include "G4UImanager.hh"
 //#include "G4VVisManager.hh"
 #include "G4ios.hh"
 #include "time.h"
-<<<<<<< HEAD
-#include <fstream>
-
-#include "BDSTrackingFIFO.hh"
-
-#if defined(__unix__) || defined(__linux__) || defined(__APPLE__)
-#include <unistd.h> // for sleep, will not work on windows?
-#endif
-=======
->>>>>>> 92c10502
 
 
 //==========================================================
@@ -65,13 +53,6 @@
 
 void BDSRunAction::EndOfRunAction(const G4Run* aRun)
 {
-<<<<<<< HEAD
-  //Do the fifo at the end of the run.
-  BDSTrackingFIFO* fifo = new BDSTrackingFIFO();
-  fifo->doFifo();
-
-=======
->>>>>>> 92c10502
   //Get the current time
   stoptime = time(NULL);
 
@@ -80,13 +61,5 @@
   
   // note difftime only calculates to the integer second
   G4cout << "Run Duration >> " << difftime(stoptime,starttime) << " s" << G4endl;
-<<<<<<< HEAD
-
- G4cout << "### Run " << aRun->GetRunID() << " end." << G4endl;
-  G4cout << "Number of optical photons produced in run = " << BDSPhotonCounter::Instance()->nPhotons() << G4endl;
-  G4cout << "Total energy of optical photons produced in run = " << BDSPhotonCounter::Instance()->energy()/CLHEP::GeV << " GeV" << G4endl;
-
-=======
->>>>>>> 92c10502
 }
 //==========================================================