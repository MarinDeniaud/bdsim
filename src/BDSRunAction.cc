--- conflicted
+++ resolved
@@ -39,12 +39,6 @@
   G4cout << "# of bins: " << nbins    << G4endl;
 #endif
   // create the histograms
-<<<<<<< HEAD
-  phitsindex = BDSAnalysisManager::Instance()->Create1DHistogram("PhitsHisto","Primary Hits",nbins,smin,smax,slabel); //0
-  plossindex = BDSAnalysisManager::Instance()->Create1DHistogram("PlossHisto","Primary Loss",nbins,smin,smax,slabel); //1
-  elossindex = BDSAnalysisManager::Instance()->Create1DHistogram("ElossHisto","Energy Loss", nbins,smin,smax,slabel,"GeV"); //2
-
-=======
   phitsindex = BDSAnalysisManager::Instance()->Create1DHistogram("PhitsHisto","Primary Hits",
 								 nbins,smin,smax,slabel,
 								 "Number of Primaries"); //0
@@ -53,7 +47,6 @@
 								 "Number of Primaries"); //1
   elossindex = BDSAnalysisManager::Instance()->Create1DHistogram("ElossHisto","Energy Loss",
 								 nbins,smin,smax,slabel,"GeV"); //2
->>>>>>> 7d3d39ab
   // prepare bin edges for a by-element histogram
   std::vector<G4double> binedges = BDSAcceleratorModel::Instance()->GetFlatBeamline()->GetSPositionEndOfEach();
   
