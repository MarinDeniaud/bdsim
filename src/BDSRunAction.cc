#include "BDSAcceleratorModel.hh"
#include "BDSBeamline.hh"
#include "BDSAnalysisManager.hh"
#include "BDSDebug.hh"
#include "BDSGlobalConstants.hh" 
#include "BDSOutputBase.hh" 
#include "BDSRunAction.hh"

#include "G4Run.hh"

#include "globals.hh"               // geant4 globals / types

extern BDSOutputBase* bdsOutput;         // output interface

BDSRunAction::BDSRunAction()
{;}

BDSRunAction::~BDSRunAction()
{;}

void BDSRunAction::BeginOfRunAction(const G4Run* aRun)
{
  //Get the current time
  starttime = time(nullptr);

  // construct output histograms
  // calculate histogram dimensions
  const G4double smin   = 0.0;
  const G4double smax   = BDSGlobalConstants::Instance()->SMaxHistograms() / CLHEP::m;
  const G4int    nbins  = BDSGlobalConstants::Instance()->NBins();
  const G4String slabel = "s [m]";
<<<<<<< HEAD
=======

  // prepare bin edges for a by-element histogram
  std::vector<double> binedges;
  binedges.push_back(0.0);
  BDSBeamline* beamline  = BDSAcceleratorModel::Instance()->GetFlatBeamline();
  BDSBeamline::iterator it = beamline->begin();
  for(; it != beamline->end(); ++it)
    {binedges.push_back((*it)->GetSPositionEnd()/CLHEP::m);}

>>>>>>> 19cb0209
#ifdef BDSDEBUG
  G4cout << __METHOD_NAME__ << "histogram parameters calculated to be: " << G4endl;
  G4cout << "s minimum: " << smin     << " m" << G4endl;
  G4cout << "s maximum: " << smax     << " m" << G4endl;
  G4cout << "# of bins: " << nbins    << G4endl;
#endif
  // create the histograms
<<<<<<< HEAD
  phitsindex = BDSAnalysisManager::Instance()->Create1DHistogram("PhitsHisto","Primary Hits",
								 nbins,smin,smax,slabel,
								 "Number of Primaries"); //0
  plossindex = BDSAnalysisManager::Instance()->Create1DHistogram("PlossHisto","Primary Loss",
								 nbins,smin,smax,slabel,
								 "Number of Primaries"); //1
  elossindex = BDSAnalysisManager::Instance()->Create1DHistogram("ElossHisto","Energy Loss",
								 nbins,smin,smax,slabel,"GeV"); //2
  // prepare bin edges for a by-element histogram
  std::vector<G4double> binedges = BDSAcceleratorModel::Instance()->GetFlatBeamline()->GetSPositionEndOfEach();
=======
  BDSAnalysisManager::Instance()->Create1DHistogram("PhitsHisto","Primary Hits",
						    nbins,smin,smax,slabel,
						    "Number of Primaries"); //0
  BDSAnalysisManager::Instance()->Create1DHistogram("PlossHisto","Primary Loss",
						    nbins,smin,smax,slabel,
						    "Number of Primaries"); //1
  BDSAnalysisManager::Instance()->Create1DHistogram("ElossHisto","Energy Loss",
						    nbins,smin,smax,slabel,"GeV"); //2

>>>>>>> 19cb0209
  
  // create per element ("pe") bin width histograms
  BDSAnalysisManager::Instance()->Create1DHistogram("PhitsPEHisto","Primary Hits per Element",
						    binedges,slabel, "Number of Primaries / Element"); //3
  BDSAnalysisManager::Instance()->Create1DHistogram("PlossPEHisto","Primary Loss per Element",
						    binedges,slabel, "Number of Primaries / Element"); //4
  BDSAnalysisManager::Instance()->Create1DHistogram("ElossPEHisto","Energy Loss per Element" ,
						    binedges,slabel,"GeV"); //5
  
  // Output feedback
  G4cout << __METHOD_NAME__ << " Run " << aRun->GetRunID() << " start. Time is " << asctime(localtime(&starttime)) << G4endl;

  bdsOutput->Initialise(); // open file
}

void BDSRunAction::EndOfRunAction(const G4Run* aRun)
{
  // Get the current time
  stoptime = time(nullptr);

  // Output feedback
  G4cout << __METHOD_NAME__ << "Run " << aRun->GetRunID() << " end. Time is " << asctime(localtime(&stoptime)) << G4endl;
  
  // Write output
  // write histograms to output - do this before potentially closing / opening new files
  for (int i=0; i<BDSAnalysisManager::Instance()->NumberOfHistograms(); i++)
    {bdsOutput->WriteHistogram(BDSAnalysisManager::Instance()->GetHistogram(i));}

  bdsOutput->Write(); // write last file
  bdsOutput->Close();

  // delete analysis manager
  delete BDSAnalysisManager::Instance();
  
  // note difftime only calculates to the integer second
  G4cout << "Run Duration >> " << (int)difftime(stoptime,starttime) << " s" << G4endl;
}<|MERGE_RESOLUTION|>--- conflicted
+++ resolved
@@ -29,18 +29,6 @@
   const G4double smax   = BDSGlobalConstants::Instance()->SMaxHistograms() / CLHEP::m;
   const G4int    nbins  = BDSGlobalConstants::Instance()->NBins();
   const G4String slabel = "s [m]";
-<<<<<<< HEAD
-=======
-
-  // prepare bin edges for a by-element histogram
-  std::vector<double> binedges;
-  binedges.push_back(0.0);
-  BDSBeamline* beamline  = BDSAcceleratorModel::Instance()->GetFlatBeamline();
-  BDSBeamline::iterator it = beamline->begin();
-  for(; it != beamline->end(); ++it)
-    {binedges.push_back((*it)->GetSPositionEnd()/CLHEP::m);}
-
->>>>>>> 19cb0209
 #ifdef BDSDEBUG
   G4cout << __METHOD_NAME__ << "histogram parameters calculated to be: " << G4endl;
   G4cout << "s minimum: " << smin     << " m" << G4endl;
@@ -48,7 +36,6 @@
   G4cout << "# of bins: " << nbins    << G4endl;
 #endif
   // create the histograms
-<<<<<<< HEAD
   phitsindex = BDSAnalysisManager::Instance()->Create1DHistogram("PhitsHisto","Primary Hits",
 								 nbins,smin,smax,slabel,
 								 "Number of Primaries"); //0
@@ -59,17 +46,6 @@
 								 nbins,smin,smax,slabel,"GeV"); //2
   // prepare bin edges for a by-element histogram
   std::vector<G4double> binedges = BDSAcceleratorModel::Instance()->GetFlatBeamline()->GetSPositionEndOfEach();
-=======
-  BDSAnalysisManager::Instance()->Create1DHistogram("PhitsHisto","Primary Hits",
-						    nbins,smin,smax,slabel,
-						    "Number of Primaries"); //0
-  BDSAnalysisManager::Instance()->Create1DHistogram("PlossHisto","Primary Loss",
-						    nbins,smin,smax,slabel,
-						    "Number of Primaries"); //1
-  BDSAnalysisManager::Instance()->Create1DHistogram("ElossHisto","Energy Loss",
-						    nbins,smin,smax,slabel,"GeV"); //2
-
->>>>>>> 19cb0209
   
   // create per element ("pe") bin width histograms
   BDSAnalysisManager::Instance()->Create1DHistogram("PhitsPEHisto","Primary Hits per Element",
