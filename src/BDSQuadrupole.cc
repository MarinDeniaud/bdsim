//  
//   BDSIM, (C) 2001-2006 
//   
//   version 0.3
//  
//
//
//   Quadrupole class
//
//   History
//
//     21 Nov 2006 by Agapov,  v.0.3
//     22 Mar 2005 by Agapov, Carter,  v.0.2
//     x  x   2002 by Blair
//
//

#include "BDSGlobalConstants.hh" 
#include "BDSDebug.hh"

#include "BDSQuadrupole.hh"

#include "BDSBeamPipeInfo.hh"
#include "BDSMaterials.hh"
#include "BDSQuadMagField.hh"
#include "BDSQuadStepper.hh"
#include "BDSEnergyCounterSD.hh"
#include "BDSSDManager.hh"

#include "G4FieldManager.hh"
#include "G4LogicalVolume.hh"
#include "G4Polyhedra.hh"
#include "G4PVPlacement.hh"               
#include "G4Tubs.hh"
#include "G4UserLimits.hh"
#include "G4VisAttributes.hh"
#include "G4VPhysicalVolume.hh"

<<<<<<< HEAD
#include "BDSMagnetOuterFactory.hh"
#include "BDSMagnetGeometryType.hh"

BDSQuadrupole::BDSQuadrupole(G4String aName, G4double aLength, 
			     G4double bpRad, G4double FeRad,
			     G4double bGrad, G4double tilt, G4double outR,
                             std::list<G4double> blmLocZ, std::list<G4double> blmLocTheta,
			     G4String aTunnelMaterial, G4String aMaterial, G4String spec):
  BDSMultipole(aName, aLength, bpRad, FeRad, blmLocZ, blmLocTheta, aTunnelMaterial, aMaterial),
  itsBGrad(bGrad)
{
#ifdef BDSDEBUG 
  G4cout<< __METHOD_NAME__ << "spec=" << spec << G4endl;
#endif
  // get specific quadrupole type
  G4String qtype = getParameterValueString(spec, "type");
#ifdef BDSDEBUG 
  G4cout<< __METHOD_NAME__ << "qtype="<<qtype<<G4endl;
#endif

  SetOuterRadius(outR);
  itsTilt=tilt;
}

BDSQuadrupole::BDSQuadrupole(G4String      name,
			     G4double      length,
			     G4double      bGrad,
			     beamPipeInfo  beamPipeInfoIn,
			     G4double      boxSize,
			     G4String      outerMaterial,
			     G4String      tunnelMaterial,
			     G4double      tunnelRadius,
			     G4double      tunnelOffsetX):
=======
BDSQuadrupole::BDSQuadrupole(G4String         name,
			     G4double         length,
			     G4double         bGrad,
			     BDSBeamPipeInfo  beamPipeInfoIn,
			     G4double         boxSize,
			     G4String         outerMaterial,
			     G4String         tunnelMaterial,
			     G4double         tunnelRadius,
			     G4double         tunnelOffsetX):
>>>>>>> 0aade6e4
  BDSMultipole(name,length,beamPipeInfoIn,boxSize,outerMaterial,tunnelMaterial,tunnelRadius,tunnelOffsetX),
  itsBGrad(bGrad)
{
  G4String qtype = "cylinder";
}

void BDSQuadrupole::Build() 
{
#ifdef BDSDEBUG
  G4cout << __METHOD_NAME__ << G4endl;
#endif
  BDSMultipole::Build();
  
  if(BDSGlobalConstants::Instance()->GetIncludeIronMagFields())
    {
      G4double polePos[4];
      G4double Bfield[3];
      
      //coordinate in GetFieldValue
      polePos[0]=-BDSGlobalConstants::Instance()->GetMagnetPoleRadius()*sin(CLHEP::pi/4);
      polePos[1]=BDSGlobalConstants::Instance()->GetMagnetPoleRadius()*cos(CLHEP::pi/4);
      polePos[2]=0.;
      polePos[3]=-999.;//flag to use polePos rather than local track
      
      itsMagField->GetFieldValue(polePos,Bfield);
      G4double BFldIron=
	sqrt(Bfield[0]*Bfield[0]+Bfield[1]*Bfield[1])*
	BDSGlobalConstants::Instance()->GetMagnetPoleSize()/
	(BDSGlobalConstants::Instance()->GetComponentBoxSize()/2-
	 BDSGlobalConstants::Instance()->GetMagnetPoleRadius());
      
      // Magnetic flux from a pole is divided in two directions
      BFldIron/=2.;
      
      BuildOuterFieldManager(4, BFldIron,CLHEP::pi/4);
    }
}

void BDSQuadrupole::BuildBPFieldAndStepper()
{
  // set up the magnetic field and stepper
  itsMagField=new BDSQuadMagField(1*itsBGrad); //L Deacon checking sign of field 4/7/12
  itsEqRhs=new G4Mag_UsualEqRhs(itsMagField);

  BDSQuadStepper* quadStepper=new BDSQuadStepper(itsEqRhs);
  quadStepper->SetBGrad(itsBGrad);
  itsStepper = quadStepper;
}


void BDSQuadrupole::BuildOuterVolume()
{
  G4Material* outerMaterial = BDSMaterials::Instance()->GetMaterial(itsMaterial); //itsMaterial == its name really!
  outer = BDSMagnetOuterFactory::Instance()->CreateQuadrupole(BDSMagnetGeometryType::cylindrical, itsName,
							      itsLength, beampipe, boxSize, outerMaterial);
}

void BDSQuadrupole::BuildOuterLogicalVolume(G4bool /*OuterMaterialIsVacuum*/)
{

  BDSGeometryComponent* outerLV = BDSMagnetOuterFactory::Instance()->CreateQuadrupole(BDSMagnetGeometryType::cylindrical,
										      itsName,
										      itsLength,
										      beampipe,
										      boxSize,
										      BDSMaterials::Instance()->GetMaterial("Iron"));

  G4cout << "NAME " << outerLV->GetContainerSolid()->GetName() << G4endl;
										      
  // build magnet (geometry + magnetic field)
  // according to quad type
  G4String geometry = BDSGlobalConstants::Instance()->GetMagnetGeometry();
  
  if(geometry =="standard") 
    BuildStandardOuterLogicalVolume(); // standard - quad with poles and pockets
  else if(geometry =="cylinder")
    BDSMultipole::BuildOuterLogicalVolume(false);
  else //default - cylinder - standard
    BDSMultipole::BuildOuterLogicalVolume(false);

  //remember if it's vacuum, it won't be built - have to check it's there
  if (itsOuterLogicalVolume)
    {itsOuterLogicalVolume->SetSensitiveDetector(BDSSDManager::Instance()->GetEnergyCounterOnAxisSD());}
}

void BDSQuadrupole::SetVisAttributes()
{
  itsVisAttributes = new G4VisAttributes(true);
  itsVisAttributes->SetColor(1,0,0);
  itsVisAttributes->SetForceSolid(true);
  itsVisAttributes->SetVisibility(true);
}


void BDSQuadrupole::BuildStandardOuterLogicalVolume()
{
  G4double outerRadius = itsOuterR;
  if(itsOuterR==0) outerRadius = BDSGlobalConstants::Instance()->GetComponentBoxSize()/2;

  outerRadius = outerRadius/sqrt(2.0);

  G4int n_poles = 4; // number of poles
  double mag_inradius = outerRadius/2.0 * sqrt(2.0); // inner radius

  double zplanepos [2] = {0,itsLength};
  double pole_extra_length = 0.05*CLHEP::m;

  double rinner [2] = {mag_inradius, mag_inradius};
  //G4double rinner [2] = {itsInnerIronRadius,itsInnerIronRadius};
  G4double router [2] = {outerRadius * sqrt(2.0),outerRadius * sqrt(2.0)};

  double pole_inradius = itsInnerIronRadius;
  double pole_extradius = mag_inradius+pole_extra_length;
  //double itstilt = 0;

  itsOuterLogicalVolume=
    new G4LogicalVolume(

			new G4Polyhedra(itsName+"_outer_solid", 
					0.*CLHEP::degree, 
					360.*CLHEP::degree, 
					2*n_poles, 
					2, 
					zplanepos, 
					rinner, 
					router),
			BDSMaterials::Instance()->GetMaterial("Iron"),
			itsName+"_outer");
  
  // Defining poles
  G4ThreeVector positionQuad = G4ThreeVector(0,0,0);
  G4Tubs* poleS
    = new G4Tubs("pole",
		 pole_inradius,
		 pole_extradius,
		 itsLength/2.0,
		 0.,
		 180.0/n_poles*CLHEP::deg);
  
  G4LogicalVolume* PoleSLV = 
    new G4LogicalVolume(poleS,             //its solid
                        BDSMaterials::Instance()->GetMaterial("Iron"),   //its material
                        "PoleSLV");        //its name
  
  
  for (G4int n = 0; n < n_poles; n++) {

    // Calculate position with respect to the reference frame 
    // of the mother volume
    G4RotationMatrix* rm = new G4RotationMatrix();
    rm->rotateZ((n+0.5)*360.0/n_poles*CLHEP::degree-itsTilt*180.0/CLHEP::pi*CLHEP::degree);
    G4ThreeVector uz = G4ThreeVector(0.,0.,itsLength/2.0);     
    G4ThreeVector position = uz;

    // Place the poles with the appropriate transformation
   
    new G4PVPlacement(rm,             //rotation,
		      uz,             //position
                      PoleSLV,            //its logical volume
                      "poleS",               //its name
                      itsOuterLogicalVolume,             //its mother  volume
                      false,                 //no boolean operation
                      n,                     //copy number
                      BDSGlobalConstants::Instance()->GetCheckOverlaps());       // checking overlaps 

  }

  // color-coding for the pole
  G4VisAttributes* VisAtt = 
    new G4VisAttributes(G4Colour(1., 0., 0.));
  VisAtt->SetForceSolid(true);
  PoleSLV->SetVisAttributes(VisAtt);
    
  G4RotationMatrix* rm_outer = new G4RotationMatrix();
  rm_outer->rotateZ(360.0/n_poles/4.0*CLHEP::deg-itsTilt*180.0/CLHEP::pi*CLHEP::degree);
  G4ThreeVector uz = G4ThreeVector(0.,0.,-itsLength/2.0); 
  // insert the outer volume into the marker volume
  itsPhysiComp = 
    new G4PVPlacement(
		      rm_outer,                      // no rotation
		      //(G4ThreeVector)0,                      // its position
		      uz,
		      itsOuterLogicalVolume,  // its logical volume
		      itsName+"_outer_phys",  // its name
		      itsMarkerLogicalVolume, // its mother  volume
		      false,                  // no boolean operation
		      0, BDSGlobalConstants::Instance()->GetCheckOverlaps());                     // copy number
  
#ifndef NOUSERLIMITS
  itsOuterUserLimits =
    new G4UserLimits("quadrupole cut",itsLength,DBL_MAX,BDSGlobalConstants::Instance()->GetMaxTime(),
		     BDSGlobalConstants::Instance()->GetThresholdCutCharged());
  itsOuterLogicalVolume->SetUserLimits(itsOuterUserLimits);
#endif
}<|MERGE_RESOLUTION|>--- conflicted
+++ resolved
@@ -36,41 +36,9 @@
 #include "G4VisAttributes.hh"
 #include "G4VPhysicalVolume.hh"
 
-<<<<<<< HEAD
 #include "BDSMagnetOuterFactory.hh"
 #include "BDSMagnetGeometryType.hh"
 
-BDSQuadrupole::BDSQuadrupole(G4String aName, G4double aLength, 
-			     G4double bpRad, G4double FeRad,
-			     G4double bGrad, G4double tilt, G4double outR,
-                             std::list<G4double> blmLocZ, std::list<G4double> blmLocTheta,
-			     G4String aTunnelMaterial, G4String aMaterial, G4String spec):
-  BDSMultipole(aName, aLength, bpRad, FeRad, blmLocZ, blmLocTheta, aTunnelMaterial, aMaterial),
-  itsBGrad(bGrad)
-{
-#ifdef BDSDEBUG 
-  G4cout<< __METHOD_NAME__ << "spec=" << spec << G4endl;
-#endif
-  // get specific quadrupole type
-  G4String qtype = getParameterValueString(spec, "type");
-#ifdef BDSDEBUG 
-  G4cout<< __METHOD_NAME__ << "qtype="<<qtype<<G4endl;
-#endif
-
-  SetOuterRadius(outR);
-  itsTilt=tilt;
-}
-
-BDSQuadrupole::BDSQuadrupole(G4String      name,
-			     G4double      length,
-			     G4double      bGrad,
-			     beamPipeInfo  beamPipeInfoIn,
-			     G4double      boxSize,
-			     G4String      outerMaterial,
-			     G4String      tunnelMaterial,
-			     G4double      tunnelRadius,
-			     G4double      tunnelOffsetX):
-=======
 BDSQuadrupole::BDSQuadrupole(G4String         name,
 			     G4double         length,
 			     G4double         bGrad,
@@ -80,7 +48,6 @@
 			     G4String         tunnelMaterial,
 			     G4double         tunnelRadius,
 			     G4double         tunnelOffsetX):
->>>>>>> 0aade6e4
   BDSMultipole(name,length,beamPipeInfoIn,boxSize,outerMaterial,tunnelMaterial,tunnelRadius,tunnelOffsetX),
   itsBGrad(bGrad)
 {
