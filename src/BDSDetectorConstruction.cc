#include "BDSDetectorConstruction.hh"

#include "BDSAcceleratorComponent.hh"
#include "BDSAcceleratorComponentRegistry.hh"
#include "BDSAcceleratorModel.hh"
#include "BDSAuxiliaryNavigator.hh"
#include "BDSBeamline.hh"
#include "BDSBeamlineElement.hh"
#include "BDSComponentFactory.hh"
#include "BDSDebug.hh"
#include "BDSEnergyCounterSD.hh"
#include "BDSExecOptions.hh"
#include "BDSGlobalConstants.hh"
#include "BDSParser.hh"
#include "BDSPhysicalVolumeInfo.hh"
#include "BDSPhysicalVolumeInfoRegistry.hh"
#include "BDSMaterials.hh"
#include "BDSSDManager.hh"
#include "BDSSurvey.hh"
#include "BDSTeleporter.hh"
#include "BDSTunnelBuilder.hh"
#include "BDSTunnelSD.hh"
#include "BDSTunnelType.hh"
#include "BDSBOptrMultiParticleChangeCrossSection.hh"

#include "G4Box.hh"
#include "G4Electron.hh"
#include "G4LogicalVolume.hh"
#include "G4MagneticField.hh"
#include "G4Material.hh"
#include "G4Navigator.hh"
#include "G4Positron.hh"
#include "G4ProductionCuts.hh"
#include "G4PropagatorInField.hh"
#include "G4PVPlacement.hh"
#include "G4Region.hh"
#include "G4TransportationManager.hh"
#include "G4UserLimits.hh"
#include "G4Version.hh"
#include "G4VisAttributes.hh"
#include "G4VPhysicalVolume.hh"
#include "globals.hh"

#include <iterator>
#include <list>
#include <map>
#include <vector>

typedef std::vector<G4LogicalVolume*>::iterator BDSLVIterator;

BDSDetectorConstruction::BDSDetectorConstruction():
  precisionRegion(nullptr),gasRegion(nullptr),
  worldPV(nullptr),magField(nullptr),
  theHitMaker(nullptr),theParticleBounds(nullptr)
{  
  verbose       = BDSExecOptions::Instance()->GetVerbose();
  checkOverlaps = BDSGlobalConstants::Instance()->GetCheckOverlaps();
  G4bool gflash = BDSExecOptions::Instance()->GetGFlash();
  if (gflash) InitialiseGFlash();
  BDSAcceleratorModel::Instance(); // instantiate the accelerator model holding class
}

G4VPhysicalVolume* BDSDetectorConstruction::Construct()
{
  if (verbose || debug) G4cout << __METHOD_NAME__ << "starting accelerator geometry construction\n" << G4endl;
  
  // construct regions
  InitialiseRegions();
  
  // construct the component list
  BuildBeamline();

  // build the tunnel and supports
  if (BDSGlobalConstants::Instance()->BuildTunnel())
    {BuildTunnel();}

  // build world and calculate coordinates
  BuildWorld();

  // placement procedure
  ComponentPlacement();

  // implement bias operations on all volumes 
  // BuildPhysicsBias();
  
  if(verbose || debug) G4cout << __METHOD_NAME__ << "detector Construction done"<<G4endl; 

#ifdef BDSDEBUG
  G4cout << G4endl << __METHOD_NAME__ << "printing material table" << G4endl;
  G4cout << *(G4Material::GetMaterialTable()) << G4endl << G4endl;
  if(verbose || debug) {G4cout << "Finished listing materials, returning physiWorld" << G4endl;} 
#endif
  return worldPV;
}

BDSDetectorConstruction::~BDSDetectorConstruction()
{ 
  delete precisionRegion;

  // gflash stuff
  gFlashRegion.clear();
  delete theHitMaker;
  delete theParticleBounds;
}

void BDSDetectorConstruction::InitialiseRegions()
{
#ifdef BDSDEBUG
  G4cout << __METHOD_NAME__ << G4endl;
#endif

  // does this belong in BDSPhysicsList ??  Regions are required at construction
  // time, but the only other place production cuts are set is in the physics list.

  // gas region
  gasRegion   = new G4Region("gasRegion");
  G4ProductionCuts* theGasProductionCuts = new G4ProductionCuts();
  theGasProductionCuts->SetProductionCut(1*CLHEP::m,"gamma");
  theGasProductionCuts->SetProductionCut(1*CLHEP::m,"e-");
  theGasProductionCuts->SetProductionCut(1*CLHEP::m,"e+");
  gasRegion->SetProductionCuts(theGasProductionCuts);

  // precision region
  precisionRegion = new G4Region("precisionRegion");
  G4ProductionCuts* precisionProductionCuts = new G4ProductionCuts();
  precisionProductionCuts->SetProductionCut(BDSGlobalConstants::Instance()->GetProdCutPhotonsP(),  "gamma");
  precisionProductionCuts->SetProductionCut(BDSGlobalConstants::Instance()->GetProdCutElectronsP(),"e-");
  precisionProductionCuts->SetProductionCut(BDSGlobalConstants::Instance()->GetProdCutPositronsP(),"e+");
  precisionProductionCuts->SetProductionCut(BDSGlobalConstants::Instance()->GetProdCutProtonsP(),  "proton");
  precisionRegion->SetProductionCuts(precisionProductionCuts);
}

void BDSDetectorConstruction::BuildBeamline()
{
  BDSComponentFactory* theComponentFactory = new BDSComponentFactory();
  BDSBeamline*         beamline            = new BDSBeamline();

  const BDSExecOptions* execOptions = BDSExecOptions::Instance();
  // Write survey file here since has access to both element and beamline
  BDSSurvey* survey = nullptr;
  if(execOptions->GetSurvey())
    {
      survey = new BDSSurvey(execOptions->GetSurveyFilename());
      survey->WriteHeader();
    }
  
  if (verbose || debug) G4cout << "parsing the beamline element list..."<< G4endl;
<<<<<<< HEAD
  for(auto elementIt = GMAD::beamline_list.begin(); elementIt!=GMAD::beamline_list.end(); ++elementIt)
=======
  for(auto element : BDSParser::Instance()->GetBeamline())
>>>>>>> 492ca32d
    {
#ifdef BDSDEBUG
      G4cout << "BDSDetectorConstruction creating component " << (*elementIt).name << G4endl;
#endif

      // next and previous element, but ignore samplers or other special elements
      GMAD::Element* prevElement = nullptr;
      auto prevIt = elementIt;
      while (prevIt!=GMAD::beamline_list.begin())
	{
	  --prevIt;
	  if (prevIt->isSpecial() == false)
	    {
	      prevElement = &(*prevIt);
	      break;
	    }
	}

      GMAD::Element* nextElement = nullptr;
      auto nextIt = elementIt;
      while (nextIt!=GMAD::beamline_list.begin())
	{
	  ++nextIt;
	  if (nextIt->isSpecial() == false)
	    {
	      nextElement = &(*nextIt);
	      break;
	    }
	}
      
      BDSAcceleratorComponent* temp = theComponentFactory->CreateComponent(&(*elementIt), prevElement, nextElement);
      if(temp)
	{
	  BDSTiltOffset* tiltOffset = theComponentFactory->CreateTiltOffset(&(*elementIt));
	  std::vector<BDSBeamlineElement*> addedComponents = beamline->AddComponent(temp, tiltOffset);
	  if (survey) survey->Write(addedComponents, *elementIt);
	}
    }

  // Special circular machine bits
  // Add terminator to do ring turn counting logic
  // Add teleporter to account for slight ring offset
  if (execOptions->GetCircular())
    {
#ifdef BDSDEBUG
      G4cout << __METHOD_NAME__ << "Circular machine - creating terminator & teleporter" << G4endl;
#endif
      BDS::CalculateAndSetTeleporterDelta(beamline);
      BDSAcceleratorComponent* terminator = theComponentFactory->CreateTerminator();
      if (terminator)
        {
	  terminator->Initialise();
	  std::vector<BDSBeamlineElement*> addedComponents = beamline->AddComponent(terminator);
	  if (survey)
	    {
	      GMAD::Element element = GMAD::Element(); // dummy element
	      survey->Write(addedComponents, element);
	    }
	}
      BDSAcceleratorComponent* teleporter = theComponentFactory->CreateTeleporter();
      if (teleporter)
	{
	  teleporter->Initialise();
	  std::vector<BDSBeamlineElement*> addedComponents = beamline->AddComponent(teleporter);
	  if (survey)
	    {
	      GMAD::Element element = GMAD::Element(); // dummy element
	      survey->Write(addedComponents, element);
	    }
	}
    }

  if (survey)
    {
      survey->WriteSummary(beamline);
      delete survey;
    }
  delete theComponentFactory;
      
#ifdef BDSDEBUG
  G4cout << __METHOD_NAME__ << "size of the parser beamline element list: "<< BDSParser::Instance()->GetBeamline().size() << G4endl;
#endif
  G4cout << __METHOD_NAME__ << "size of the constructed beamline: "<< beamline->size() << " with length " << beamline->GetTotalArcLength()/CLHEP::m << " m" << G4endl;

#ifdef BDSDEBUG
  // print accelerator component registry
  G4cout << *BDSAcceleratorComponentRegistry::Instance();
#endif
 
  if (beamline->empty())
    {
      G4cout << __METHOD_NAME__ << "beamline empty or no line selected! exiting" << G4endl;
      exit(1);
    }
#ifdef BDSDEBUG
  beamline->PrintMemoryConsumption();
#endif
  // register the beamline in the holder class for the full model
  BDSAcceleratorModel::Instance()->RegisterFlatBeamline(beamline);
}

void BDSDetectorConstruction::BuildTunnel()
{
#ifdef BDSDEBUG
  G4cout << __METHOD_NAME__ << G4endl;
#endif
  BDSBeamline* flatBeamLine = BDSAcceleratorModel::Instance()->GetFlatBeamline();
  BDSBeamline* tunnelBeamline;
  BDSTunnelBuilder* tb = new BDSTunnelBuilder();
  tunnelBeamline = tb->BuildTunnelSections(flatBeamLine);
  delete tb;
  
  BDSAcceleratorModel::Instance()->RegisterTunnelBeamline(tunnelBeamline);
}

void BDSDetectorConstruction::BuildWorld()
{
#ifdef BDSDEBUG
  G4cout << __METHOD_NAME__ << G4endl;
#endif
  BDSBeamline* beamline;
  // remember, the tunnel may not exist...
  if (BDSGlobalConstants::Instance()->BuildTunnel())
    {beamline = BDSAcceleratorModel::Instance()->GetTunnelBeamline();}
  else
    {beamline = BDSAcceleratorModel::Instance()->GetFlatBeamline();}
  G4ThreeVector worldR      = beamline->GetMaximumExtentAbsolute();
  G4ThreeVector maxpositive = beamline->GetMaximumExtentPositive();
  G4ThreeVector maxnegative = beamline->GetMaximumExtentNegative();

#ifdef BDSDEBUG
  G4cout << __METHOD_NAME__ << "world extent positive: " << maxpositive << G4endl;
  G4cout << __METHOD_NAME__ << "world extent negative: " << maxnegative << G4endl;
  G4cout << __METHOD_NAME__ << "world extent absolute: " << worldR      << G4endl;
#endif
  worldR += G4ThreeVector(5000,5000,5000); //add 5m extra in every dimension
#ifdef BDSDEBUG
  G4cout << __METHOD_NAME__ << "with 5m margin, it becomes in all dimensions: " << worldR << G4endl;
#endif
  
  G4String worldName   = "World";
  G4VSolid* worldSolid = new G4Box(worldName + "_solid", worldR.x(), worldR.y(), worldR.z());

  G4String    emptyMaterialName = BDSGlobalConstants::Instance()->GetEmptyMaterial();
  G4Material* emptyMaterial     = BDSMaterials::Instance()->GetMaterial(emptyMaterialName);
  G4LogicalVolume* worldLV      = new G4LogicalVolume(worldSolid,              // solid
						      emptyMaterial,           // material
						      worldName + "_lv");      // name
  
  // read out geometry logical volume
  // note g4logicalvolume has a private copy constructor so we have to repeat everything here annoyingly
  G4LogicalVolume* readOutWorldLV = new G4LogicalVolume(worldSolid,            // solid
							emptyMaterial,         // material
							worldName + "_ro_lv"); // name

  // tunnel read out geometry logical volume
  // note g4logicalvolume has a private copy constructor so we have to repeat everything here annoyingly
  G4LogicalVolume* tunnelReadOutWorldLV = new G4LogicalVolume(worldSolid,                   // solid
							      emptyMaterial,                // material
							      worldName + "_tunnel_ro_lv"); // name
  
  // visual attributes
  if (BDSExecOptions::Instance()->GetVisDebug())
    {
      // copy the debug vis attributes but change to force wireframe
      G4VisAttributes* debugWorldVis = new G4VisAttributes(*(BDSGlobalConstants::Instance()->GetVisibleDebugVisAttr()));
      debugWorldVis->SetForceWireframe(true);//just wireframe so we can see inside it
      worldLV->SetVisAttributes(debugWorldVis);
      readOutWorldLV->SetVisAttributes(debugWorldVis);
      tunnelReadOutWorldLV->SetVisAttributes(debugWorldVis);
    }
  else
    {
      worldLV->SetVisAttributes(BDSGlobalConstants::Instance()->GetInvisibleVisAttr());
      readOutWorldLV->SetVisAttributes(BDSGlobalConstants::Instance()->GetInvisibleVisAttr());
      tunnelReadOutWorldLV->SetVisAttributes(BDSGlobalConstants::Instance()->GetInvisibleVisAttr());
    }
	
  // set limits
#ifndef NOUSERLIMITS
  G4UserLimits* worldUserLimits = new G4UserLimits(*(BDSGlobalConstants::Instance()->GetDefaultUserLimits()));
  worldUserLimits->SetMaxAllowedStep(worldR.z()*0.5);
  worldLV->SetUserLimits(worldUserLimits);
  readOutWorldLV->SetUserLimits(worldUserLimits);
  tunnelReadOutWorldLV->SetUserLimits(worldUserLimits);
#endif

  // place the world
  worldPV = new G4PVPlacement((G4RotationMatrix*)0, // no rotation
			      (G4ThreeVector)0,     // at (0,0,0)
			      worldLV,	            // its logical volume
			      worldName + "_pv",    // its name
			      nullptr,		    // its mother  volume
			      false,		    // no boolean operation
			      0,                    // copy number
			      checkOverlaps);       // overlap checking

  // create the read out geometry world by creating another placement of the world logical volume
  G4PVPlacement* readOutWorldPV = new G4PVPlacement((G4RotationMatrix*)0, // no rotation
						    (G4ThreeVector)0,     // at (0,0,0)
						    readOutWorldLV,	  // logical volume
						    "readoutWorld_pv",    // name
						    nullptr,		  // mother  volume
						    false,		  // no boolean operation
						    0,                    // copy number
						    checkOverlaps);       // overlap checking

  // create the tunnel read out geometry world by creating another placement of the world logical volume
  G4PVPlacement* tunnelReadOutWorldPV = new G4PVPlacement((G4RotationMatrix*)0,     // no rotation
							  (G4ThreeVector)0,         // at (0,0,0)
							  tunnelReadOutWorldLV,     // logical volume
							  "tunnel_readout_world_pv",// name
							  nullptr,		    // mother  volume
							  false,		    // no boolean operation
							  0,                        // copy number
							  checkOverlaps);           // overlap checking

  // Register the lv & pvs to the our holder class for the model
  BDSAcceleratorModel::Instance()->RegisterWorldPV(worldPV);
  BDSAcceleratorModel::Instance()->RegisterReadOutWorldPV(readOutWorldPV);
  BDSAcceleratorModel::Instance()->RegisterReadOutWorldLV(readOutWorldLV);
  BDSAcceleratorModel::Instance()->RegisterTunnelReadOutWorldPV(tunnelReadOutWorldPV);
  BDSAcceleratorModel::Instance()->RegisterTunnelReadOutWorldLV(tunnelReadOutWorldLV);

  // Register world PV with our auxiliary navigator so steppers and magnetic
  // fields know which geometry to navigate to get local / global transforms
  BDSAuxiliaryNavigator::AttachWorldVolumeToNavigator(worldPV);
}

void BDSDetectorConstruction::ComponentPlacement()
{
  if (verbose || debug)
    {G4cout << G4endl << __METHOD_NAME__ << "- starting placement procedure" << G4endl;}

  // set default output formats for BDSDetector:
  int G4precision = G4cout.precision(15);

  BDSBeamline* beamline = BDSAcceleratorModel::Instance()->GetFlatBeamline();

  // few general variables that we don't need to get every
  // time in the loop for component placement
  G4VPhysicalVolume* readOutWorldPV       = BDSAcceleratorModel::Instance()->GetReadOutWorldPV();
  G4VSensitiveDetector* energyCounterSDRO = BDSSDManager::Instance()->GetEnergyCounterOnAxisSDRO();

  BDSBeamline::iterator it = beamline->begin();
  for(; it != beamline->end(); ++it)
    {
      BDSAcceleratorComponent* thecurrentitem = (*it)->GetAcceleratorComponent();
      // do a few checks to see everything's valid before dodgy placement could happen
      if (!thecurrentitem)
	{G4cerr << __METHOD_NAME__ << "beamline element does not contain valid BDSAcceleratorComponent" << G4endl; exit(1);}
      
      // check we can get the container logical volume to be placed
      G4LogicalVolume* elementLV = thecurrentitem->GetContainerLogicalVolume();
      if (!elementLV)
	{G4cerr << __METHOD_NAME__ << "this accelerator component " << (*it)->GetName() << " has no volume to be placed!" << G4endl;  exit(1);}

      // get the name -> note this is the plain name without _pv or _lv suffix just now
      // comes from BDSAcceleratorComponent
      // this is done after the checks as it really just passes down to acc component
      G4String name = (*it)->GetName(); 
      if (verbose || debug)
	{G4cout << __METHOD_NAME__ << "placement of component named: " << name << G4endl;}
      
      // read out geometry logical volume - note may not exist for each item - must be tested
      G4LogicalVolume* readOutLV   = thecurrentitem->GetReadOutLogicalVolume();
      // make read out geometry sensitive
      if (readOutLV)       
	{readOutLV->SetSensitiveDetector(energyCounterSDRO);}
      
      // add the volume to one of the regions
      G4int precision = thecurrentitem->GetPrecisionRegion();
      if(precision > 0)
	{
#ifdef BDSDEBUG
	  G4cout << __METHOD_NAME__ << "element is in the precision region number: " << precision << G4endl;
#endif
	  elementLV->SetRegion(precisionRegion);
	  precisionRegion->AddRootLogicalVolume(elementLV);
	}
      
#ifdef BDSDEBUG
      G4cout << __METHOD_NAME__ << "setting up sensitive volumes with read out geometry" << G4endl;
#endif
      std::vector<G4LogicalVolume*> SensVols = thecurrentitem->GetAllSensitiveVolumes();
      BDSLVIterator sensIt= SensVols.begin();
      for(;sensIt != SensVols.end(); ++sensIt)
	{
	  // use already defined instance of Ecounter sd
	  // we MUST attach this SD to each volume so that it produces
	  // hits (using the read out geometry)
	  (*sensIt)->SetSensitiveDetector(energyCounterSDRO);
	  
	  //set gflash parameterisation on volume if required
	  G4bool gflash     = BDSExecOptions::Instance()->GetGFlash();
	  //TBC - so glash is only used for 'element' types - perhaps this should be used
	  //for other volumes too.  The logic of the if statement needs checked.
	  //The check of the precision region really compares the region pointer of the
	  //logical volume with that of our 'precision region' region. Unclear what the default
	  //region value is in geant4 but it's not our region - no region by default.
	  if(gflash && ((*sensIt)->GetRegion() != precisionRegion) && (thecurrentitem->GetType()=="element"))
	    {SetGFlashOnVolume(*sensIt);}
	}

      // get the placement details from the beamline component
      G4int nCopy          = (*it)->GetCopyNo();
      // reference rotation and position for the read out volume
      G4ThreeVector     rp = (*it)->GetReferencePositionMiddle();
      G4Transform3D*    pt = (*it)->GetPlacementTransform();
      
#ifdef BDSDEBUG
      G4cout << __METHOD_NAME__ << "placing mass geometry" << G4endl;
      G4cout << "placement transform position: " << pt->getTranslation()  << G4endl;
      G4cout << "placement transform rotation: " << pt->getRotation()  << G4endl; 
#endif
      
      G4PVPlacement* elementPV = new G4PVPlacement(*pt,                               // placement transform
						   (*it)->GetPlacementName() + "_pv", // name
						   elementLV,                         // logical volume
						   worldPV,                           // mother  volume
						   false,	                      // no boolean operation
						   nCopy,                             // copy number
						   checkOverlaps);                    // overlap checking
      
      // place read out volume in read out world - if this component has one
      G4PVPlacement* readOutPV = nullptr;
      if(readOutLV)
	{
#ifdef BDSDEBUG
	  G4cout << __METHOD_NAME__ << "placing readout geometry" << G4endl;
#endif
	  G4String readOutPVName = name + "_ro_pv";
	  G4Transform3D* ropt = (*it)->GetReadOutPlacementTransform();
	  readOutPV = new G4PVPlacement(*ropt,                                  // placement transform
					(*it)->GetPlacementName() + "_ro_pv", // name
					readOutLV,                            // logical volume
					readOutWorldPV,                       // mother  volume
					false,	                              // no boolean operation
					nCopy,                                // copy number
					checkOverlaps);                       // overlap checking
	  
	  // Register the spos and other info of this elemnet.
	  // Used by energy counter sd to get spos of that logical volume at histogram time.
	  // If it has a readout volume, that'll be used for sensitivity so only need to register
	  // that. Should only register what we need to as used for every energy hit (many many many)
	  
	  // use the readOutLV name as this is what's accessed in BDSEnergyCounterSD
	  BDSPhysicalVolumeInfo* theinfo = new BDSPhysicalVolumeInfo(name,
								     readOutPVName,
								     (*it)->GetSPositionMiddle(),
								     thecurrentitem->GetPrecisionRegion());
	  BDSPhysicalVolumeInfoRegistry::Instance()->RegisterInfo(readOutPV, theinfo, true); // true = it's a read out volume
	}
      
      //this does nothing by default - only used by BDSElement
      //looks like it could just be done in its construction rather than
      //in BDSDetectorConstruction
      thecurrentitem->PrepareField(elementPV);
    }

  // place the tunnel segments & supports if they're built
  if (BDSGlobalConstants::Instance()->BuildTunnel())
    {
      // place supports
      // use iterator from BDSBeamline.hh
      /*
      BDSBeamline* supports = BDSAcceleratorModel::Instance()->GetSupportsBeamline();
      BDSBeamline::iterator supportsIt = supports->begin();
      G4PVPlacement* supportPV = nullptr;
      for(; supportsIt != supports->end(); ++supportsIt)
	{
	  supportPV = new G4PVPlacement((*supportsIt)->GetRotationMiddle(),         // rotation
					(*supportsIt)->GetPositionMiddle(),         // position
					(*supportsIt)->GetPlacementName() + "_pv",  // placement name
					(*supportsIt)->GetContainerLogicalVolume(), // volume to be placed
					worldPV,                                    // volume to place it in
					false,                                      // no boolean operation
					0,                                          // copy number
					checkOverlaps);                             // overlap checking
					}*/
      
      // place the tunnel
      G4VPhysicalVolume* tunnelReadOutWorldPV = BDSAcceleratorModel::Instance()->GetTunnelReadOutWorldPV();
      G4VSensitiveDetector* tunnelSDRO        = BDSSDManager::Instance()->GetTunnelOnAxisSDRO();
      BDSBeamline* tunnel                     = BDSAcceleratorModel::Instance()->GetTunnelBeamline();
      BDSBeamline::iterator tunnelIt          = tunnel->begin();
      for(; tunnelIt != tunnel->end(); ++tunnelIt)
	{
	  BDSAcceleratorComponent* thecurrentitem = (*tunnelIt)->GetAcceleratorComponent();
	  G4LogicalVolume* readOutLV = thecurrentitem->GetReadOutLogicalVolume();
	  if (readOutLV)
	    {readOutLV->SetSensitiveDetector(tunnelSDRO);}
	  auto sensVols = thecurrentitem->GetAllSensitiveVolumes();
	  for(auto sensIt = sensVols.begin(); sensIt != sensVols.end(); ++sensIt)
	    {(*sensIt)->SetSensitiveDetector(tunnelSDRO);}
	  
	  new G4PVPlacement(*(*tunnelIt)->GetPlacementTransform(),    // placement transform
			    (*tunnelIt)->GetPlacementName() + "_pv",  // placement name
			    (*tunnelIt)->GetContainerLogicalVolume(), // volume to be placed
			    worldPV,                                  // volume to place it in
			    false,                                    // no boolean operation
			    0,                                        // copy number
			    checkOverlaps);                           // overlap checking
	  
	  G4String tunnelReadOutPVName = (*tunnelIt)->GetPlacementName() + "_ro_pv";
	  G4PVPlacement* tunnelReadOutPV = new G4PVPlacement(*(*tunnelIt)->GetPlacementTransform(),   // placement transform
							     tunnelReadOutPVName,                     // placement name
							     readOutLV,                               // volume to be placed
							     tunnelReadOutWorldPV,                    // volume to place it in
							     false,                                   // no boolean operation
							     0,                                       // copy number
							     checkOverlaps);                          // overlap checking
	  
	  BDSPhysicalVolumeInfo* theinfo = new BDSPhysicalVolumeInfo((*tunnelIt)->GetName(),             // pure name
								     tunnelReadOutPVName,                // read out physical volume name
								     (*tunnelIt)->GetSPositionMiddle()); // s position in middle
	  BDSPhysicalVolumeInfoRegistry::Instance()->RegisterInfo(tunnelReadOutPV, theinfo, true, true);
	  // true,true = it's a read out & tunnel. First true (read out) ignore for tunnel - all read out
	}
    }
  
  // set precision back
  G4cout.precision(G4precision);
}

#if G4VERSION_NUMBER > 1009
BDSBOptrMultiParticleChangeCrossSection* BDSDetectorConstruction::BuildCrossSectionBias(std::list<std::string>& biasList)const
{
  // loop over all physics biasing
  BDSBOptrMultiParticleChangeCrossSection *eg = new BDSBOptrMultiParticleChangeCrossSection();
  for(std::string& bs : biasList)
    {
      auto it = BDSParser::Instance()->GetBiasing().find(bs);
      if (it==BDSParser::Instance()->GetBiasing().end()) continue;
      const GMAD::PhysicsBiasing& pb = *it;
      
      if(debug)
	{G4cout << __METHOD_NAME__ << "bias loop : " << bs << " " << pb.particle << " " << pb.process << G4endl;}
      
      eg->AddParticle(pb.particle);
      
      // loop through all processes
      for(unsigned int p = 0; p < pb.processList.size(); ++p)
	{
	  if(debug)
	    {
	      G4cout << __METHOD_NAME__ << "Process loop "
		     << pb.processList[p] << " " << pb.factor[p] << " " << (int)pb.flag[p] << G4endl;
	    }
	  eg->SetBias(pb.particle,pb.processList[p],pb.factor[p],(int)pb.flag[p]);
	}
    }
  return eg;
}
#endif

void BDSDetectorConstruction::BuildPhysicsBias() 
{
  if(debug) 
    G4cout << __METHOD_NAME__ << G4endl;
#if G4VERSION_NUMBER > 1009

  BDSAcceleratorComponentRegistry* registry = BDSAcceleratorComponentRegistry::Instance();
  if(debug)
    {G4cout << __METHOD_NAME__ << "registry=" << registry << G4endl;}

  // Registry is a map, so iterator has first and second members for key and value respectively
  BDSAcceleratorComponentRegistry::iterator i;

  // apply per element biases
  for (i = registry->begin(); i != registry->end(); ++i)
    { 
      // Accelerator vacuum 
      std::list<std::string> bvl = i->second->GetBiasVacuumList();
      BDSBOptrMultiParticleChangeCrossSection *egVacuum = BuildCrossSectionBias(bvl);
      G4LogicalVolume* vacuumLV = i->second->GetAcceleratorVacuumLogicalVolume();
      if(vacuumLV)
	{
	  if(debug)
	    {G4cout << __METHOD_NAME__ << "vacuum " << vacuumLV << " " << vacuumLV->GetName() << G4endl;}
	  {egVacuum->AttachTo(vacuumLV);}
	}
      
      // Accelerator material
      std::list<std::string> bml = i->second->GetBiasMaterialList();
      BDSBOptrMultiParticleChangeCrossSection *egMaterial = BuildCrossSectionBias(bml);
      auto lvl = i->second->GetAllLogicalVolumes();
      if(debug)
	{G4cout << __METHOD_NAME__ << "all logical volumes " << lvl.size() << G4endl;}
      for (auto acceleratorLVIter : lvl)
	{
	  if(acceleratorLVIter != vacuumLV)
	    {
	      if(debug)
		{
		  G4cout << __METHOD_NAME__ << "All logical volumes " << acceleratorLVIter
			<< " " << (acceleratorLVIter)->GetName() << G4endl;
		}
	      egMaterial->AttachTo(acceleratorLVIter);
	    }
	}
    }
  // apply range or complete biases
#endif
}

void BDSDetectorConstruction::InitialiseGFlash()
{
  G4double gflashemax = BDSExecOptions::Instance()->GetGFlashEMax();
  G4double gflashemin = BDSExecOptions::Instance()->GetGFlashEMin();
  theParticleBounds  = new GFlashParticleBounds();              // Energy Cuts to kill particles                                                                
  theParticleBounds->SetMaxEneToParametrise(*G4Electron::ElectronDefinition(),gflashemax*CLHEP::GeV);
  theParticleBounds->SetMinEneToParametrise(*G4Electron::ElectronDefinition(),gflashemin*CLHEP::GeV);
  // does this break energy conservation??
  //theParticleBounds->SetEneToKill(*G4Electron::ElectronDefinition(),BDSGlobalConstants::Instance()->GetThresholdCutCharged());
      
  theParticleBounds->SetMaxEneToParametrise(*G4Positron::PositronDefinition(),gflashemax*CLHEP::GeV);
  theParticleBounds->SetMinEneToParametrise(*G4Positron::PositronDefinition(),gflashemin*CLHEP::GeV);
  // does this break energy conservation??
  //theParticleBounds->SetEneToKill(*G4Positron::PositronDefinition(),BDSGlobalConstants::Instance()->GetThresholdCutCharged());
      
  // theParticleBoundsVac  = new GFlashParticleBounds();              // Energy Cuts to kill particles                                                                
  // theParticleBoundsVac->SetMaxEneToParametrise(*G4Electron::ElectronDefinition(),0*CLHEP::GeV);
  // theParticleBoundsVac->SetMaxEneToParametrise(*G4Positron::PositronDefinition(),0*CLHEP::GeV);

#ifdef BDSDEBUG
  G4cout << __METHOD_NAME__ << "theParticleBounds - min E - electron: " 
	 << theParticleBounds->GetMinEneToParametrise(*G4Electron::ElectronDefinition())/CLHEP::GeV<< " GeV" << G4endl;
  G4cout << __METHOD_NAME__ << "theParticleBounds - max E - electron: " 
	 << theParticleBounds->GetMaxEneToParametrise(*G4Electron::ElectronDefinition())/CLHEP::GeV<< G4endl;
  G4cout << __METHOD_NAME__ << "theParticleBounds - kill E - electron: " 
	 << theParticleBounds->GetEneToKill(*G4Electron::ElectronDefinition())/CLHEP::GeV<< G4endl;
  G4cout << __METHOD_NAME__ << "theParticleBounds - min E - positron: " 
	 << theParticleBounds->GetMinEneToParametrise(*G4Positron::PositronDefinition())/CLHEP::GeV<< G4endl;
  G4cout << __METHOD_NAME__ << "theParticleBounds - max E - positron: " 
	 << theParticleBounds->GetMaxEneToParametrise(*G4Positron::PositronDefinition())/CLHEP::GeV<< G4endl;
  G4cout << __METHOD_NAME__ << "theParticleBounds - kill E - positron: " 
	 << theParticleBounds->GetEneToKill(*G4Positron::PositronDefinition())/CLHEP::GeV<< G4endl;
#endif
  theHitMaker = new GFlashHitMaker();// Makes the EnergySpots 
}

void BDSDetectorConstruction::SetGFlashOnVolume(G4LogicalVolume* volume)
{
  // this has been taken from component placement and put in a separate function to make clearer
  // for now.  perhaps should be revisited. LN

  //If not in the precision region....
  //		    if(volume->GetMaterial()->GetState()!=kStateGas){ //If the region material state is not gas, associate with a parameterisation
#ifdef BDSDEBUG
  G4cout << "...adding " << volume->GetName() << " to gFlashRegion" << G4endl;
#endif
  // Initialise shower model
  G4String rname = "gFlashRegion_" + volume->GetName();
  gFlashRegion.push_back(new G4Region(rname.c_str()));
  G4String mname = "fastShowerModel" + rname;
#ifdef BDSDEBUG
  G4cout << "...making parameterisation..." << G4endl;
#endif
  theFastShowerModel.push_back(new BDSShowerModel(mname.c_str(),gFlashRegion.back()));
  theParameterisation.push_back(new GFlashHomoShowerParameterisation(BDSMaterials::Instance()->GetMaterial(volume->GetMaterial()->GetName().c_str()))); 
  theFastShowerModel.back()->SetParameterisation(*theParameterisation.back());
  theFastShowerModel.back()->SetParticleBounds(*theParticleBounds) ;
  theFastShowerModel.back()->SetHitMaker(*theHitMaker);
  if(volume->GetMaterial()->GetState()!=kStateGas)
    { //If the region material state is not gas, associate with a parameterisation
      //Turn on the parameterisation for e-m showers starting in sensitive material and fitting in the current stack.
      theFastShowerModel.back()->SetFlagParamType(1);
      //Turn on containment
      theFastShowerModel.back()->SetFlagParticleContainment(1);
    }
  else
    {
      //Turn on the parameterisation for e-m showers starting in sensitive material and fitting in the current stack.
      theFastShowerModel.back()->SetFlagParamType(0);
      //Turn on containment
      theFastShowerModel.back()->SetFlagParticleContainment(0);
  }
  volume->SetRegion(gFlashRegion.back());
  gFlashRegion.back()->AddRootLogicalVolume(volume);
  //gFlashRegion.back()->SetUserLimits(new G4UserLimits(thecurrentitem->GetChordLength()/10.0));
  //volume->SetUserLimits(new G4UserLimits(thecurrentitem->GetChordLength()/10.0));

}<|MERGE_RESOLUTION|>--- conflicted
+++ resolved
@@ -145,11 +145,7 @@
     }
   
   if (verbose || debug) G4cout << "parsing the beamline element list..."<< G4endl;
-<<<<<<< HEAD
-  for(auto elementIt = GMAD::beamline_list.begin(); elementIt!=GMAD::beamline_list.end(); ++elementIt)
-=======
   for(auto element : BDSParser::Instance()->GetBeamline())
->>>>>>> 492ca32d
     {
 #ifdef BDSDEBUG
       G4cout << "BDSDetectorConstruction creating component " << (*elementIt).name << G4endl;
