#include "BDSDetectorConstruction.hh"

#include "BDSAcceleratorComponent.hh"
#include "BDSAcceleratorComponentRegistry.hh"
#include "BDSAcceleratorModel.hh"
#include "BDSAuxiliaryNavigator.hh"
#include "BDSBeamline.hh"
#include "BDSBeamlineElement.hh"
#include "BDSComponentFactory.hh"
#include "BDSDebug.hh"
#include "BDSEnergyCounterSD.hh"
#include "BDSExecOptions.hh"
#include "BDSGlobalConstants.hh"
#include "BDSPhysicalVolumeInfo.hh"
#include "BDSPhysicalVolumeInfoRegistry.hh"
#include "BDSMaterials.hh"
#include "BDSSDManager.hh"
#include "BDSSurvey.hh"
#include "BDSTeleporter.hh"
#include "BDSTunnelBuilder.hh"
#include "BDSTunnelSD.hh"
#include "BDSTunnelType.hh"
#include "BDSBOptrMultiParticleChangeCrossSection.hh"

#include "parser/element.h"
#include "parser/fastlist.h"
#include "parser/physicsbiasing.h"

#include "G4Box.hh"
#include "G4Colour.hh"
#include "G4Electron.hh"
#include "G4LogicalVolume.hh"
#include "G4MagneticField.hh"
#include "G4Material.hh"
#include "G4Navigator.hh"
#include "G4Positron.hh"
#include "G4ProductionCuts.hh"
#include "G4PropagatorInField.hh"
#include "G4PVPlacement.hh"
#include "G4Region.hh"
#include "G4TransportationManager.hh"
#include "G4UserLimits.hh"
#include "G4Version.hh"
#include "G4VisAttributes.hh"
#include "G4VPhysicalVolume.hh"
#include "globals.hh"

#include <iterator>
#include <list>
#include <map>
#include <sstream>
#include <vector>

namespace GMAD {
  extern FastList<Element> beamline_list;
  extern FastList<PhysicsBiasing> xsecbias_list;
}

typedef std::vector<G4LogicalVolume*>::iterator BDSLVIterator;

BDSDetectorConstruction::BDSDetectorConstruction():
  precisionRegion(nullptr),gasRegion(nullptr),
  worldPV(nullptr),magField(nullptr),
  theHitMaker(nullptr),theParticleBounds(nullptr)
{  
  verbose       = BDSExecOptions::Instance()->GetVerbose();
  checkOverlaps = BDSGlobalConstants::Instance()->GetCheckOverlaps();
  G4bool gflash = BDSExecOptions::Instance()->GetGFlash();
  if (gflash) InitialiseGFlash();
  BDSAcceleratorModel::Instance(); // instantiate the accelerator model holding class
}

G4VPhysicalVolume* BDSDetectorConstruction::Construct()
{
  if (verbose || debug) G4cout << __METHOD_NAME__ << "starting accelerator geometry construction\n" << G4endl;
  
  // prepare materials for this run
  BDSMaterials::Instance()->PrepareRequiredMaterials();

  // construct regions
  InitialiseRegions();
  
  // construct the component list
  BuildBeamline();

  // build the tunnel and supports
  if (BDSGlobalConstants::Instance()->BuildTunnel())
    {BuildTunnel();}

  // build world and calculate coordinates
  BuildWorld();

  // placement procedure
  ComponentPlacement();

  // implement bias operations on all volumes 
  // BuildPhysicsBias();

  // free the parser list - an extern
  //  GMAD::beamline_list.erase();
  
  if(verbose || debug) G4cout << __METHOD_NAME__ << "detector Construction done"<<G4endl; 

#ifdef BDSDEBUG
  G4cout << G4endl << __METHOD_NAME__ << "printing material table" << G4endl;
  G4cout << *(G4Material::GetMaterialTable()) << G4endl << G4endl;
  if(verbose || debug) {G4cout << "Finished listing materials, returning physiWorld" << G4endl;} 
#endif
  return worldPV;
}

BDSDetectorConstruction::~BDSDetectorConstruction()
{ 
  delete precisionRegion;

  // glash stuff
  gFlashRegion.clear();
  delete theHitMaker;
  delete theParticleBounds;
}

void BDSDetectorConstruction::InitialiseRegions()
{
#ifdef BDSDEBUG
  G4cout << __METHOD_NAME__ << G4endl;
#endif

  // does this belong in BDSPhysicsList ??  Regions are required at construction
  // time, but the only other place production cuts are set is in the physics list.

  // gas region
  gasRegion   = new G4Region("gasRegion");
  G4ProductionCuts* theGasProductionCuts = new G4ProductionCuts();
  theGasProductionCuts->SetProductionCut(1*CLHEP::m,"gamma");
  theGasProductionCuts->SetProductionCut(1*CLHEP::m,"e-");
  theGasProductionCuts->SetProductionCut(1*CLHEP::m,"e+");
  gasRegion->SetProductionCuts(theGasProductionCuts);

  // precision region
  precisionRegion = new G4Region("precisionRegion");
  G4ProductionCuts* precisionProductionCuts = new G4ProductionCuts();
  precisionProductionCuts->SetProductionCut(BDSGlobalConstants::Instance()->GetProdCutPhotonsP(),  "gamma");
  precisionProductionCuts->SetProductionCut(BDSGlobalConstants::Instance()->GetProdCutElectronsP(),"e-");
  precisionProductionCuts->SetProductionCut(BDSGlobalConstants::Instance()->GetProdCutPositronsP(),"e+");
  precisionProductionCuts->SetProductionCut(BDSGlobalConstants::Instance()->GetProdCutProtonsP(),  "proton");
  precisionRegion->SetProductionCuts(precisionProductionCuts);
}

void BDSDetectorConstruction::BuildBeamline()
{
  BDSComponentFactory* theComponentFactory = new BDSComponentFactory();
  BDSBeamline*         beamline            = new BDSBeamline();

  const BDSExecOptions* execOptions = BDSExecOptions::Instance();
  // Write survey file here since has access to both element and beamline
  BDSSurvey* survey = nullptr;
  if(execOptions->GetSurvey())
    {
      survey = new BDSSurvey(execOptions->GetSurveyFilename());
      survey->WriteHeader();
    }
  
  if (verbose || debug) G4cout << "parsing the beamline element list..."<< G4endl;
  for(auto element : GMAD::beamline_list)
    {
#ifdef BDSDEBUG
      G4cout << "BDSDetectorConstruction creating component " << (element).name << G4endl;
#endif
      
      BDSAcceleratorComponent* temp = theComponentFactory->CreateComponent(element);
      if(temp)
	{
	  BDSTiltOffset* tiltOffset = theComponentFactory->CreateTiltOffset(element);
	  std::vector<BDSBeamlineElement*> addedComponents = beamline->AddComponent(temp, tiltOffset);
	  if (survey) survey->Write(addedComponents, element);
	}
    }

  // Special circular machine bits
  // Add terminator to do ring turn counting logic
  // Add teleporter to account for slight ring offset
  if (execOptions->GetCircular())
    {
#ifdef BDSDEBUG
      G4cout << __METHOD_NAME__ << "Circular machine - creating terminator & teleporter" << G4endl;
#endif
      BDS::CalculateAndSetTeleporterDelta(beamline);
      BDSAcceleratorComponent* terminator = theComponentFactory->CreateTerminator();
      if (terminator)
        {
	  terminator->Initialise();
	  std::vector<BDSBeamlineElement*> addedComponents = beamline->AddComponent(terminator);
	  if (survey)
	    {
	      GMAD::Element element = GMAD::Element(); // dummy element
	      survey->Write(addedComponents, element);
	    }
	}
      BDSAcceleratorComponent* teleporter = theComponentFactory->CreateTeleporter();
      if (teleporter)
	{
	  teleporter->Initialise();
	  std::vector<BDSBeamlineElement*> addedComponents = beamline->AddComponent(teleporter);
	  if (survey)
	    {
	      GMAD::Element element = GMAD::Element(); // dummy element
	      survey->Write(addedComponents, element);
	    }
	}
    }

  if (survey)
    {
      survey->WriteSummary(beamline);
      delete survey;
    }
  delete theComponentFactory;
      
#ifdef BDSDEBUG
  G4cout << __METHOD_NAME__ << "size of the parser beamline element list: "<< GMAD::beamline_list.size() << G4endl;
#endif
  G4cout << __METHOD_NAME__ << "size of the constructed beamline: "<< beamline->size() << " with length " << beamline->GetTotalArcLength()/CLHEP::m << " m" << G4endl;

#ifdef BDSDEBUG
  // print accelerator component registry
  G4cout << *BDSAcceleratorComponentRegistry::Instance();
#endif
 
  if (beamline->empty())
    {
      G4cout << __METHOD_NAME__ << "beamline empty or no line selected! exiting" << G4endl;
      exit(1);
    }
#ifdef BDSDEBUG
  beamline->PrintMemoryConsumption();
#endif
  // register the beamline in the holder class for the full model
  BDSAcceleratorModel::Instance()->RegisterFlatBeamline(beamline);
}

void BDSDetectorConstruction::BuildTunnel()
{
#ifdef BDSDEBUG
  G4cout << __METHOD_NAME__ << G4endl;
#endif
  BDSBeamline* flatBeamLine = BDSAcceleratorModel::Instance()->GetFlatBeamline();
  BDSBeamline* tunnelBeamline;
  BDSTunnelBuilder* tb = new BDSTunnelBuilder();
  tunnelBeamline = tb->BuildTunnelSections(flatBeamLine);
  delete tb;
  
  BDSAcceleratorModel::Instance()->RegisterTunnelBeamline(tunnelBeamline);
}

void BDSDetectorConstruction::BuildWorld()
{
#ifdef BDSDEBUG
  G4cout << __METHOD_NAME__ << G4endl;
#endif
  BDSBeamline* beamline;
  // remember, the tunnel may not exist...
  if (BDSGlobalConstants::Instance()->BuildTunnel())
    {beamline = BDSAcceleratorModel::Instance()->GetTunnelBeamline();}
  else
    {beamline = BDSAcceleratorModel::Instance()->GetFlatBeamline();}
  G4ThreeVector worldR      = beamline->GetMaximumExtentAbsolute();
  G4ThreeVector maxpositive = beamline->GetMaximumExtentPositive();
  G4ThreeVector maxnegative = beamline->GetMaximumExtentNegative();

#ifdef BDSDEBUG
  G4cout << __METHOD_NAME__ << "world extent positive: " << maxpositive << G4endl;
  G4cout << __METHOD_NAME__ << "world extent negative: " << maxnegative << G4endl;
  G4cout << __METHOD_NAME__ << "world extent absolute: " << worldR      << G4endl;
#endif
  worldR += G4ThreeVector(5000,5000,5000); //add 5m extra in every dimension
#ifdef BDSDEBUG
  G4cout << __METHOD_NAME__ << "with 5m margin, it becomes in all dimensions: " << worldR << G4endl;
#endif
  
  G4String worldName   = "World";
  G4VSolid* worldSolid = new G4Box(worldName + "_solid", worldR.x(), worldR.y(), worldR.z());

  G4String    emptyMaterialName = BDSGlobalConstants::Instance()->GetEmptyMaterial();
  G4Material* emptyMaterial     = BDSMaterials::Instance()->GetMaterial(emptyMaterialName);
  G4LogicalVolume* worldLV      = new G4LogicalVolume(worldSolid,              // solid
						      emptyMaterial,           // material
						      worldName + "_lv");      // name
  
  // read out geometry logical volume
  // note g4logicalvolume has a private copy constructor so we have to repeat everything here annoyingly
  G4LogicalVolume* readOutWorldLV = new G4LogicalVolume(worldSolid,            // solid
							emptyMaterial,         // material
							worldName + "_ro_lv"); // name

  // tunnel read out geometry logical volume
  // note g4logicalvolume has a private copy constructor so we have to repeat everything here annoyingly
  G4LogicalVolume* tunnelReadOutWorldLV = new G4LogicalVolume(worldSolid,                   // solid
							      emptyMaterial,                // material
							      worldName + "_tunnel_ro_lv"); // name
  
  // visual attributes
  if (BDSExecOptions::Instance()->GetVisDebug())
    {
      // copy the debug vis attributes but change to force wireframe
      G4VisAttributes* debugWorldVis = new G4VisAttributes(*(BDSGlobalConstants::Instance()->GetVisibleDebugVisAttr()));
      debugWorldVis->SetForceWireframe(true);//just wireframe so we can see inside it
      worldLV->SetVisAttributes(debugWorldVis);
      readOutWorldLV->SetVisAttributes(debugWorldVis);
      tunnelReadOutWorldLV->SetVisAttributes(debugWorldVis);
    }
  else
    {
      worldLV->SetVisAttributes(BDSGlobalConstants::Instance()->GetInvisibleVisAttr());
      readOutWorldLV->SetVisAttributes(BDSGlobalConstants::Instance()->GetInvisibleVisAttr());
      tunnelReadOutWorldLV->SetVisAttributes(BDSGlobalConstants::Instance()->GetInvisibleVisAttr());
    }
	
  // set limits
#ifndef NOUSERLIMITS
  G4UserLimits* worldUserLimits = new G4UserLimits(*(BDSGlobalConstants::Instance()->GetDefaultUserLimits()));
  worldUserLimits->SetMaxAllowedStep(worldR.z()*0.5);
  worldLV->SetUserLimits(worldUserLimits);
  readOutWorldLV->SetUserLimits(worldUserLimits);
  tunnelReadOutWorldLV->SetUserLimits(worldUserLimits);
#endif

  // place the world
  worldPV = new G4PVPlacement((G4RotationMatrix*)0, // no rotation
			      (G4ThreeVector)0,     // at (0,0,0)
			      worldLV,	            // its logical volume
			      worldName + "_pv",    // its name
			      nullptr,		    // its mother  volume
			      false,		    // no boolean operation
			      0,                    // copy number
			      checkOverlaps);       // overlap checking

  // create the read out geometry world by creating another placement of the world logical volume
  G4PVPlacement* readOutWorldPV = new G4PVPlacement((G4RotationMatrix*)0, // no rotation
						    (G4ThreeVector)0,     // at (0,0,0)
						    readOutWorldLV,	  // logical volume
						    "readoutWorld_pv",    // name
						    nullptr,		  // mother  volume
						    false,		  // no boolean operation
						    0,                    // copy number
						    checkOverlaps);       // overlap checking

  // create the tunnel read out geometry world by creating another placement of the world logical volume
  G4PVPlacement* tunnelReadOutWorldPV = new G4PVPlacement((G4RotationMatrix*)0,     // no rotation
							  (G4ThreeVector)0,         // at (0,0,0)
							  tunnelReadOutWorldLV,     // logical volume
							  "tunnel_readout_world_pv",// name
							  nullptr,		    // mother  volume
							  false,		    // no boolean operation
							  0,                        // copy number
							  checkOverlaps);           // overlap checking

  // Register the lv & pvs to the our holder class for the model
  BDSAcceleratorModel::Instance()->RegisterWorldPV(worldPV);
  BDSAcceleratorModel::Instance()->RegisterReadOutWorldPV(readOutWorldPV);
  BDSAcceleratorModel::Instance()->RegisterReadOutWorldLV(readOutWorldLV);
  BDSAcceleratorModel::Instance()->RegisterTunnelReadOutWorldPV(tunnelReadOutWorldPV);
  BDSAcceleratorModel::Instance()->RegisterTunnelReadOutWorldLV(tunnelReadOutWorldLV);

  // Register world PV with our auxiliary navigator so steppers and magnetic
  // fields know which geometry to navigate to get local / global transforms
  BDSAuxiliaryNavigator::AttachWorldVolumeToNavigator(worldPV);
}

void BDSDetectorConstruction::ComponentPlacement()
{
  if (verbose || debug)
    {G4cout << G4endl << __METHOD_NAME__ << "- starting placement procedure" << G4endl;}

  // set default output formats for BDSDetector:
  int G4precision = G4cout.precision(15);

  BDSBeamline* beamline = BDSAcceleratorModel::Instance()->GetFlatBeamline();

  // few general variables that we don't need to get every
  // time in the loop for component placement
  G4VPhysicalVolume* readOutWorldPV       = BDSAcceleratorModel::Instance()->GetReadOutWorldPV();
  G4VSensitiveDetector* energyCounterSDRO = BDSSDManager::Instance()->GetEnergyCounterOnAxisSDRO();

  BDSBeamline::iterator it = beamline->begin();
  for(; it != beamline->end(); ++it)
    {
      BDSAcceleratorComponent* thecurrentitem = (*it)->GetAcceleratorComponent();
      // do a few checks to see everything's valid before dodgy placement could happen
      if (!thecurrentitem)
	{G4cerr << __METHOD_NAME__ << "beamline element does not contain valid BDSAcceleratorComponent" << G4endl; exit(1);}
      
      // check we can get the container logical volume to be placed
      G4LogicalVolume* elementLV = thecurrentitem->GetContainerLogicalVolume();
      if (!elementLV)
	{G4cerr << __METHOD_NAME__ << "this accelerator component " << (*it)->GetName() << " has no volume to be placed!" << G4endl;  exit(1);}

      // get the name -> note this is the plain name without _pv or _lv suffix just now
      // comes from BDSAcceleratorComponent
      // this is done after the checks as it really just passes down to acc component
      G4String name = (*it)->GetName(); 
      if (verbose || debug)
	{G4cout << __METHOD_NAME__ << "placement of component named: " << name << G4endl;}
      
      // read out geometry logical volume - note may not exist for each item - must be tested
      G4LogicalVolume* readOutLV   = thecurrentitem->GetReadOutLogicalVolume();
      // make read out geometry sensitive
      if (readOutLV)       
	{readOutLV->SetSensitiveDetector(energyCounterSDRO);}
      
      // add the volume to one of the regions
      G4int precision = thecurrentitem->GetPrecisionRegion();
      if(precision > 0)
	{
#ifdef BDSDEBUG
	  G4cout << __METHOD_NAME__ << "element is in the precision region number: " << precision << G4endl;
#endif
	  elementLV->SetRegion(precisionRegion);
	  precisionRegion->AddRootLogicalVolume(elementLV);
	}
      
#ifdef BDSDEBUG
      G4cout << __METHOD_NAME__ << "setting up sensitive volumes with read out geometry" << G4endl;
#endif
      std::vector<G4LogicalVolume*> SensVols = thecurrentitem->GetAllSensitiveVolumes();
      BDSLVIterator sensIt= SensVols.begin();
      for(;sensIt != SensVols.end(); ++sensIt)
	{
	  // use already defined instance of Ecounter sd
	  // we MUST attach this SD to each volume so that it produces
	  // hits (using the read out geometry)
	  (*sensIt)->SetSensitiveDetector(energyCounterSDRO);
	  
	  //set gflash parameterisation on volume if required
	  G4bool gflash     = BDSExecOptions::Instance()->GetGFlash();
	  //TBC - so glash is only used for 'element' types - perhaps this should be used
	  //for other volumes too.  The logic of the if statement needs checked.
	  //The check of the precision region really compares the region pointer of the
	  //logical volume with that of our 'precision region' region. Unclear what the default
	  //region value is in geant4 but it's not our region - no region by default.
	  if(gflash && ((*sensIt)->GetRegion() != precisionRegion) && (thecurrentitem->GetType()=="element"))
	    {SetGFlashOnVolume(*sensIt);}
	}

      // get the placement details from the beamline component
      G4int nCopy          = thecurrentitem->GetCopyNumber();
      // reference rotation and position for the read out volume
      G4ThreeVector     rp = (*it)->GetReferencePositionMiddle();
      G4Transform3D*    pt = (*it)->GetPlacementTransform();
      
#ifdef BDSDEBUG
      G4cout << __METHOD_NAME__ << "placing mass geometry" << G4endl;
      G4cout << "placement transform position: " << pt->getTranslation()  << G4endl;
      G4cout << "placement transform rotation: " << pt->getRotation()  << G4endl; 
#endif
      
      G4PVPlacement* elementPV = new G4PVPlacement(*pt,                               // placement transform
						   (*it)->GetPlacementName() + "_pv", // name
						   elementLV,                         // logical volume
						   worldPV,                           // mother  volume
						   false,	                      // no boolean operation
						   nCopy,                             // copy number
						   checkOverlaps);                    // overlap checking
      
      // place read out volume in read out world - if this component has one
      G4PVPlacement* readOutPV = nullptr;
      if(readOutLV)
	{
#ifdef BDSDEBUG
	  G4cout << __METHOD_NAME__ << "placing readout geometry" << G4endl;
#endif
	  G4String readOutPVName = name + "_ro_pv";
	  G4Transform3D* ropt = (*it)->GetReadOutPlacementTransform();
	  readOutPV = new G4PVPlacement(*ropt,                                  // placement transform
					(*it)->GetPlacementName() + "_ro_pv", // name
					readOutLV,                            // logical volume
					readOutWorldPV,                       // mother  volume
					false,	                              // no boolean operation
					nCopy,                                // copy number
					checkOverlaps);                       // overlap checking
	  
	  // Register the spos and other info of this elemnet.
	  // Used by energy counter sd to get spos of that logical volume at histogram time.
	  // If it has a readout volume, that'll be used for sensitivity so only need to register
	  // that. Should only register what we need to as used for every energy hit (many many many)
	  
	  // use the readOutLV name as this is what's accessed in BDSEnergyCounterSD
	  BDSPhysicalVolumeInfo* theinfo = new BDSPhysicalVolumeInfo(name,
								     readOutPVName,
								     (*it)->GetSPositionMiddle(),
								     thecurrentitem->GetPrecisionRegion());
	  BDSPhysicalVolumeInfoRegistry::Instance()->RegisterInfo(readOutPV, theinfo, true); // true = it's a read out volume
	}
      
      //this does nothing by default - only used by BDSElement
      //looks like it could just be done in its construction rather than
      //in BDSDetectorConstruction
      thecurrentitem->PrepareField(elementPV);
    }

  // place the tunnel segments & supports if they're built
  if (BDSGlobalConstants::Instance()->BuildTunnel())
    {
      // place supports
      // use iterator from BDSBeamline.hh
      /*
      BDSBeamline* supports = BDSAcceleratorModel::Instance()->GetSupportsBeamline();
      BDSBeamline::iterator supportsIt = supports->begin();
      G4PVPlacement* supportPV = nullptr;
      for(; supportsIt != supports->end(); ++supportsIt)
	{
	  supportPV = new G4PVPlacement((*supportsIt)->GetRotationMiddle(),         // rotation
					(*supportsIt)->GetPositionMiddle(),         // position
					(*supportsIt)->GetPlacementName() + "_pv",  // placement name
					(*supportsIt)->GetContainerLogicalVolume(), // volume to be placed
					worldPV,                                    // volume to place it in
					false,                                      // no boolean operation
					0,                                          // copy number
					checkOverlaps);                             // overlap checking
					}*/
      
      // place the tunnel
      G4VPhysicalVolume* tunnelReadOutWorldPV = BDSAcceleratorModel::Instance()->GetTunnelReadOutWorldPV();
      G4VSensitiveDetector* tunnelSDRO        = BDSSDManager::Instance()->GetTunnelOnAxisSDRO();
      BDSBeamline* tunnel                     = BDSAcceleratorModel::Instance()->GetTunnelBeamline();
      BDSBeamline::iterator tunnelIt          = tunnel->begin();
      for(; tunnelIt != tunnel->end(); ++tunnelIt)
	{
	  BDSAcceleratorComponent* thecurrentitem = (*tunnelIt)->GetAcceleratorComponent();
	  G4LogicalVolume* readOutLV = thecurrentitem->GetReadOutLogicalVolume();
	  if (readOutLV)
	    {readOutLV->SetSensitiveDetector(tunnelSDRO);}
	  auto sensVols = thecurrentitem->GetAllSensitiveVolumes();
	  for(auto sensIt = sensVols.begin(); sensIt != sensVols.end(); ++sensIt)
	    {(*sensIt)->SetSensitiveDetector(tunnelSDRO);}
	  
	  new G4PVPlacement(*(*tunnelIt)->GetPlacementTransform(),    // placement transform
			    (*tunnelIt)->GetPlacementName() + "_pv",  // placement name
			    (*tunnelIt)->GetContainerLogicalVolume(), // volume to be placed
			    worldPV,                                  // volume to place it in
			    false,                                    // no boolean operation
			    0,                                        // copy number
			    checkOverlaps);                           // overlap checking
	  
	  G4String tunnelReadOutPVName = (*tunnelIt)->GetPlacementName() + "_ro_pv";
	  G4PVPlacement* tunnelReadOutPV = new G4PVPlacement(*(*tunnelIt)->GetPlacementTransform(),   // placement transform
							     tunnelReadOutPVName,                     // placement name
							     readOutLV,                               // volume to be placed
							     tunnelReadOutWorldPV,                    // volume to place it in
							     false,                                   // no boolean operation
							     0,                                       // copy number
							     checkOverlaps);                          // overlap checking
	  
	  BDSPhysicalVolumeInfo* theinfo = new BDSPhysicalVolumeInfo((*tunnelIt)->GetName(),             // pure name
								     tunnelReadOutPVName,                // read out physical volume name
								     (*tunnelIt)->GetSPositionMiddle()); // s position in middle
	  BDSPhysicalVolumeInfoRegistry::Instance()->RegisterInfo(tunnelReadOutPV, theinfo, true, true);
	  // true,true = it's a read out & tunnel. First true (read out) ignore for tunnel - all read out
	}
    }
  
  // set precision back
  G4cout.precision(G4precision);
}

BDSBOptrMultiParticleChangeCrossSection* BDSDetectorConstruction::BuildCrossSectionBias(std::list<std::string>& biasList)const
{
  // loop over all physics biasing
  BDSBOptrMultiParticleChangeCrossSection *eg = new BDSBOptrMultiParticleChangeCrossSection();
  for(std::string& bs : biasList)
    {
      GMAD::PhysicsBiasing& pb = *GMAD::xsecbias_list.find(bs);
      
      if(debug)
	{G4cout << __METHOD_NAME__ << "bias loop : " << bs << " " << pb.particle << " " << pb.process << G4endl;}
      
      eg->AddParticle(pb.particle);
      
      // loop through all processes
      for(unsigned int p = 0; p < pb.processList.size(); ++p)
	{
	  if(debug)
	    {
	      G4cout << __METHOD_NAME__ << "Process loop "
		     << pb.processList[p] << " " << pb.factor[p] << " " << (int)pb.flag[p] << G4endl;
	    }
	  eg->SetBias(pb.particle,pb.processList[p],pb.factor[p],(int)pb.flag[p]);
	}
    }
  return eg;
}

void BDSDetectorConstruction::BuildPhysicsBias() 
{
  if(debug) 
    G4cout << __METHOD_NAME__ << G4endl;
#if G4VERSION_NUMBER > 1009

  BDSAcceleratorComponentRegistry* registry = BDSAcceleratorComponentRegistry::Instance();
  if(debug)
    {G4cout << __METHOD_NAME__ << "registry=" << registry << G4endl;}

  // Registry is a map, so iterator has first and second members for key and value respectively
  BDSAcceleratorComponentRegistry::iterator i;

  // apply per element biases
  for (i = registry->begin(); i != registry->end(); ++i)
<<<<<<< HEAD
    { 
      //      GMAD::Element& e = *GMAD::beamline_list.find(i->first);
      //      if(debug) 
      //       	{G4cout << __METHOD_NAME__ << "element loop " <<  i->first << " " << i->second->GetName() << " " << i->second->GetBiasVacuumList() << " " << i->second->GetBiasMaterialList() << G4endl;}

      // Accelerator vacuum 
      std::list<std::string> bvl = i->second->GetBiasVacuumList();
      BDSBOptrMultiParticleChangeCrossSection *egVacuum = BuildCrossSectionBias(bvl);
      G4LogicalVolume* vacuumLV = i->second->GetAcceleratorVacuumLogicalVolume();
      if(vacuumLV) {
	if(debug) G4cout << __METHOD_NAME__ << "vacuum " << vacuumLV << " " << vacuumLV->GetName() << G4endl;
	{egVacuum->AttachTo(vacuumLV);}
      }
=======
    {
      G4LogicalVolume* vacuumLV = i->second->GetAcceleratorVacuumLogicalVolume();
      // Skip over registered components that dont have a vacuum
      if(!vacuumLV) {
	G4cout << "not valid vacuum pointer" << G4endl;
	continue;
      }
      
      GMAD::Element& e = *GMAD::beamline_list.find(i->first);
      if(debug) 
	{G4cout << __METHOD_NAME__ << "Element loop : " <<  i->first << " " << i->second->GetName() << " " << e.bias << " " << e.biasMaterial << " " << e.biasVacuum << G4endl;}

      // Accelerator vacuum 
      BDSBOptrMultiParticleChangeCrossSection *egVacuum = BuildCrossSection(e.biasVacuumList);
      if(debug) G4cout << __METHOD_NAME__ << "Vacuum logical volume: " << vacuumLV << " " << vacuumLV->GetName() << G4endl;
      egVacuum->AttachTo(vacuumLV);
>>>>>>> addf8719
      
      // Accelerator material
      std::list<std::string> bml = i->second->GetBiasMaterialList();
      BDSBOptrMultiParticleChangeCrossSection *egMaterial = BuildCrossSectionBias(bml);
      auto lvl = i->second->GetAllLogicalVolumes();
      if(debug) G4cout << __METHOD_NAME__ << "all logical volumes " << lvl.size() << G4endl;	  
      for (auto acceleratorLVIter : lvl)
	{
	  if(acceleratorLVIter != vacuumLV) {
	    if(debug) G4cout << __METHOD_NAME__ << "All logical volumes " << acceleratorLVIter << " " << (acceleratorLVIter)->GetName() << G4endl;
	    egMaterial->AttachTo(acceleratorLVIter);
	  }
	}
    }

  // apply range or complete biases

#endif
}

void BDSDetectorConstruction::InitialiseGFlash()
{
  G4double gflashemax = BDSExecOptions::Instance()->GetGFlashEMax();
  G4double gflashemin = BDSExecOptions::Instance()->GetGFlashEMin();
  theParticleBounds  = new GFlashParticleBounds();              // Energy Cuts to kill particles                                                                
  theParticleBounds->SetMaxEneToParametrise(*G4Electron::ElectronDefinition(),gflashemax*CLHEP::GeV);
  theParticleBounds->SetMinEneToParametrise(*G4Electron::ElectronDefinition(),gflashemin*CLHEP::GeV);
  // does this break energy conservation??
  //theParticleBounds->SetEneToKill(*G4Electron::ElectronDefinition(),BDSGlobalConstants::Instance()->GetThresholdCutCharged());
      
  theParticleBounds->SetMaxEneToParametrise(*G4Positron::PositronDefinition(),gflashemax*CLHEP::GeV);
  theParticleBounds->SetMinEneToParametrise(*G4Positron::PositronDefinition(),gflashemin*CLHEP::GeV);
  // does this break energy conservation??
  //theParticleBounds->SetEneToKill(*G4Positron::PositronDefinition(),BDSGlobalConstants::Instance()->GetThresholdCutCharged());
      
  // theParticleBoundsVac  = new GFlashParticleBounds();              // Energy Cuts to kill particles                                                                
  // theParticleBoundsVac->SetMaxEneToParametrise(*G4Electron::ElectronDefinition(),0*CLHEP::GeV);
  // theParticleBoundsVac->SetMaxEneToParametrise(*G4Positron::PositronDefinition(),0*CLHEP::GeV);

#ifdef BDSDEBUG
  G4cout << __METHOD_NAME__ << "theParticleBounds - min E - electron: " 
	 << theParticleBounds->GetMinEneToParametrise(*G4Electron::ElectronDefinition())/CLHEP::GeV<< " GeV" << G4endl;
  G4cout << __METHOD_NAME__ << "theParticleBounds - max E - electron: " 
	 << theParticleBounds->GetMaxEneToParametrise(*G4Electron::ElectronDefinition())/CLHEP::GeV<< G4endl;
  G4cout << __METHOD_NAME__ << "theParticleBounds - kill E - electron: " 
	 << theParticleBounds->GetEneToKill(*G4Electron::ElectronDefinition())/CLHEP::GeV<< G4endl;
  G4cout << __METHOD_NAME__ << "theParticleBounds - min E - positron: " 
	 << theParticleBounds->GetMinEneToParametrise(*G4Positron::PositronDefinition())/CLHEP::GeV<< G4endl;
  G4cout << __METHOD_NAME__ << "theParticleBounds - max E - positron: " 
	 << theParticleBounds->GetMaxEneToParametrise(*G4Positron::PositronDefinition())/CLHEP::GeV<< G4endl;
  G4cout << __METHOD_NAME__ << "theParticleBounds - kill E - positron: " 
	 << theParticleBounds->GetEneToKill(*G4Positron::PositronDefinition())/CLHEP::GeV<< G4endl;
#endif
  theHitMaker = new GFlashHitMaker();// Makes the EnergySpots 
}

void BDSDetectorConstruction::SetGFlashOnVolume(G4LogicalVolume* volume)
{
  // this has been taken from component placement and put in a separate function to make clearer
  // for now.  perhaps should be revisited. LN

  //If not in the precision region....
  //		    if(volume->GetMaterial()->GetState()!=kStateGas){ //If the region material state is not gas, associate with a parameterisation
#ifdef BDSDEBUG
  G4cout << "...adding " << volume->GetName() << " to gFlashRegion" << G4endl;
#endif
  // Initialise shower model
  G4String rname = "gFlashRegion_" + volume->GetName();
  gFlashRegion.push_back(new G4Region(rname.c_str()));
  G4String mname = "fastShowerModel" + rname;
#ifdef BDSDEBUG
  G4cout << "...making parameterisation..." << G4endl;
#endif
  theFastShowerModel.push_back(new BDSShowerModel(mname.c_str(),gFlashRegion.back()));
  theParameterisation.push_back(new GFlashHomoShowerParameterisation(BDSMaterials::Instance()->GetMaterial(volume->GetMaterial()->GetName().c_str()))); 
  theFastShowerModel.back()->SetParameterisation(*theParameterisation.back());
  theFastShowerModel.back()->SetParticleBounds(*theParticleBounds) ;
  theFastShowerModel.back()->SetHitMaker(*theHitMaker);
  if(volume->GetMaterial()->GetState()!=kStateGas)
    { //If the region material state is not gas, associate with a parameterisation
      //Turn on the parameterisation for e-m showers starting in sensitive material and fitting in the current stack.
      theFastShowerModel.back()->SetFlagParamType(1);
      //Turn on containment
      theFastShowerModel.back()->SetFlagParticleContainment(1);
    }
  else
    {
      //Turn on the parameterisation for e-m showers starting in sensitive material and fitting in the current stack.
      theFastShowerModel.back()->SetFlagParamType(0);
      //Turn on containment
      theFastShowerModel.back()->SetFlagParticleContainment(0);
  }
  volume->SetRegion(gFlashRegion.back());
  gFlashRegion.back()->AddRootLogicalVolume(volume);
  //gFlashRegion.back()->SetUserLimits(new G4UserLimits(thecurrentitem->GetChordLength()/10.0));
  //volume->SetUserLimits(new G4UserLimits(thecurrentitem->GetChordLength()/10.0));

}<|MERGE_RESOLUTION|>--- conflicted
+++ resolved
@@ -604,12 +604,7 @@
 
   // apply per element biases
   for (i = registry->begin(); i != registry->end(); ++i)
-<<<<<<< HEAD
     { 
-      //      GMAD::Element& e = *GMAD::beamline_list.find(i->first);
-      //      if(debug) 
-      //       	{G4cout << __METHOD_NAME__ << "element loop " <<  i->first << " " << i->second->GetName() << " " << i->second->GetBiasVacuumList() << " " << i->second->GetBiasMaterialList() << G4endl;}
-
       // Accelerator vacuum 
       std::list<std::string> bvl = i->second->GetBiasVacuumList();
       BDSBOptrMultiParticleChangeCrossSection *egVacuum = BuildCrossSectionBias(bvl);
@@ -618,24 +613,6 @@
 	if(debug) G4cout << __METHOD_NAME__ << "vacuum " << vacuumLV << " " << vacuumLV->GetName() << G4endl;
 	{egVacuum->AttachTo(vacuumLV);}
       }
-=======
-    {
-      G4LogicalVolume* vacuumLV = i->second->GetAcceleratorVacuumLogicalVolume();
-      // Skip over registered components that dont have a vacuum
-      if(!vacuumLV) {
-	G4cout << "not valid vacuum pointer" << G4endl;
-	continue;
-      }
-      
-      GMAD::Element& e = *GMAD::beamline_list.find(i->first);
-      if(debug) 
-	{G4cout << __METHOD_NAME__ << "Element loop : " <<  i->first << " " << i->second->GetName() << " " << e.bias << " " << e.biasMaterial << " " << e.biasVacuum << G4endl;}
-
-      // Accelerator vacuum 
-      BDSBOptrMultiParticleChangeCrossSection *egVacuum = BuildCrossSection(e.biasVacuumList);
-      if(debug) G4cout << __METHOD_NAME__ << "Vacuum logical volume: " << vacuumLV << " " << vacuumLV->GetName() << G4endl;
-      egVacuum->AttachTo(vacuumLV);
->>>>>>> addf8719
       
       // Accelerator material
       std::list<std::string> bml = i->second->GetBiasMaterialList();
