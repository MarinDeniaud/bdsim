--- conflicted
+++ resolved
@@ -318,25 +318,15 @@
 							worldName);    // name
   
   // visual attributes
-<<<<<<< HEAD
-#ifdef BDSDEBUG
-  G4VisAttributes* debugWorldVis = new G4VisAttributes(*(BDSGlobalConstants::Instance()->GetVisibleDebugVisAttr()));
-  debugWorldVis->SetForceWireframe(true);//just wireframe so we can see inside it
-  logicWorld->SetVisAttributes(debugWorldVis);
-  readOutWorldLV->SetVisAttributes(debugWorldVis);
-#else
-  logicWorld->SetVisAttributes(BDSGlobalConstants::Instance()->GetInvisibleVisAttr());
-  readOutWorldLV->SetVisAttributes(BDSGlobalConstants::Instance()->GetInvisibleVisAttr());
-#endif
-=======
   if (BDSExecOptions::Instance()->GetVisDebug()) {
     G4VisAttributes* debugWorldVis = new G4VisAttributes(*(BDSGlobalConstants::Instance()->GetVisibleDebugVisAttr()));
     debugWorldVis->SetForceWireframe(true);//just wireframe so we can see inside it
     logicWorld->SetVisAttributes(debugWorldVis);
+    readOutWorldLV->SetVisAttributes(debugWorldVis);
   } else {
     logicWorld->SetVisAttributes(BDSGlobalConstants::Instance()->GetInvisibleVisAttr());
+    readOutWorldLV->SetVisAttributes(BDSGlobalConstants::Instance()->GetInvisibleVisAttr());
   }
->>>>>>> c826a6ee
 	
   // set limits
 #ifndef NOUSERLIMITS
