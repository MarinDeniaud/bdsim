--- conflicted
+++ resolved
@@ -282,11 +282,7 @@
 
   // Build curvilinear geometry w.r.t. beam line.
   BDSCurvilinearBuilder* clBuilder = new BDSCurvilinearBuilder();
-<<<<<<< HEAD
-  BDSBeamline* clBeamline = clBuilder->BuildCurvilinearBeamLine(beamline);
-=======
   BDSBeamline* clBeamline = clBuilder->BuildCurvilinearBeamLine1To1(beamline);
->>>>>>> 7201c191
   delete clBuilder;
   
   // register the beamline in the holder class for the full model
