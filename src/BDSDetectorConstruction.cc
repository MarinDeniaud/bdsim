--- conflicted
+++ resolved
@@ -138,18 +138,11 @@
   BDSComponentFactory* theComponentFactory = new BDSComponentFactory();
   BDSBeamline*         beamline            = new BDSBeamline();
   
-<<<<<<< HEAD
-  if (verbose || debug)
-    {G4cout << "parsing the beamline element list..."<< G4endl;}
-  
-  for(auto element : BDSParser::Instance()->GetBeamline())
-=======
   if (verbose || debug) G4cout << "parsing the beamline element list..."<< G4endl;
   //for(auto element : BDSParser::Instance()->GetBeamline())
   auto beamLine = BDSParser::Instance()->GetBeamline();
   for(auto elementIt = beamLine.begin(); elementIt != beamLine.end(); ++elementIt)
 
->>>>>>> 63b1a8c0
     {
 #ifdef BDSDEBUG
       G4cout << "BDSDetectorConstruction creating component " << (*elementIt).name << G4endl;
@@ -187,14 +180,8 @@
       BDSAcceleratorComponent* temp = theComponentFactory->CreateComponent(&(*elementIt), prevElement, nextElement);
       if(temp)
 	{
-<<<<<<< HEAD
-	  BDSTiltOffset* tiltOffset = theComponentFactory->CreateTiltOffset(element);
+	  BDSTiltOffset* tiltOffset = theComponentFactory->CreateTiltOffset(*elementIt);
 	  beamline->AddComponent(temp, tiltOffset);
-=======
-	  BDSTiltOffset* tiltOffset = theComponentFactory->CreateTiltOffset(&(*elementIt));
-	  std::vector<BDSBeamlineElement*> addedComponents = beamline->AddComponent(temp, tiltOffset, sType, elementIt->samplerName);
-	  if (survey) survey->Write(addedComponents, *elementIt);
->>>>>>> 63b1a8c0
 	}
     }
 
