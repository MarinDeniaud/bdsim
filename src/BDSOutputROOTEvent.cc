--- conflicted
+++ resolved
@@ -2,12 +2,9 @@
 
 #include "BDSDebug.hh"
 #include "BDSExecOptions.hh"
-<<<<<<< HEAD
-=======
 #include "BDSGlobalConstants.hh"
 #include "BDSSampler.hh"
 #include "BDSSamplerRegistry.hh"
->>>>>>> bcc933c4
 #include "BDSUtilities.hh"
 
 BDSOutputROOTEvent::BDSOutputROOTEvent() 
@@ -15,11 +12,7 @@
 #ifdef BDSDEBUG
   G4cout << __METHOD_NAME__ <<G4endl;
 #endif
-<<<<<<< HEAD
-  this->Init();
-=======
   Init(); 
->>>>>>> bcc933c4
 }
 
 BDSOutputROOTEvent::~BDSOutputROOTEvent() 
@@ -96,22 +89,6 @@
 
   //
   // build sampler structures 
-<<<<<<< HEAD
-  //
-  for(G4int i=0;i<BDSSamplerBase::GetNSamplers();i++) 
-    { 
-      G4String name=BDSSamplerBase::outputNames[i];
-
-      // remove sampler number
-      G4String stripName = name.substr(8,100); // remove Sampler_
-      
-      // create sampler structure
-      samplerMap[stripName] = new BDSOutputROOTEventSampler(stripName);
-
-      // set tree branches 
-      theRootOutputTree->Branch((stripName+".").c_str(),"BDSOutputROOTEventSampler",samplerMap[stripName],4000,1);
-
-=======
   for(auto const samplerName : BDSSamplerRegistry::Instance()->GetNames())
     {
       // create sampler structure
@@ -122,7 +99,6 @@
 				"BDSOutputROOTEventSampler",
 				samplerMap[samplerName],
 				4000,1);     
->>>>>>> bcc933c4
     }
 
   //
