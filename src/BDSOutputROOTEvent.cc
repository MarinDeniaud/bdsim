--- conflicted
+++ resolved
@@ -35,6 +35,7 @@
 
   // Base root file name 
   G4String basefilename = globalConstants->OutputFileName();
+  basefilename = basefilename+std::string("_event");
 
   // if more than one file add number (starting at 0)
   int evntsPerNtuple = globalConstants->NumberOfEventsPerNtuple();
@@ -87,28 +88,9 @@
   samplerMap["Primary"] = primary;
   samplerTrees.push_back(primary);
 
-<<<<<<< HEAD
-
   //
   // Build loss and hit structures
-  //
-=======
-  // Build sampler structures 
-  for(auto const samplerName : BDSSamplerRegistry::Instance()->GetNames())
-    {
-      // create sampler structure
-      BDSOutputROOTEventSampler *res = new BDSOutputROOTEventSampler(samplerName);
-      //samplerMap[samplerName] = res;
-      samplerTrees.push_back(res);
-      // set tree branches
-      theRootOutputTree->Branch((samplerName+".").c_str(),
-				"BDSOutputROOTEventSampler",
-				res,
-				4000,1);
-    }
-  
-  // Build loss and hit structures
->>>>>>> 6dc05680
+  // 
   eLoss     = new BDSOutputROOTEventLoss();
   pFirstHit = new BDSOutputROOTEventHit();
   pLastHit  = new BDSOutputROOTEventHit();
@@ -117,18 +99,13 @@
   theRootOutputTree->Branch("PrimaryFirstHit.","BDSOutputROOTEventHit",pFirstHit,4000,2);
   theRootOutputTree->Branch("PrimaryLastHit.", "BDSOutputROOTEventHit",pLastHit, 4000,2);
   theRootOutputTree->Branch("TunnelHit.","BDSOutputROOTEventHit",tHit, 4000,2);
-  
+  //
   // Build process/track structures
-<<<<<<< HEAD
-  //
-
+  //
+  
   //
   // Build trajectory structures
-  //
-=======
-  
-  // Build trajectory structures
->>>>>>> 6dc05680
+  // 
   traj = new BDSOutputROOTEventTrajectory();
   theRootOutputTree->Branch("Trajectory.","BDSOutputROOTEventTrajectory",traj,4000,2);
 
@@ -183,7 +160,7 @@
 #ifdef BDSDEBUG
   G4cout << __METHOD_NAME__ <<G4endl;
 #endif
-  pFirstHit->Fill(phit);
+    pFirstHit->Fill(phit);
 }
 
 /// write where primaries stop being primaries
