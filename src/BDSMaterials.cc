--- conflicted
+++ resolved
@@ -526,12 +526,8 @@
   temperature = 300*CLHEP::kelvin;
   pressure = 1.0*CLHEP::atmosphere;
   //Air
-<<<<<<< HEAD
   density = (CLHEP::STP_Temperature/temperature) * (pressure/(1.*CLHEP::atmosphere))* 30*CLHEP::g/(22.4e-3*CLHEP::m3) ;
-=======
-  density = (STP_Temperature/temperature) * (pressure/(1.*atmosphere))* 30*g/(22.4e-3*m3) ;
-  //  G4cout << "Air: temperature = " << temperature/kelvin << " kelvin, pressure = " << pressure/atmosphere << " atm, density = " << density/(g/m3) << " g/m3" << G4endl;
->>>>>>> 6bb8e7bf
+  //  G4cout << "Air: temperature = " << temperature/CLHEP::kelvin << " kelvin, pressure = " << pressure/CLHEP::atmosphere << " atm, density = " << density/(CLHEP::g/CLHEP::m3) << " g/m3" << G4endl;
   tmpMaterial = new G4Material
     (name="air", density, 2, kStateGas, temperature, pressure);
   tmpMaterial->AddElement(elements["O"], fractionmass=0.2);
