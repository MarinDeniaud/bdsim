--- conflicted
+++ resolved
@@ -931,15 +931,6 @@
     {G4cout << __METHOD_NAME__ << "Material \"" << aName << "\" already exists" << G4endl; exit(1);}
 }
 
-<<<<<<< HEAD
-template <typename Type> void BDSMaterials::AddMaterial(G4String aName,
-							G4double itsDensity,
-							G4State  itsState,
-							G4double itsTemp,
-							G4double itsPressure,
-							std::list<G4String> itsComponents,
-							std::list<Type>     itsComponentsFractions)
-=======
 template <typename Type>
 void BDSMaterials::AddMaterial(G4String aName,
 			       G4double itsDensity,
@@ -948,7 +939,6 @@
 			       G4double itsPressure,
 			       std::list<std::string> itsComponents,
 			       std::list<Type> itsComponentsFractions)
->>>>>>> 68c7550b
 {
   aName.toLower();
   G4Material* tmpMaterial = new G4Material(aName, itsDensity*CLHEP::g/CLHEP::cm3, 
