#ifndef BDSSAMPLERHIT_H
#define BDSSAMPLERHIT_H

#include "G4VHit.hh"
#include "G4THitsCollection.hh"
#include "G4Allocator.hh"
#include "G4ThreeVector.hh"

#include "BDSParticle.hh"

#include <ostream>

class BDSSamplerHit :public G4VHit
{
public:
  BDSSamplerHit(G4String    aName,
                G4int       samplerID,
		BDSParticle init,
		BDSParticle prod,
		BDSParticle last_scat,
		BDSParticle local,
		BDSParticle global,
		G4double    s,
		G4double    weight,
		G4int       PDGtype,
		G4int       nEvent,
		G4int       ParentID,
		G4int       TrackID,
		G4int       TurnsTaken,
		G4String    sampType,
		G4String    process,
<<<<<<< HEAD
    G4int       beamlineIndex);
=======
		G4int       beamlineIndex);
>>>>>>> bcc933c4

  ~BDSSamplerHit();
  
  inline void* operator new(size_t) ;
  inline void operator delete(void *aHit);

  /// Output stream
  friend std::ostream& operator<< (std::ostream& out, BDSSamplerHit const& hit);
  
private:
  /// Name of the sampler this hit was generated by.
  G4String itsName;

  /// ID number of the sampler this hit was generated by - passed by the
  /// copy number of the volume.
  G4int itsSamplerID;

  ///initial particle track in GLOBAL coordinates
  BDSParticle itsInit;

  ///point where the particle was produced
  BDSParticle itsProd;

  ///point where the particle last scattered
  BDSParticle itsLastScat;

  ///actual position and momentum direction in LOCAL coordinates, relative to
  ///the sampler and to the ideal orbit
  BDSParticle itsLocal;

  ///actual position and momentum direction in GLOBAL coordinates
  BDSParticle itsGlobal;

  ///total current track length
  G4double itsS;

  G4double itsWeight;
  G4int itsPDGtype;
  G4int itsEventNo;
  G4int itsParentID;
  G4int itsTrackID;
  G4int itsTurnsTaken;
  G4String itsSampType;

  /// creating process
  G4String itsProcess;

  /// simulation model component index
  G4int itsBeamlineIndex;
  
public:
  inline G4int  GetSamplerID() const
  {return itsSamplerID;}
  inline G4double GetInitTotalEnergy() const
  {return itsInit.GetTotalEnergy();}
  inline BDSParticle GetInit() const
  {return itsInit;}
  inline G4double GetInitX() const
  {return itsInit.GetX();}
  inline G4double GetInitXPrime() const
  {return itsInit.GetXp();}
  inline G4double GetInitY() const
  {return itsInit.GetY();}
  inline G4double GetInitYPrime() const
  {return itsInit.GetYp();}
  inline G4double GetInitZ() const
  {return itsInit.GetZ();}
  inline G4double GetInitZPrime() const
  {return itsInit.GetZp();}
  inline G4double GetInitT() const
  {return itsInit.GetTime();}
  inline BDSParticle GetProd() const
  {return itsProd;}
  inline G4double GetProdTotalEnergy() const
  {return itsProd.GetTotalEnergy();}
  inline G4double GetProdX() const
  {return itsProd.GetX();}
  inline G4double GetProdXPrime() const
  {return itsProd.GetXp();}
  inline G4double GetProdY() const
  {return itsProd.GetY();}
  inline G4double GetProdYPrime() const
  {return itsProd.GetYp();}
  inline G4double GetProdZ() const
  {return itsProd.GetZ();}
  inline G4double GetProdZPrime() const
  {return itsProd.GetZp();}
  inline G4double GetProdT() const
  {return itsProd.GetTime();}
  inline BDSParticle GetLastScat() const
  {return itsLastScat;}
  inline G4double GetLastScatTotalEnergy() const
  {return itsLastScat.GetTotalEnergy();}
  inline G4double GetLastScatX() const
  {return itsLastScat.GetX();}
  inline G4double GetLastScatXPrime() const
  {return itsLastScat.GetXp();}
  inline G4double GetLastScatY() const
  {return itsLastScat.GetY();}
  inline G4double GetLastScatYPrime() const
  {return itsLastScat.GetYp();}
  inline G4double GetLastScatZ() const
  {return itsLastScat.GetZ();}
  inline G4double GetLastScatZPrime() const
  {return itsLastScat.GetZp();}
  inline G4double GetLastScatT() const
  {return itsLastScat.GetTime();}
  inline BDSParticle GetLocal() const
  {return itsLocal;}
  inline G4double GetTotalEnergy() const
  {return itsLocal.GetTotalEnergy();}
  inline G4double GetX() const
  {return itsLocal.GetX();}
  inline G4double GetXPrime() const
  {return itsLocal.GetXp();}
  inline G4double GetY() const
  {return itsLocal.GetY();}
  inline G4double GetYPrime() const
  {return itsLocal.GetYp();}
  inline G4double GetZ() const
  {return itsLocal.GetZ();}
  inline G4double GetZPrime() const
  {return itsLocal.GetZp();}
  inline BDSParticle GetGlobal() const
  {return itsGlobal;}
  inline G4double GetGlobalX() const
  {return itsGlobal.GetX();}
  inline G4double GetGlobalXPrime() const
  {return itsGlobal.GetXp();}
  inline G4double GetGlobalY() const
  {return itsGlobal.GetY();}
  inline G4double GetGlobalYPrime() const
  {return itsGlobal.GetYp();}
  inline G4double GetGlobalZ() const
  {return itsGlobal.GetZ();}
  inline G4double GetGlobalZPrime() const
  {return itsGlobal.GetZp();}
  inline G4double GetT() const
  {return itsLocal.GetTime();}
  inline G4double GetS() const
  {return itsS;}
  inline G4double GetWeight() const
  {return itsWeight;}
  inline G4String GetName() const
  {return itsName;}
  inline G4String GetType() const
  {return itsSampType;}
  inline G4int GetEventNo() const
  {return itsEventNo;}
  inline G4int GetPDGtype() const
  {return itsPDGtype;}
  inline G4int GetParentID() const
  {return itsParentID;}
  inline G4int GetTrackID() const
  {return itsTrackID;}
  inline G4int GetTurnsTaken() const
  {return itsTurnsTaken;}
  inline G4String GetProcess() const 
  {return itsProcess;}
  inline G4int GetBeamlineIndex() const
  {return itsBeamlineIndex;}
};

typedef G4THitsCollection<BDSSamplerHit> BDSSamplerHitsCollection;
extern G4Allocator<BDSSamplerHit> BDSSamplerHitAllocator;

inline void* BDSSamplerHit::operator new(size_t)
{
  void* aHit;
  aHit=(void*) BDSSamplerHitAllocator.MallocSingle();
  return aHit;
}

inline void BDSSamplerHit::operator delete(void *aHit)
{
  BDSSamplerHitAllocator.FreeSingle((BDSSamplerHit*) aHit);
}

#endif<|MERGE_RESOLUTION|>--- conflicted
+++ resolved
@@ -29,11 +29,7 @@
 		G4int       TurnsTaken,
 		G4String    sampType,
 		G4String    process,
-<<<<<<< HEAD
-    G4int       beamlineIndex);
-=======
 		G4int       beamlineIndex);
->>>>>>> bcc933c4
 
   ~BDSSamplerHit();
   
