--- conflicted
+++ resolved
@@ -48,11 +48,7 @@
 	     dipole, quadrupole, dipolequadrupole, sextupole,
 	     octupole, decapole, multipole, muonspoiler,
              skewquadrupole, skewsextupole, skewoctupole, skewdecapole,
-<<<<<<< HEAD
-	     rfpillbox, rfconstantinz, rfconstantinx, rfconstantiny, cavityfringe,
-=======
 	     rfpillbox, rfconstantinx, rfconstantiny, rfconstantinz, cavityfringe,
->>>>>>> 035d0833
 	     rmatrix, paralleltransporter, undulator,
              dipole3d,
 	     multipoleouterdipole, multipoleouterquadrupole,
