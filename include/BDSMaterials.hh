#ifndef BDSMATERIALS_H
#define BDSMATERIALS_H

#include <map>
#include <list>

#include "globals.hh"
#include "G4Material.hh"

class G4MaterialPropertiesTable;

/**
 * @brief A class for all material definitions known to BDSIM.
 * Additional materials can be added in the parser as well.
 */

class BDSMaterials
{
public:

  static BDSMaterials* Instance();
  ~BDSMaterials(); 

  /// converts parser material list
  void PrepareRequiredMaterials(G4bool verbose = false);

  /** Add materials
      @param[in] Z        atomic number
      @param[in] A        mole mass in g/mole
      @param[in] density  in g/cm3
      @param[in] state    solid/gas
      @param[in] temp     in kelvin
      @param[in] pressure in atm
  */ 
  void AddMaterial(G4Material* aMaterial, G4String aName);
  void AddMaterial(G4String aName,
		   G4double Z,
		   G4double A,
		   G4double density,
		   G4State  state, 
		   G4double temp, 
		   G4double pressure);

  /** Add materials
      @param[in] density  in g/cm3
      @param[in] state    solid/gas
      @param[in] temp     in kelvin
      @param[in] pressure in atm
  */
  template <typename Type>
  void AddMaterial(G4String aName, 
		   G4double density, 
		   G4State  state, 
		   G4double temp, 
		   G4double pressure,
		   std::list<G4String> components,
		   std::list<Type> componentsFractions);

  void AddElement(G4Element* aElement,G4String aName);
  void AddElement(G4String aName, G4String aSymbol, G4double itsZ, G4double itsA);
  
  /// output available materials
  // static since BDSMaterials construction needs BDSGlobalConstants, which needs full options definitions (not ideal, but alas)
  static void ListMaterials();

  G4Material* GetMaterial(G4String aMaterial); 
  G4Element*  GetElement(G4String aSymbol); 

  G4bool CheckMaterial(G4String aMaterial); 
  G4bool CheckElement(G4String aSymbol); 

protected:
  BDSMaterials();
  // map of materials, convention name lowercase
  std::map<G4String,G4Material*> materials; 
  std::map<G4String,G4Element*>  elements; 
private:
  void Initialise(); 

  static BDSMaterials* _instance;
<<<<<<< HEAD
  ///@{ Material tables
  G4MaterialPropertiesTable* airMaterialPropertiesTable       = nullptr;
  G4MaterialPropertiesTable* celluloseMaterialPropertiesTable = nullptr;
  G4MaterialPropertiesTable* fsMaterialPropertiesTable        = nullptr;
  G4MaterialPropertiesTable* nbk7MaterialPropertiesTable      = nullptr;
  G4MaterialPropertiesTable* mptLanex                         = nullptr;
  G4MaterialPropertiesTable* mptLanex2                        = nullptr;
  G4MaterialPropertiesTable* mptGOSLanex                      = nullptr;
  G4MaterialPropertiesTable* mptGOSLanexRi1                   = nullptr;
  G4MaterialPropertiesTable* mptMedex                         = nullptr;
  G4MaterialPropertiesTable* mptPETLanex                      = nullptr;
  G4MaterialPropertiesTable* mpt_YAG                          = nullptr;
  G4MaterialPropertiesTable* petMaterialPropertiesTable       = nullptr;
  G4MaterialPropertiesTable* ups923a_mt                       = nullptr;
  G4MaterialPropertiesTable* vacMaterialPropertiesTable       = nullptr;
  ///@}
=======
  G4MaterialPropertiesTable* airMaterialPropertiesTable;
  G4MaterialPropertiesTable* celluloseMaterialPropertiesTable;
  G4MaterialPropertiesTable* fsMaterialPropertiesTable;
  G4MaterialPropertiesTable* petMaterialPropertiesTable;
  G4MaterialPropertiesTable* vacMaterialPropertiesTable;
  G4MaterialPropertiesTable* nbk7MaterialPropertiesTable;
  G4MaterialPropertiesTable* mpt_YAG;
  G4MaterialPropertiesTable* ups923a_mt;
  G4MaterialPropertiesTable* pet_opaqueMaterialPropertiesTable;
>>>>>>> 0c9da90a
};

#endif<|MERGE_RESOLUTION|>--- conflicted
+++ resolved
@@ -78,7 +78,6 @@
   void Initialise(); 
 
   static BDSMaterials* _instance;
-<<<<<<< HEAD
   ///@{ Material tables
   G4MaterialPropertiesTable* airMaterialPropertiesTable       = nullptr;
   G4MaterialPropertiesTable* celluloseMaterialPropertiesTable = nullptr;
@@ -92,20 +91,10 @@
   G4MaterialPropertiesTable* mptPETLanex                      = nullptr;
   G4MaterialPropertiesTable* mpt_YAG                          = nullptr;
   G4MaterialPropertiesTable* petMaterialPropertiesTable       = nullptr;
+  G4MaterialPropertiesTable* pet_opaqueMaterialPropertiesTable= nullptr;
   G4MaterialPropertiesTable* ups923a_mt                       = nullptr;
   G4MaterialPropertiesTable* vacMaterialPropertiesTable       = nullptr;
   ///@}
-=======
-  G4MaterialPropertiesTable* airMaterialPropertiesTable;
-  G4MaterialPropertiesTable* celluloseMaterialPropertiesTable;
-  G4MaterialPropertiesTable* fsMaterialPropertiesTable;
-  G4MaterialPropertiesTable* petMaterialPropertiesTable;
-  G4MaterialPropertiesTable* vacMaterialPropertiesTable;
-  G4MaterialPropertiesTable* nbk7MaterialPropertiesTable;
-  G4MaterialPropertiesTable* mpt_YAG;
-  G4MaterialPropertiesTable* ups923a_mt;
-  G4MaterialPropertiesTable* pet_opaqueMaterialPropertiesTable;
->>>>>>> 0c9da90a
 };
 
 #endif