#ifndef BDSMAGNETOUTERFACTORYPOLESFACETCROP_H
#define BDSMAGNETOUTERFACTORYPOLESFACETCROP_H

#include "BDSMagnetOuterFactoryPolesFacetCommon.hh"

#include "globals.hh" // geant4 globals / types

/**
 * @brief Factory class for outer volume of magnets. 
 *
 * Produces magnets
 * with 2N-poles around the beampipe with a faceted yoke - the yoke 
 * is perpendiular to the pole direction where the pole joins the yoke.
 * Between each pole there is a flat section angled between the two poles
 * 
 * Most magnets are 2N poles, but sector- and r-bends as well as 
 * muon spoilers, and h/v kickers are unique.
 *
 * @author Laurie Nevay
 */

<<<<<<< HEAD
class BDSMagnetOuterFactoryPolesFacetCrop: public BDSMagnetOuterFactoryPolesBase
=======
class BDSMagnetOuterFactoryPolesFacetCrop: public BDSMagnetOuterFactoryPolesFacetCommon
>>>>>>> 8e3a6a16
{
public:
  /// Singleton accessory.
  static BDSMagnetOuterFactoryPolesFacetCrop* Instance();
  
  virtual ~BDSMagnetOuterFactoryPolesFacetCrop();
<<<<<<< HEAD
=======

protected:
  /// Calculate start angle of polyhedra based on order and segment angle.
  virtual void CalculateStartAngles();
>>>>>>> 8e3a6a16

private:
  /// Private constructor as singleton
  BDSMagnetOuterFactoryPolesFacetCrop();

  /// Singleton instance.
  static BDSMagnetOuterFactoryPolesFacetCrop* _instance;  
};

#endif<|MERGE_RESOLUTION|>--- conflicted
+++ resolved
@@ -19,24 +19,17 @@
  * @author Laurie Nevay
  */
 
-<<<<<<< HEAD
-class BDSMagnetOuterFactoryPolesFacetCrop: public BDSMagnetOuterFactoryPolesBase
-=======
 class BDSMagnetOuterFactoryPolesFacetCrop: public BDSMagnetOuterFactoryPolesFacetCommon
->>>>>>> 8e3a6a16
 {
 public:
   /// Singleton accessory.
   static BDSMagnetOuterFactoryPolesFacetCrop* Instance();
   
   virtual ~BDSMagnetOuterFactoryPolesFacetCrop();
-<<<<<<< HEAD
-=======
 
 protected:
   /// Calculate start angle of polyhedra based on order and segment angle.
   virtual void CalculateStartAngles();
->>>>>>> 8e3a6a16
 
 private:
   /// Private constructor as singleton
