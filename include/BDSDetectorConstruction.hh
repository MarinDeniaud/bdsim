/** BDSIM, v0.1   

Last modified 15.11.2005 by Ilya Agapov

**/

//==============================================================

#ifndef BDSDetectorConstruction_h
#define BDSDetectorConstruction_h 

#include "BDSGlobalConstants.hh"
#include "G4VUserDetectorConstruction.hh"
#include "globals.hh"

<<<<<<< HEAD
#include "BDSWorld.hh"
#include"BDSMaterials.hh"
#include "BDSBeamline.hh"
=======
#include "BDSMaterials.hh"
>>>>>>> 15bd5d51

#include "parser/gmad.h"

#include "G4Region.hh"

#include "G4IStore.hh"
#include "G4GeometrySampler.hh"

//GFlash parameterisation                                                                                                                                                     
#include "GFlashHomoShowerParameterisation.hh"
#include "G4FastSimulationManager.hh"
#include "BDSShowerModel.hh"
#include "GFlashHitMaker.hh"
#include "GFlashParticleBounds.hh"


class G4Box;
class G4Tubs;
class G4LogicalVolume;
class G4VPhysicalVolume;
class G4Material;
class G4UniformMagField;
class BDSCalorimeterSD;
class G4UserLimits;
class G4VSensitiveDetector;

class G4Navigator;

//==============================================================

class BDSDetectorConstruction : public G4VUserDetectorConstruction
{
public:
  
  BDSDetectorConstruction();
  ~BDSDetectorConstruction();

public:

  G4VPhysicalVolume* Construct();
  void SetMagField(const G4double afield);
  void UpdateGeometry();

  G4VIStore* CreateImportanceStore();
<<<<<<< HEAD
  inline G4IStore* GetIStore(){
    return itsIStore;
  }
=======
  // inline G4IStore* GetIStore(){
  //   return itsIStore;
  // }
>>>>>>> 15bd5d51

  inline G4VPhysicalVolume* GetWorldVolume(){
    return physiWorld;
  }

<<<<<<< HEAD
  inline G4GeometrySampler* GetGeometrySampler(){
    return itsGeometrySampler;
  }

public:

  G4double* GetWorldSize();
  G4double GetWorldSizeX();
  G4double GetWorldSizeY();
  G4double GetWorldSizeZ();
  
private:
  void SetWorldSize(G4double*);
  void SetWorldSizeX(G4double);
  void SetWorldSizeY(G4double);
  void SetWorldSizeZ(G4double);

=======
  // inline G4GeometrySampler* GetGeometrySampler(){
  //   return itsGeometrySampler;
  // }

public:

private:
  G4bool verbose;
  G4bool outline;

  G4int    gflash;
  G4double gflashemax;
  G4double gflashemin;
    
>>>>>>> 15bd5d51
  G4GeometrySampler* itsGeometrySampler;

  G4Region* precisionRegion;
  G4Region* gasRegion;

<<<<<<< HEAD
  BDSWorld* _world;

  G4Box*            solidWorld;    //pointer to the solid World 
  G4LogicalVolume*   logicWorld;    //pointer to the logical World
  G4VPhysicalVolume* physiWorld;    //pointer to the physical World
  vector<G4double> itsWorldSize;
=======
  G4Box*             solidWorld;    //pointer to the solid World 
  G4LogicalVolume*   logicWorld;    //pointer to the logical World
  G4VPhysicalVolume* physiWorld;    //pointer to the physical World
>>>>>>> 15bd5d51
  std::vector< G4VPhysicalVolume * > fPhysicalVolumeVector; //a vector with all the physical volumes

  void DefineMaterials();

  int AddDriftToBeamline(G4String name, G4double l,std::list<G4double> blmLocZ, std::list<G4double> blmLocTheta, G4double startAper, G4double endAper, G4bool added_drift, G4String aTunnelMaterial="", G4double tunnelOffsetX=BDSGlobalConstants::Instance()->GetTunnelOffsetX() );
  G4VPhysicalVolume* ConstructBDS(std::list<struct Element>& beamline_list);
  G4UniformMagField* magField;      //pointer to the magnetic field
  G4UserLimits* BDSUserLimits;

  G4VSensitiveDetector *  BDSSensitiveDetector;
  
  G4IStore* itsIStore;
<<<<<<< HEAD
=======

  // Gflash members                                                                                                                                                     
  std::vector<GFlashHomoShowerParameterisation*> theParameterisation;
  GFlashHitMaker *theHitMaker;
  GFlashParticleBounds *theParticleBounds;
  GFlashParticleBounds *theParticleBoundsVac;
  std::vector<BDSShowerModel*> theFastShowerModel;
  std::vector<G4Region*> gFlashRegion;
>>>>>>> 15bd5d51

  // Gflash members                                                                                                                                                     
  std::vector<GFlashHomoShowerParameterisation*> theParameterisation;
  GFlashHitMaker *theHitMaker;
  GFlashParticleBounds *theParticleBounds;
  GFlashParticleBounds *theParticleBoundsVac;
  std::vector<BDSShowerModel*> theFastShowerModel;
  std::vector<G4Region*> gFlashRegion;

  
};

#endif
<|MERGE_RESOLUTION|>--- conflicted
+++ resolved
@@ -13,13 +13,9 @@
 #include "G4VUserDetectorConstruction.hh"
 #include "globals.hh"
 
-<<<<<<< HEAD
 #include "BDSWorld.hh"
-#include"BDSMaterials.hh"
+#include "BDSMaterials.hh"
 #include "BDSBeamline.hh"
-=======
-#include "BDSMaterials.hh"
->>>>>>> 15bd5d51
 
 #include "parser/gmad.h"
 
@@ -58,30 +54,23 @@
   ~BDSDetectorConstruction();
 
 public:
-
+     
   G4VPhysicalVolume* Construct();
   void SetMagField(const G4double afield);
   void UpdateGeometry();
 
   G4VIStore* CreateImportanceStore();
-<<<<<<< HEAD
-  inline G4IStore* GetIStore(){
-    return itsIStore;
-  }
-=======
   // inline G4IStore* GetIStore(){
   //   return itsIStore;
   // }
->>>>>>> 15bd5d51
 
   inline G4VPhysicalVolume* GetWorldVolume(){
     return physiWorld;
   }
 
-<<<<<<< HEAD
-  inline G4GeometrySampler* GetGeometrySampler(){
-    return itsGeometrySampler;
-  }
+  // inline G4GeometrySampler* GetGeometrySampler(){
+  //   return itsGeometrySampler;
+  // }
 
 public:
 
@@ -91,49 +80,34 @@
   G4double GetWorldSizeZ();
   
 private:
+  G4bool verbose;
+  G4bool outline;
+
   void SetWorldSize(G4double*);
   void SetWorldSizeX(G4double);
   void SetWorldSizeY(G4double);
   void SetWorldSizeZ(G4double);
 
-=======
-  // inline G4GeometrySampler* GetGeometrySampler(){
-  //   return itsGeometrySampler;
-  // }
-
-public:
-
-private:
-  G4bool verbose;
-  G4bool outline;
 
   G4int    gflash;
   G4double gflashemax;
   G4double gflashemin;
     
->>>>>>> 15bd5d51
   G4GeometrySampler* itsGeometrySampler;
 
   G4Region* precisionRegion;
   G4Region* gasRegion;
 
-<<<<<<< HEAD
   BDSWorld* _world;
 
-  G4Box*            solidWorld;    //pointer to the solid World 
+  G4Box*             solidWorld;    //pointer to the solid World 
   G4LogicalVolume*   logicWorld;    //pointer to the logical World
   G4VPhysicalVolume* physiWorld;    //pointer to the physical World
   vector<G4double> itsWorldSize;
-=======
-  G4Box*             solidWorld;    //pointer to the solid World 
-  G4LogicalVolume*   logicWorld;    //pointer to the logical World
-  G4VPhysicalVolume* physiWorld;    //pointer to the physical World
->>>>>>> 15bd5d51
   std::vector< G4VPhysicalVolume * > fPhysicalVolumeVector; //a vector with all the physical volumes
 
   void DefineMaterials();
 
-  int AddDriftToBeamline(G4String name, G4double l,std::list<G4double> blmLocZ, std::list<G4double> blmLocTheta, G4double startAper, G4double endAper, G4bool added_drift, G4String aTunnelMaterial="", G4double tunnelOffsetX=BDSGlobalConstants::Instance()->GetTunnelOffsetX() );
   G4VPhysicalVolume* ConstructBDS(std::list<struct Element>& beamline_list);
   G4UniformMagField* magField;      //pointer to the magnetic field
   G4UserLimits* BDSUserLimits;
@@ -141,17 +115,6 @@
   G4VSensitiveDetector *  BDSSensitiveDetector;
   
   G4IStore* itsIStore;
-<<<<<<< HEAD
-=======
-
-  // Gflash members                                                                                                                                                     
-  std::vector<GFlashHomoShowerParameterisation*> theParameterisation;
-  GFlashHitMaker *theHitMaker;
-  GFlashParticleBounds *theParticleBounds;
-  GFlashParticleBounds *theParticleBoundsVac;
-  std::vector<BDSShowerModel*> theFastShowerModel;
-  std::vector<G4Region*> gFlashRegion;
->>>>>>> 15bd5d51
 
   // Gflash members                                                                                                                                                     
   std::vector<GFlashHomoShowerParameterisation*> theParameterisation;
@@ -161,7 +124,6 @@
   std::vector<BDSShowerModel*> theFastShowerModel;
   std::vector<G4Region*> gFlashRegion;
 
-  
 };
 
 #endif
