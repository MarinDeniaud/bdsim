--- conflicted
+++ resolved
@@ -118,22 +118,19 @@
   /// Create a sampler placement transform. Turns the sampler placement into a
   /// placement and uses the above function.
   static G4Transform3D CreatePlacementTransform(const GMAD::SamplerPlacement& samplerPlacement,
-<<<<<<< HEAD
-						const BDSBeamline*            beamLine);
+						const BDSBeamline*            beamLine,
+						G4double*                     S = nullptr);
+
+  /// Create a sampler placement from a blm plcement.
+  static G4Transform3D CreatePlacementTransform(const GMAD::BLMPlacement& blmPlacement,
+						const BDSBeamline*        beamLine,
+						G4double*                 S = nullptr);
 
   /// Create a scorermesh placement transform. Turns the scorermesh into a
   /// placement and uses the above function.
   static G4Transform3D CreatePlacementTransform(const GMAD::ScorerMesh& scorerMesh,
-						const BDSBeamline*      beamLine);
-=======
-						const BDSBeamline*            bemaline,
-						G4double*                     S = nullptr);
-
-  /// Create a sampler placement from a blm plcement.
-  static G4Transform3D CreatePlacementTransform(const GMAD::BLMPlacement& blmPlacement,
-						const BDSBeamline*        bemaline,
-						G4double*                 S = nullptr);
->>>>>>> daa28feb
+						const BDSBeamline*      beamLine,
+						G4double*               S = nullptr);
   
 private:
   /// assignment and copy constructor not implemented nor used
