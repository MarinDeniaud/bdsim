--- conflicted
+++ resolved
@@ -29,30 +29,20 @@
 		     BDSMagnetGeometryType geometryTypeIn,
 		     G4double              outerDiameterIn,
 		     G4Material*           outerMaterialIn,
-<<<<<<< HEAD
-		     G4double              angleInIn  = 0,
-		     G4double              angleOutIn = 0);
-
-  G4String              name;
-=======
 		     G4double              angleInIn = 0,
 		     G4double              angleOutIn = 0,
 		     G4bool                yokeOnLeft = false);
 		  
->>>>>>> 812e63d0
   BDSMagnetGeometryType geometryType;
   G4double              outerDiameter;
   G4Material*           outerMaterial;
   G4double              angleIn;
   G4double              angleOut;
-<<<<<<< HEAD
+  G4bool                yokeOnLeft;
 
   /// Output stream operator implementation.
   friend std::ostream& operator<< (std::ostream& out, BDSMagnetOuterInfo const& info);
 
-=======
-  G4bool                yokeOnLeft;
->>>>>>> 812e63d0
 };
 
 #endif