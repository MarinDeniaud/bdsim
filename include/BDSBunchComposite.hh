#ifndef BDSBUNCHCOMPOSITE_H
#define BDSBUNCHCOMPOSITE_H 

#include "globals.hh"
#include "parser/options.h"

#include "BDSBunchInterface.hh"

/**
 * @brief A distribution that allows mixing of three different 
 * distributions in each primary dimension.
 * 
 * @author Stewart Boogert
 */

class BDSBunchComposite: public BDSBunchInterface
{ 
<<<<<<< HEAD
protected: 
  BDSBunchInterface *xBunch; 
  BDSBunchInterface *yBunch;
  BDSBunchInterface *zBunch;
=======
protected:
  BDSBunchInterface* xBunch; 
  BDSBunchInterface* yBunch;
  BDSBunchInterface* zBunch;
>>>>>>> d6aed73d

public:
  BDSBunchComposite(); 
  virtual ~BDSBunchComposite();
  void SetOptions(const GMAD::Options& opt); 
  void GetNextParticle(G4double& x0, G4double& y0, G4double& z0, 
		       G4double& xp, G4double& yp, G4double& zp,
		       G4double& t , G4double&  E, G4double& weight);
  
};

#endif<|MERGE_RESOLUTION|>--- conflicted
+++ resolved
@@ -15,17 +15,10 @@
 
 class BDSBunchComposite: public BDSBunchInterface
 { 
-<<<<<<< HEAD
-protected: 
-  BDSBunchInterface *xBunch; 
-  BDSBunchInterface *yBunch;
-  BDSBunchInterface *zBunch;
-=======
 protected:
   BDSBunchInterface* xBunch; 
   BDSBunchInterface* yBunch;
   BDSBunchInterface* zBunch;
->>>>>>> d6aed73d
 
 public:
   BDSBunchComposite(); 
