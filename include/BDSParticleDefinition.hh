--- conflicted
+++ resolved
@@ -43,49 +43,31 @@
   /// Constructor requires G4 particle definition as well as one of total energy,
   /// kineticEnergy or momentum. Only 1 of these can be non-zero (will throw
   /// exception otherwise). The others are calculated using the mass. The optional
-<<<<<<< HEAD
-  /// ion definition may be supplied to override the charge of the ion. ffact is
-  /// typically 1 or -1 to flip the rigidity for convention.
-=======
   /// ion definition may be supplied to override the charge of the ion. The PDGID
   /// should also be supplied in this case too. ffact is typically 1 or -1 to flip
   /// the rigidity for convention.
->>>>>>> bcc9d037
   BDSParticleDefinition(G4ParticleDefinition* particleIn,
 			G4double              totalEnergyIn,
 			G4double              kineticEnergyIn,
 			G4double              momentumIn,
 			G4double              ffact,
-<<<<<<< HEAD
-			BDSIonDefinition*     ionDefinitionIn = nullptr);
-=======
 			BDSIonDefinition*     ionDefinitionIn = nullptr,
 			G4int                 ionPDGID        = 0);
->>>>>>> bcc9d037
   
   /// Alternative constructor for when we don't have access to the particle table
   /// information. G4ParticleDefinition can be updated later. Developer
   /// responsibility to ensure this matches the contents of this class.
-<<<<<<< HEAD
   /// ffact is typically 1 or -1 to flip the rigidity for convention. As before
   /// only one of totalEnergy, kineticEnergy or momentum should be specified.
-  BDSParticleDefinition(G4String          nameIn,
-=======
-  /// ffact is typically 1 or -1 to flip the rigidity for convention.
-  BDSParticleDefinition(const G4String&     nameIn,
->>>>>>> bcc9d037
+  BDSParticleDefinition(const G4String&    nameIn,
 			G4double          massIn,
 			G4double          chargeIn,
 			G4double          totalEnergyIn,
 			G4double          kineticEnergyIn,
 			G4double          momentumIn,
 			G4double          ffact,
-<<<<<<< HEAD
-			BDSIonDefinition* ionDefinitionIn = nullptr);
-=======
 			BDSIonDefinition* ionDefinitionIn = nullptr,
             G4int             ionPDGID        = 0);
->>>>>>> bcc9d037
 
   /// Copy constructor specified as we have to copy the ionDefinition if it exists.
   BDSParticleDefinition(const BDSParticleDefinition& other);
