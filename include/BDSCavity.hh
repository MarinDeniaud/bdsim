#ifndef BDSCAVITY_H
#define BDSCAVITY_H

#include "BDSAcceleratorComponent.hh"
#include "BDSCavityInfo.hh"

#include "G4VSolid.hh"
#include "G4LogicalVolume.hh"
#include "G4Tubs.hh"
#include "globals.hh" // geant4 globals / types

//Field header files
#include "G4FieldManager.hh"
#include "G4MagIntegratorStepper.hh"
#include "G4ChordFinder.hh"
#include "G4MagIntegratorDriver.hh"
#include "G4ElectroMagneticField.hh"
#include "G4EqMagElectricField.hh"

<<<<<<< HEAD
=======
class G4Material;
>>>>>>> a51d3fe6

class BDSCavity: public BDSAcceleratorComponent
{
public:
  BDSCavity(G4String name, 
	    G4double length,
	    G4String type, 
	    G4Material* cavityMaterial,
	    G4Material* vacuumMaterial,
	    G4double cavityRadius, //Largest radial distance from z axis
	    G4double irisRadius, //radius at ends
	    G4double thickness,
	    G4String cavityModel);

  BDSCavity(G4String       name,
	    G4double       length,
	    G4double       fieldAmplitude,
	    BDSCavityInfo* cavityInfoIn);

  ~BDSCavity();

protected:
  BDSCavity();

  /// Creates container solid and logical volume
  virtual void BuildContainerLogicalVolume() override;

  /// The full construction sequence that calls all methods in order
  virtual void Build() override;
  
  /// Creates field objects - doesn't nothing by default and derived classes can override.
  virtual void BuildField();

  /// Attach the created field to the vacuum logical volume - only if field exists. Does
  /// nothing by default as no field by default.
  virtual void AttachField();

<<<<<<< HEAD
  virtual void BuildField(); //Creates field.  Currently hardcoded pillboxfield.
  virtual void AttachField();  //attaches the created field to the vacuum logical volume
  void PlaceComponents();    //initializes physical volumes
  virtual void BuildContainerLogicalVolume(); //initializes logical volume in which everything else  is placed
  void BuildEllipticalCavityGeometry();  //Builds the geometry and the vacuum of this shape.
  void BuildPillBoxCavityGeometry();   //Builds the pillbox geometry and the vacuum to go indoors.
=======
  /// Places volumes in container
  void PlaceComponents();

  /// Build the geometry and the vacuum of this shape.
  void BuildEllipticalCavityGeometry(/*G4double irisYSemiAxis, //iris ellipse vertical semiaxis.
				     G4double irisZSemiAxis, //iris ellipse horizontal semiaxis
				     G4double equatorYSemiAxis, //equator ellipse vertical semiaxis
				     G4double equatorZSemiAxis, //equator ellipse horizontal semiaxis
				     G4double tangentAngle, //Angle of line connecting ellipses to the vertical.  Ought to be the common tangent with most negative gradient for reasonable output
				     G4int noPoints //number of points forming each curved section.  Total points entire shape will be 4*nopoints.
				     */);  

  /// Build the pillbox geometry and the vacuum to go indoors.
  void BuildPillBoxCavityGeometry();   
>>>>>>> a51d3fe6

  
  //Solids  
  G4VSolid* cavitySolid; //Set by e.g BuildEllipticalCavityGeometry
  G4VSolid* innerSolid; //Used only PillBox atm Should expand to elliptical as well
  G4VSolid* vacuumSolid; //Set by e.g BuildEllipticalCavityGeometry

  G4LogicalVolume* cavityLV; //Set at same time as cavitySolid
  G4LogicalVolume* vacuumLV; //Set at same time as vacuumSolid

  G4Material* cavityMaterial;  //The material the cavity is to be made out of
  G4Material* vacuumMaterial;  //The material the vacuum is to be made of
 
  G4double cavityRadius;      //largest value of r from z.
  G4double irisRadius;         //radius of the iris (aperture).
  G4double thickness;          //thickness.  Constant thickness.  Any deviation is an artifact.
  G4String cavityModel; ///< cavity model name
  
  G4int nvar = 8; //to integrate over position, momentum, energy and time (8)
  
  G4ElectroMagneticField* itsField;    //field object
  G4FieldManager* itsFieldManager;    //field manager
  G4MagIntegratorStepper* itsStepper; //stepper
  G4ChordFinder* itsChordFinder;      //chord finder
  G4MagInt_Driver* itsIntgrDriver;  //Provides a driver that talks to the Integrator Stepper, and insures that 
  

  G4double       fieldAmplitude;
  BDSCavityInfo* cavityInfo;
  
};

#endif<|MERGE_RESOLUTION|>--- conflicted
+++ resolved
@@ -17,10 +17,7 @@
 #include "G4ElectroMagneticField.hh"
 #include "G4EqMagElectricField.hh"
 
-<<<<<<< HEAD
-=======
 class G4Material;
->>>>>>> a51d3fe6
 
 class BDSCavity: public BDSAcceleratorComponent
 {
@@ -58,30 +55,9 @@
   /// nothing by default as no field by default.
   virtual void AttachField();
 
-<<<<<<< HEAD
-  virtual void BuildField(); //Creates field.  Currently hardcoded pillboxfield.
-  virtual void AttachField();  //attaches the created field to the vacuum logical volume
   void PlaceComponents();    //initializes physical volumes
-  virtual void BuildContainerLogicalVolume(); //initializes logical volume in which everything else  is placed
   void BuildEllipticalCavityGeometry();  //Builds the geometry and the vacuum of this shape.
   void BuildPillBoxCavityGeometry();   //Builds the pillbox geometry and the vacuum to go indoors.
-=======
-  /// Places volumes in container
-  void PlaceComponents();
-
-  /// Build the geometry and the vacuum of this shape.
-  void BuildEllipticalCavityGeometry(/*G4double irisYSemiAxis, //iris ellipse vertical semiaxis.
-				     G4double irisZSemiAxis, //iris ellipse horizontal semiaxis
-				     G4double equatorYSemiAxis, //equator ellipse vertical semiaxis
-				     G4double equatorZSemiAxis, //equator ellipse horizontal semiaxis
-				     G4double tangentAngle, //Angle of line connecting ellipses to the vertical.  Ought to be the common tangent with most negative gradient for reasonable output
-				     G4int noPoints //number of points forming each curved section.  Total points entire shape will be 4*nopoints.
-				     */);  
-
-  /// Build the pillbox geometry and the vacuum to go indoors.
-  void BuildPillBoxCavityGeometry();   
->>>>>>> a51d3fe6
-
   
   //Solids  
   G4VSolid* cavitySolid; //Set by e.g BuildEllipticalCavityGeometry
