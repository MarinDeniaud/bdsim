--- conflicted
+++ resolved
@@ -68,11 +68,7 @@
   /// Constructor with base file name (without extension or number suffix).
   BDSOutput(const G4String& baseFileNameIn,
 	    const G4String& fileExtentionIn,
-<<<<<<< HEAD
-	    G4int    fileNumberOffset);
-=======
 	    G4int           fileNumberOffset);
->>>>>>> e87f3ac3
   virtual ~BDSOutput(){;}
 
   /// Open a new file. This should call WriteHeader() in it.
