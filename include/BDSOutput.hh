--- conflicted
+++ resolved
@@ -4,22 +4,17 @@
 #ifndef BDSOutput_h
 #define BDSOutput_h 
 
+#include "BDSGlobalConstants.hh"
+#include "BDSSampler.hh"
 #include "BDSSamplerHit.hh"
-<<<<<<< HEAD
-#include "BDSCCDPixelHit.hh"
-#include "BDSSamplerSD.hh"
-#include "BDSSamplerCylinder.hh"
+#include "BDSTypeSafeEnum.hh"
 #include "BDSEnergyCounterHit.hh"
 
 #include "BDSLWCalorimeter.hh"
 #include "BDSLWCalorimeterHit.hh"
+#include "BDSCCDPixelHit.hh"
 
 #include "G4TrajectoryContainer.hh"
-=======
-#include "BDSTypeSafeEnum.hh"
-#include "BDSEnergyCounterHit.hh"
-
->>>>>>> 1250cdfe
 #include "G4Trajectory.hh"
 
 #include <fstream>
@@ -28,9 +23,10 @@
 #ifdef USE_ROOT
 #include "TROOT.h"
 #include "TH1F.h"
+#include "TNtuple.h"
 #include "TFile.h"
 #include "TTree.h"
-//#include "TH3F.h"
+
 #endif
 
 struct BDSOutputFormatDef {
@@ -76,6 +72,7 @@
   TH1F *CCDCameraHisto;
 #endif
 
+  G4int nSamplers;
   G4double zMax, transMax; //Maximum values of longitudinal and transverse global position
   std::vector <G4String> SampName;
   std::vector <G4String> CSampName;
