// Provide interface to output


#ifndef BDSOutput_h
#define BDSOutput_h 

#include "BDSGlobalConstants.hh"
#include "BDSSampler.hh"
#include "BDSSamplerHit.hh"
#include "BDSCCDPixelHit.hh"
#include "BDSSamplerSD.hh"
#include "BDSSamplerCylinder.hh"
#include "BDSEnergyCounterHit.hh"

#include "BDSLWCalorimeter.hh"
#include "BDSLWCalorimeterHit.hh"

#include "G4Trajectory.hh"

#include <fstream>
#include <vector>
// is the root output supported?
#ifdef USE_ROOT
#include "TROOT.h"
#include "TH1F.h"
#include "TNtuple.h"
#include "TFile.h"
#include "TTree.h"
#include "TH3F.h"
#endif

enum BDSOutputFormat {
  _ASCII = 0,
  _ROOT = 1
  //, _ASCII_ROOT = 2
};

class BDSOutput {

public: 
  BDSOutput(); // default constructor
  BDSOutput(BDSOutputFormat format);

  void SetFormat(BDSOutputFormat format);
  void Init(G4int FileNum);
  ~BDSOutput();

  void WriteHits(BDSSamplerHitsCollection*);
  void WriteEnergyLoss(BDSEnergyCounterHitsCollection*);
<<<<<<< HEAD
  G4int WriteTrajectory(std::vector<G4VTrajectory*> &TrajVec);
=======
  void WriteCCDHits(BDSCCDPixelHitsCollection*);
  G4int WriteTrajectory(TrajectoryVector* TrajVec);
  G4int WriteTrajectory(std::vector<G4VTrajectory*> TrajVec);
>>>>>>> e661290c

  void Echo(G4String str);

  G4int Commit(); //G4int FileNum);   // close the event
  void Write();           // close the event

  // for root output
#ifdef USE_ROOT
  void BuildSamplerTree(G4String name);
  TFile* theRootOutputFile;
  //  TTree *theLWCalorimeterTree;

  TH1F *EnergyLossHisto;
  //  TH3F *EnergyLossHisto3d;
  TTree *PrecisionRegionEnergyLossTree;
  TTree *EnergyLossTree;
  TH1F *CCDCameraHisto;
#endif

  G4int nSamplers;
  G4double zMax, transMax; //Maximum values of longitudinal and transverse global position
  std::vector <G4String> SampName;
  std::vector <G4String> CSampName;

  std::vector <G4String> CameraName;

  void WritePrimary(G4String, G4double,G4double,G4double,G4double,G4double,G4double,G4double,G4double,G4double,G4int, G4int);


private:
  G4String _filename;
  G4int format;
  std::ofstream of;
  std::ofstream ofEloss;
  int outputFileNumber;

#ifdef USE_ROOT
  float x0,xp0,y0,yp0,z0,zp0,E0,t0;
  float x,xp,y,yp,z,zp,E,Edep,t;
  float X,Xp,Y,Yp,Z,Zp,s,weight,EWeightZ;
  int part,nev, pID, theID, track_id;
  float z_el,E_el;
  float x_el_p,y_el_p,z_el_p,E_el_p;
  int part_el_p,pID_el_p, weight_el_p;
  char volumeName_el_p[100];
<<<<<<< HEAD
=======

  float weight_ccd;
  int npixel_ccd;
//#endif
>>>>>>> e661290c

  void WriteRootHit(G4String Name, G4double InitMom, G4double InitX, G4double InitY, G4double InitZ, G4double InitXPrime, G4double InitYPrime, G4double InitZPrime, G4double InitT, G4double Mom, G4double X, G4double Y, G4double Z, G4double XPrime, G4double YPrime, G4double ZPrime, G4double T, G4double GlobalX, G4double GlobalY, G4double GlobalZ, G4double GlobalXPrime, G4double GlobalYPrime, G4double GlobalZPrime, G4double S, G4double Weight, G4int PDGtype, G4int EventNo, G4int ParentID, G4int TrackID);
#endif
  
  void WriteAsciiHit(G4int PDGType, G4double Mom, G4double  X, G4double  Y, G4double  S, G4double  XPrime, G4double  YPrime, G4int EventNo, G4double  Weight, G4int  ParentID, G4int  TrackID);


};

extern BDSOutput* bdsOutput;
#endif<|MERGE_RESOLUTION|>--- conflicted
+++ resolved
@@ -15,6 +15,7 @@
 #include "BDSLWCalorimeter.hh"
 #include "BDSLWCalorimeterHit.hh"
 
+#include "G4TrajectoryContainer.hh"
 #include "G4Trajectory.hh"
 
 #include <fstream>
@@ -47,13 +48,9 @@
 
   void WriteHits(BDSSamplerHitsCollection*);
   void WriteEnergyLoss(BDSEnergyCounterHitsCollection*);
-<<<<<<< HEAD
-  G4int WriteTrajectory(std::vector<G4VTrajectory*> &TrajVec);
-=======
   void WriteCCDHits(BDSCCDPixelHitsCollection*);
   G4int WriteTrajectory(TrajectoryVector* TrajVec);
   G4int WriteTrajectory(std::vector<G4VTrajectory*> TrajVec);
->>>>>>> e661290c
 
   void Echo(G4String str);
 
@@ -99,13 +96,9 @@
   float x_el_p,y_el_p,z_el_p,E_el_p;
   int part_el_p,pID_el_p, weight_el_p;
   char volumeName_el_p[100];
-<<<<<<< HEAD
-=======
-
   float weight_ccd;
   int npixel_ccd;
-//#endif
->>>>>>> e661290c
+#endif
 
   void WriteRootHit(G4String Name, G4double InitMom, G4double InitX, G4double InitY, G4double InitZ, G4double InitXPrime, G4double InitYPrime, G4double InitZPrime, G4double InitT, G4double Mom, G4double X, G4double Y, G4double Z, G4double XPrime, G4double YPrime, G4double ZPrime, G4double T, G4double GlobalX, G4double GlobalY, G4double GlobalZ, G4double GlobalXPrime, G4double GlobalYPrime, G4double GlobalZPrime, G4double S, G4double Weight, G4int PDGtype, G4int EventNo, G4int ParentID, G4int TrackID);
 #endif
