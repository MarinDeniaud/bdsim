#ifndef BDSBEAMLINEELEMENT_H
#define BDSBEAMLINEELEMENT_H

#include "BDSAcceleratorComponent.hh"
#include "BDSSamplerType.hh"

#include "globals.hh" // geant4 globals / types
#include "G4RotationMatrix.hh"
#include "G4ThreeVector.hh"
#include "G4Transform3D.hh"

#include <ostream>

/**
 * @brief A class that holds a fully constructed BDSAcceleratorComponent
 * as well as any information relevant to its position within the beamline.
 *
 * For example, position information as curvilinear s position coordinate
 * as these are only defined with respect to the components position in the 
 * beamline / lattice.
 * 
 * Each instance of this class owns the position vectors and rotation matrices
 * BUT NOT the accelerator component - this is owned by the component registry.
 * 
 * @author Laurie Nevay
 */

class BDSBeamlineElement
{
public:
  BDSBeamlineElement(BDSAcceleratorComponent* component,
		     G4ThreeVector            positionStart,
		     G4ThreeVector            positionMiddle,
		     G4ThreeVector            positionEnd,
		     G4RotationMatrix*        rotationStart,
		     G4RotationMatrix*        rotationMiddle,
		     G4RotationMatrix*        rotationEnd,
		     G4ThreeVector            referencePositionStart,
		     G4ThreeVector            referencePositionMiddle,
		     G4ThreeVector            referencePositionEnd,
		     G4RotationMatrix*        referenceRotationStart,
		     G4RotationMatrix*        referenceRotationMiddle,
		     G4RotationMatrix*        referenceRotationEnd,
		     G4double                 sPositionStart,
		     G4double                 sPositionMiddle,
		     G4double                 sPositionEnd,
		     BDSSamplerType           samplerTypeIn = BDSSamplerType::none,
		     G4String                 samplerNameIn = "",
<<<<<<< HEAD
		     G4int                    indexIn       = -1);
=======
		     G4int                    indexIn = -1);
>>>>>>> 19cb0209

  ~BDSBeamlineElement();
  
  ///@{ Accessor
  inline BDSAcceleratorComponent* GetAcceleratorComponent() const {return component;}
  inline G4String          GetName()                      const {return component->GetName();}
  inline G4String          GetType()                      const {return component->GetType();}
  inline G4String          GetPlacementName()             const;
  inline G4int             GetCopyNo()                    const;
  inline G4LogicalVolume*  GetContainerLogicalVolume()    const;
  inline G4ThreeVector     GetPositionStart()             const;
  inline G4ThreeVector     GetPositionMiddle()            const;
  inline G4ThreeVector     GetPositionEnd()               const;
  inline G4RotationMatrix* GetRotationStart()             const;
  inline G4RotationMatrix* GetRotationMiddle()            const;
  inline G4RotationMatrix* GetRotationEnd()               const;
  inline G4ThreeVector     GetReferencePositionStart()    const;
  inline G4ThreeVector     GetReferencePositionMiddle()   const;
  inline G4ThreeVector     GetReferencePositionEnd()      const;
  inline G4RotationMatrix* GetReferenceRotationStart()    const;
  inline G4RotationMatrix* GetReferenceRotationMiddle()   const;
  inline G4RotationMatrix* GetReferenceRotationEnd()      const;
  inline G4double          GetSPositionStart()            const;
  inline G4double          GetSPositionMiddle()           const;
  inline G4double          GetSPositionEnd()              const;
  inline G4Transform3D*    GetPlacementTransform()        const;
  inline G4Transform3D*    GetReadOutPlacementTransform() const;
  inline BDSSamplerType    GetSamplerType()               const;
  inline G4String          GetSamplerName()               const;
  inline G4Transform3D*    GetSamplerPlacementTransform() const;
  inline G4int             GetIndex()                     const;
  ///@}
  
  ///@{ Reassign the end variable as required when applying a transform
  inline void SetReferencePositionEnd(G4ThreeVector     newReferencePositionEnd);
  inline void SetReferenceRotationEnd(G4RotationMatrix* newReferenceRotatonEnd);
  ///@}

  /// output stream
  friend std::ostream& operator<< (std::ostream& out, BDSBeamlineElement const &element);
  
private:
  /// Private default constructor to force use of provided constructor
  BDSBeamlineElement();

  /// The accelerator component
  BDSAcceleratorComponent* component;

  /// A unique name for placement with "_pv" suffix created for each element
  /// when added to the beamline which is made by interrogating how many times
  /// the BDSAcceleratorComponent has been placed (increments the accelerator
  /// component placement counter).
  G4String          placementName;
  
  /// identification number of AcceleratorComponent (0 for first volume of given type)
  G4int             copyNumber;
  
  ///@{ Global coordinates for the start, middle and end of this beamline element
  G4ThreeVector     positionStart;
  G4ThreeVector     positionMiddle;
  G4ThreeVector     positionEnd;
  ///@}
  
  ///@{ Global rotation matrices for the start, middle and end of this beamline element
  G4RotationMatrix* rotationStart;
  G4RotationMatrix* rotationMiddle;
  G4RotationMatrix* rotationEnd;
  ///@}

  ///@{ Global coordinates for the start, middle and end of this beamline element
  /// along the reference trajectory without any component offsets / displacements
  G4ThreeVector     referencePositionStart;
  G4ThreeVector     referencePositionMiddle;
  G4ThreeVector     referencePositionEnd;
  ///@}
  
  ///@{ Global rotation matrices for the start, middle and end of this beamline element
  /// along the reference trajectory without any tilt or rotation from the component
  G4RotationMatrix* referenceRotationStart;
  G4RotationMatrix* referenceRotationMiddle;
  G4RotationMatrix* referenceRotationEnd;
  ///@}

  ///@{ S Positions for the start, middle and end of this beamline element
  G4double          sPositionStart;
  G4double          sPositionMiddle;
  G4double          sPositionEnd;
  ///@}

  /// Transform made from positionMiddle and rotationMiddle. By using them as
  /// a transform, the rotation matrix is the correct way around (inversion).
  G4Transform3D*    placementTransform;

  /// Transform made from the referencePositionMiddle and referenceRottationMiddle.
  /// The read out geometry should always align with the reference trajectory and
  /// not the possibly offset position of the mass geometry, hence have a separate
  /// transform for it.
  G4Transform3D*    readOutPlacementTransform;

  /// The type of sampler to attach to this element - could be none as well.
  const BDSSamplerType samplerType;

  const G4String samplerName;

  /// The transform for where the sampler 'attached' to this element should be placed.
  /// Note this would normally overlap in the real 'mass' world, but this will be used
  /// in the sampler parallel world, so a transform to coordinates that lie within the
  /// accelerator component are valid. This transform places the sampler just at the
  /// end of the element overlapping with the outgoing boundary as defined by the
  /// reference position at the end and the reference rotation at the end.
  G4Transform3D*    samplerPlacementTransform;

<<<<<<< HEAD
=======
  /// Index of this item in the beamline - saves keeping track of iterators and conversion.
>>>>>>> 19cb0209
  G4int index;
};

inline G4String                 BDSBeamlineElement::GetPlacementName() const
{return placementName;}

inline G4int                    BDSBeamlineElement::GetCopyNo() const
{return copyNumber;}

inline G4LogicalVolume*         BDSBeamlineElement::GetContainerLogicalVolume() const
{return component->GetContainerLogicalVolume();}

inline G4ThreeVector            BDSBeamlineElement::GetPositionStart() const
{return positionStart;}

inline G4ThreeVector            BDSBeamlineElement::GetPositionMiddle() const
{return positionMiddle;}

inline G4ThreeVector            BDSBeamlineElement::GetPositionEnd() const
{return positionEnd;}

inline G4RotationMatrix*        BDSBeamlineElement::GetRotationStart() const
{return rotationStart;}

inline G4RotationMatrix*        BDSBeamlineElement::GetRotationMiddle() const
{return rotationMiddle;}

inline G4RotationMatrix*        BDSBeamlineElement::GetRotationEnd() const
{return rotationEnd;}

inline G4ThreeVector            BDSBeamlineElement::GetReferencePositionStart() const
{return referencePositionStart;}

inline G4ThreeVector            BDSBeamlineElement::GetReferencePositionMiddle() const
{return referencePositionMiddle;}

inline G4ThreeVector            BDSBeamlineElement::GetReferencePositionEnd() const
{return referencePositionEnd;}

inline G4RotationMatrix*        BDSBeamlineElement::GetReferenceRotationStart() const
{return referenceRotationStart;}

inline G4RotationMatrix*        BDSBeamlineElement::GetReferenceRotationMiddle() const
{return referenceRotationMiddle;}

inline G4RotationMatrix*        BDSBeamlineElement::GetReferenceRotationEnd() const
{return referenceRotationEnd;}

inline G4double                 BDSBeamlineElement::GetSPositionStart() const
{return sPositionStart;}

inline G4double                 BDSBeamlineElement::GetSPositionMiddle() const
{return sPositionMiddle;}

inline G4double                 BDSBeamlineElement::GetSPositionEnd() const
{return sPositionEnd;}

inline G4Transform3D*           BDSBeamlineElement::GetPlacementTransform() const
{return placementTransform;}

inline G4Transform3D*           BDSBeamlineElement::GetReadOutPlacementTransform() const
{return readOutPlacementTransform;}

inline BDSSamplerType           BDSBeamlineElement::GetSamplerType() const
{return samplerType;}

inline G4String                 BDSBeamlineElement::GetSamplerName() const
{return samplerName;}

inline G4Transform3D*           BDSBeamlineElement::GetSamplerPlacementTransform() const
{return samplerPlacementTransform;}

inline G4int                    BDSBeamlineElement::GetIndex() const
{return index;}

#endif<|MERGE_RESOLUTION|>--- conflicted
+++ resolved
@@ -46,11 +46,7 @@
 		     G4double                 sPositionEnd,
 		     BDSSamplerType           samplerTypeIn = BDSSamplerType::none,
 		     G4String                 samplerNameIn = "",
-<<<<<<< HEAD
 		     G4int                    indexIn       = -1);
-=======
-		     G4int                    indexIn = -1);
->>>>>>> 19cb0209
 
   ~BDSBeamlineElement();
   
@@ -163,10 +159,7 @@
   /// reference position at the end and the reference rotation at the end.
   G4Transform3D*    samplerPlacementTransform;
 
-<<<<<<< HEAD
-=======
   /// Index of this item in the beamline - saves keeping track of iterators and conversion.
->>>>>>> 19cb0209
   G4int index;
 };
 
