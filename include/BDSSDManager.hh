/* 
Beam Delivery Simulation (BDSIM) Copyright (C) Royal Holloway, 
University of London 2001 - 2020.

This file is part of BDSIM.

BDSIM is free software: you can redistribute it and/or modify 
it under the terms of the GNU General Public License as published 
by the Free Software Foundation version 3 of the License.

BDSIM is distributed in the hope that it will be useful, but 
WITHOUT ANY WARRANTY; without even the implied warranty of
MERCHANTABILITY or FITNESS FOR A PARTICULAR PURPOSE.  See the
GNU General Public License for more details.

You should have received a copy of the GNU General Public License
along with BDSIM.  If not, see <http://www.gnu.org/licenses/>.
*/
#ifndef BDSSDMANAGER_H
#define BDSSDMANAGER_H

#include "BDSSDType.hh"

#include "G4String.hh"
#include "G4Types.hh"
#include "G4Version.hh"

#include <map>
#include <vector>

class BDSSDApertureImpacts;
class BDSSDCollimator;
class BDSSDEnergyDeposition;
class BDSSDEnergyDepositionGlobal;
class BDSLinkRegistry;
class BDSMultiSensitiveDetectorOrdered;
class BDSSDSampler;
class BDSSDSamplerLink;
class BDSSDTerminator;
class BDSSDThinThing;
class BDSSDVolumeExit;

class G4VSDFilter;

#if G4VERSION_NUMBER < 1030
// In this case we use only the energy counter SD and return it
// as a base class pointer. Include header so casting works.
#include "BDSSDEnergyDeposition.hh"
#include "BDSSDEnergyDepositionGlobal.hh"
#endif

/**
 * @brief A singleton class that holds all required sensitive
 * detector class instances.  
 * 
 * Each sensitive detector class
 * need only be instantiated once and attached to the relevant
 * volume. This instantiates all necessary SDs and holds them.
 * 
 * @author Laurie Nevay
 */

class BDSSDManager
{
public:
  static BDSSDManager* Instance(); /// Singleton accessor.

  ~BDSSDManager();

  /// Access a sensitive detector by the class enum. Default is a nullptr and also
  /// in the case of Geant < 4.10.3 for world complete as requires multiple sensitive
  /// detector. It's safe to set a nullptr to the SD of a logical volume. If applyOptions
  /// is used, the correct SD will only be returned if required accoring to the options
  /// in BDSGlobalConstants for storing hits. This way only hits are generated that are
  /// required (cpu and memory efficient).
  G4VSensitiveDetector* SensitiveDetector(const BDSSDType sdType,
					  G4bool applyOptions = false) const;

  /// SD for samplers (plane type).
  inline BDSSDSampler* SamplerPlane() const {return samplerPlane;}

  /// SD for samplers (cylinder type).
  inline BDSSDSampler* SamplerCylinder() const {return samplerCylinder;}

  /// SD for link samplers.
  inline BDSSDSamplerLink* SamplerLink() const {return samplerLink;}

  /// SD for measuring turns around circular machine and terminating
  /// particles appropriately.
  inline BDSSDTerminator* Terminator() const {return terminator;}
  
  /// SD for general energy deposition.
  inline BDSSDEnergyDeposition* EnergyDeposition() const {return energyDeposition;}

  /// SD for general energy deposition but always include extra half of information.
  inline BDSSDEnergyDeposition* EnergyDepositionFull() const {return energyDepositionFull;}

  /// SD for energy deposition in vacuum volumes.
  inline BDSSDEnergyDeposition* EnergyDepositionVacuum() const {return energyDepositionVacuum;}

  /// SD for tunnel energy counter.
  inline BDSSDEnergyDeposition* EnergyDepositionTunnel() const {return energyDepositionTunnel;}

  /// SD for energy deposition in the world volume.
  inline BDSSDEnergyDepositionGlobal* EnergyDepositionWorld() const {return energyDepositionWorld;}

  /// SD for energy deposition in things that were already placed in the externally provided world.
  inline BDSSDEnergyDepositionGlobal* EnergyDepositionWorldContents() const {return energyDepositionWorldContents;}

  /// SD for world exit hits.
  inline BDSSDVolumeExit* WorldExit() const {return worldExit;}

  inline BDSSDApertureImpacts* ApertureImpacts() const {return apertureImpacts;}

#if G4VERSION_NUMBER > 1029
  /// SD for multiple SDs for world - energy loss and exit.
  inline G4VSensitiveDetector* WorldComplete()        const {return worldCompleteSD;}
  inline G4VSensitiveDetector* ApertureComplete()     const {return apertureCompleteSD;}
#else
  /// SD for world energy loss as in Geant earlier than 4.10.3 we can only have
  /// one SD for each logical volume.
  inline G4VSensitiveDetector* WorldComplete()        const {return energyDepositionWorld;}
  inline G4VSensitiveDetector* ApertureComplete()     const {return energyDeposition;}
#endif

  /// SD for collimator impact locations.
  inline BDSSDCollimator* Collimator() const {return collimatorSD;}

  /// SD for collimator impacts + energy deposition at the same time in order.
  inline BDSMultiSensitiveDetectorOrdered* CollimatorComplete() const {return collimatorCompleteSD;}

  /// SD for generating primary hits for thin elements where discrete processes
  /// may not work regularly.
  inline BDSSDThinThing* ThinThing() const {return thinThingSD;}

  /// SD for wire scanner wires that is a composite of thin things + energy deposition full.
  inline BDSMultiSensitiveDetectorOrdered* WireComplete() const {return wireCompleteSD;}

<<<<<<< HEAD
  void SetLinkRegistry(BDSLinkRegistry* registry);

=======
  /// Make a record of a primitive scorer name. If it has a '/' in it, we take the last
  /// bit of the name as the just primitive scorer name. We store both versions in member vectors.
  void RegisterPrimitiveScorerName(const G4String& nameIn, G4double unit = 1.0);

  /// Loop over a vector and apply above single name function.
  void RegisterPrimitiveScorerNames(const std::vector<G4String>& namesIn,
				    const std::vector<G4double>* units = nullptr);
  
  /// Access a vector the full primitive scorere names as registered.
  inline const std::vector<G4String>& PrimitiveScorerNamesComplete() const {return primitiveScorerNamesComplete;}

  /// Access a vector of the just primitive scorere part of the names.
  inline const std::vector<G4String>& PrimitiveScorerNames() const {return primitiveScorerNames;}

  /// Access the map of units for primitive scorers.
  inline const std::map<G4String, G4double>& PrimitiveScorerUnits() const {return primitiveScorerNameToUnit;}
  
>>>>>>> aa401db6
private:
  /// Private default constructor for singleton.
  BDSSDManager();

  BDSSDManager(const BDSSDManager&) = delete;
  BDSSDManager& operator=(const BDSSDManager&) = delete;
 
  static BDSSDManager* instance;

  /// @{ SD instance.
  BDSSDSampler*                samplerPlane;
  BDSSDSampler*                samplerCylinder;
  BDSSDSamplerLink*            samplerLink;
  BDSSDTerminator*             terminator;
  BDSSDEnergyDeposition*       energyDeposition;
  BDSSDEnergyDeposition*       energyDepositionFull;
  BDSSDEnergyDeposition*       energyDepositionVacuum;
  BDSSDEnergyDeposition*       energyDepositionTunnel;
  BDSSDEnergyDepositionGlobal* energyDepositionWorld;
  BDSSDEnergyDepositionGlobal* energyDepositionWorldContents;
  BDSSDVolumeExit*             worldExit;
  BDSSDApertureImpacts*        apertureImpacts;
#if G4VERSION_NUMBER > 1029
  G4VSensitiveDetector* worldCompleteSD;
  G4VSensitiveDetector* apertureCompleteSD;
#endif
  /// @}
  BDSSDCollimator*                  collimatorSD;
  BDSMultiSensitiveDetectorOrdered* collimatorCompleteSD;
  BDSSDThinThing*                   thinThingSD;
  BDSMultiSensitiveDetectorOrdered* wireCompleteSD;

  /// Map of all filters used. This class owns a single instance of each.
  std::map<G4String, G4VSDFilter*> filters;

  /// Vector of complete (including mesh name) primitive scorer names.
  std::vector<G4String> primitiveScorerNamesComplete;

  /// Just the primitive scorer part of the name.
  std::vector<G4String> primitiveScorerNames;

  /// Map of primitive scorer names to units.
  std::map<G4String, G4double> primitiveScorerNameToUnit;

  /// @{ Cache of global constant option.
  G4bool   storeCollimatorHitsAll;
  G4bool   storeCollimatorHitsIons;
  G4double collimatorHitsMinimumKE;
  G4bool   generateApertureImpacts;
  G4bool   storeApertureImpactsAll;
  G4bool   storeApertureImpactsIons;
  G4double apertureImpactsMinimumKE;
  G4bool   generateELossHits;
  G4bool   generateELossVacuumHits;
  G4bool   generateELossTunnelHits;
  G4bool   generateELossWorldContents;
  G4bool   storeELossWorld;
  G4bool   storeELossExtras;
  G4bool   generateCollimatorHits;
  /// @}
};

#endif<|MERGE_RESOLUTION|>--- conflicted
+++ resolved
@@ -136,10 +136,6 @@
   /// SD for wire scanner wires that is a composite of thin things + energy deposition full.
   inline BDSMultiSensitiveDetectorOrdered* WireComplete() const {return wireCompleteSD;}
 
-<<<<<<< HEAD
-  void SetLinkRegistry(BDSLinkRegistry* registry);
-
-=======
   /// Make a record of a primitive scorer name. If it has a '/' in it, we take the last
   /// bit of the name as the just primitive scorer name. We store both versions in member vectors.
   void RegisterPrimitiveScorerName(const G4String& nameIn, G4double unit = 1.0);
@@ -157,7 +153,8 @@
   /// Access the map of units for primitive scorers.
   inline const std::map<G4String, G4double>& PrimitiveScorerUnits() const {return primitiveScorerNameToUnit;}
   
->>>>>>> aa401db6
+  void SetLinkRegistry(BDSLinkRegistry* registry);
+
 private:
   /// Private default constructor for singleton.
   BDSSDManager();
