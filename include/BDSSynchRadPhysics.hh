#ifndef BDSSYNCHRADPHYSICS_H
#define BDSSYNCHRADPHYSICS_H

#include "globals.hh" // geant4 types / globals
#include "G4VPhysicsConstructor.hh"

<<<<<<< HEAD
=======
/**
 * @brief A physics constructor that only constructs Synchrotron Radiation.
 */

>>>>>>> 28f89b4f
class BDSSynchRadPhysics: public G4VPhysicsConstructor
{
public:
  BDSSynchRadPhysics();
  virtual ~BDSSynchRadPhysics();
<<<<<<< HEAD
  void ConstructProcess();
  void ConstructParticle();
=======
  
  virtual void ConstructProcess();
  virtual void ConstructParticle();
>>>>>>> 28f89b4f
  
private:
  G4bool activated;
};

#endif<|MERGE_RESOLUTION|>--- conflicted
+++ resolved
@@ -4,26 +4,18 @@
 #include "globals.hh" // geant4 types / globals
 #include "G4VPhysicsConstructor.hh"
 
-<<<<<<< HEAD
-=======
 /**
  * @brief A physics constructor that only constructs Synchrotron Radiation.
  */
 
->>>>>>> 28f89b4f
 class BDSSynchRadPhysics: public G4VPhysicsConstructor
 {
 public:
   BDSSynchRadPhysics();
   virtual ~BDSSynchRadPhysics();
-<<<<<<< HEAD
-  void ConstructProcess();
-  void ConstructParticle();
-=======
   
   virtual void ConstructProcess();
   virtual void ConstructParticle();
->>>>>>> 28f89b4f
   
 private:
   G4bool activated;
