/** BDSIM, v0.4

Last modified 30.10.2007 by Steve Malton

**/

//==============================================================

#ifndef BDSGlobalConstants_h
#define BDSGlobalConstants_h 

//#include <fstream>
#include <deque>
#include <map>

#include "G4ThreeVector.hh"
#include "G4String.hh"
#include "G4AffineTransform.hh"

#include "BDSParticle.hh"

class G4FieldManager;
class G4ParticleDefinition;
class G4UniformMagField;

struct Options;

struct strCmp {
  G4bool operator()( const G4String s1, const G4String s2 ) const {
    return strcmp(s1,s2) < 0;}
};

class BDSGlobalConstants 
{
public:
 
  static BDSGlobalConstants* Instance();
  ~BDSGlobalConstants();
  
  G4bool   GetDoPlanckScattering();
  G4bool   GetCheckOverlaps();
  G4bool   DoTwiss();
  void     SetDoTwiss(G4bool val); 
  G4double GetMinimumEpsilonStep();
  G4double GetMaximumEpsilonStep();
  G4double GetMaxTime();
  G4double GetDeltaOneStep();
  G4String StringFromInt(G4int anInt);
  G4String StringFromDigit(G4int anInt);
  G4ParticleDefinition* GetParticleDefinition();
  void     SetParticleDefinition(G4ParticleDefinition* aBeamParticleDefinition);
  G4String GetParticleName();
  void     SetParticleName(G4String aParticleName);
  G4double GetLPBFraction();
  void     SetLPBFraction(G4double val);
  G4double GetElossHistoBinWidth();
  G4double GetElossHistoTransBinWidth(); //The transverse (x,y) bin width
  G4double GetDefaultRangeCut();
  G4double GetFFact();
  G4double GetBeamKineticEnergy();
  void     SetBeamKineticEnergy(G4double val);
  G4double GetBeamTotalEnergy();
  void     SetBeamTotalEnergy(G4double val);
  G4double GetBeamMomentum();
  void     SetBeamMomentum(G4double val);
  G4double GetVacuumPressure();
  G4double GetPlanckScatterFe();
  G4double GetGammaToMuFe();
  G4double GetAnnihiToMuFe();
  G4double GetEeToHadronsFe();
  G4bool   GetSampleDistRandomly();
  G4bool   GetGeometryBias();
  G4bool   GetUseEMLPB();
  G4bool   GetUseHadLPB();
  // Booleans determining which types of components are sensitive
  G4bool   GetSensitiveComponents();
  G4bool   GetSensitiveBeamPipe();
  G4bool   GetSensitiveBLMs();
  G4double GetComponentBoxSize();
  G4double GetMagnetPoleSize();
  G4double GetMagnetPoleRadius();
  G4bool   GetBuildTunnel(); 
  G4bool   GetBuildTunnelFloor(); 
  G4bool   GetShowTunnel(); 
  G4double GetTunnelRadius(); 
  void     SetTunnelRadius(G4double radius); 
  G4double GetTunnelThickness(); 
  G4double GetTunnelSoilThickness(); 
  G4double GetTunnelFloorOffset(); 
  G4double GetTunnelOffsetX(); 
  G4double GetTunnelOffsetY(); 
  // Beam loss monitors
  G4double GetBlmRad();
  G4double GetBlmLength();
  G4double GetBeampipeRadius(); 
  G4double GetBeampipeThickness(); 
  G4double GetSamplerDiameter();
  G4double GetSamplerLength();
  G4double GetDeltaIntersection();
  G4double GetDeltaChord();
  G4double GetChordStepMinimum();
  G4double GetThresholdCutCharged();
  G4double GetThresholdCutPhotons();
  G4double GetProdCutPhotons();
  G4double GetProdCutPhotonsP();
  G4double GetProdCutPhotonsA();
  G4double GetProdCutElectrons();
  G4double GetProdCutElectronsP();
  G4double GetProdCutElectronsA();
  G4double GetProdCutPositrons();
  G4double GetProdCutPositronsP();
  G4double GetProdCutPositronsA();
  // Environment variables
  G4String GetBDSIMHOME();
  // Physical processes etc.
  G4String GetPhysListName();
  void     SetPhysListName(G4String val);
  G4bool   GetSynchRadOn();
  G4bool   GetDecayOn();
  G4bool   GetSynchRescale();
  void     SetSynchRescale(G4bool srRescale);
  G4bool   GetSynchTrackPhotons();
  void     SetSynchTrackPhotons(G4bool srTrackPhotons);
  G4double GetSynchLowX();
  G4double GetSynchLowGamE();
  G4int    GetSynchPhotonMultiplicity();
  G4int    GetSynchMeanFreeFactor();
  G4double GetLaserwireWavelength();
  G4ThreeVector GetLaserwireDir();
  // Use map to generate multiple laserwires with independent wavelength 
  // and direction
  G4double GetLaserwireWavelength(G4String aName); 
  G4ThreeVector GetLaserwireDir(G4String aName); 
  void     SetLaserwireWavelength(G4String aName, G4double aWavelength);
  void     SetLaserwireDir(G4String aName, G4ThreeVector aDirection);
  G4bool   GetLaserwireTrackPhotons();
  G4bool   GetLaserwireTrackElectrons();
  G4bool   GetTurnOnCerenkov();
  G4bool   GetStoreMuonTrajectories();
  G4double GetTrajCutGTZ();
  G4double GetTrajCutLTR();
  G4bool   GetStoreNeutronTrajectories();
  G4bool   GetStoreTrajectory();
  G4bool   GetIncludeIronMagFields();
  G4bool   GetStopTracks();
  void     SetStopTracks(G4bool);
  G4bool stopTracks; // kill tracks after interactions
  G4double GetLengthSafety();
  G4long   GetRandomSeed();
  G4int    GetNumberToGenerate();
  G4int    GetNumberOfEventsPerNtuple();
  G4int    GetEventNumberOffset();
  G4FieldManager* GetZeroFieldManager();
  // G4bool   GetUseSynchPrimaryGen();
  // G4double GetSynchPrimaryAngle();
  // G4double GetSynchPrimaryLength();
  // AI : for placet synchronization
  void     setWaitingForDump(G4bool flag);
  G4bool   getWaitingForDump();
  void     setDumping(G4bool flag);
  G4bool   getDumping();
  void     setReading(G4bool flag);
  G4bool   getReading();
  void     setReadFromStack(G4bool flag);
  G4bool   getReadFromStack();
  G4String GetFifo();
  G4AffineTransform GetDumpTransform();
  void              SetDumpTransform(G4AffineTransform tf);
  G4String GetRefVolume();
  G4int    GetRefCopyNo();
  const G4AffineTransform* GetRefTransform();
  void                     SetRefTransform(G4AffineTransform& aTransform);
<<<<<<< HEAD
=======

  G4double GetZMax();
  void SetZMax(G4double);

>>>>>>> e787611d
  // SPM : temp filestream for placet to read and write
  //  std::ofstream fileDump;
  // ifstream fileRead; replaced with FILE* fifo in code for consistency with Placet. SPM
  std::deque<BDSParticle> holdingQueue;
  std::deque<BDSParticle> outputQueue;
  std::deque<BDSParticle> transformedQueue;
  /// queue to store global times of reference bunches in BDSDumps
  std::deque<G4double*> referenceQueue;
  /// particles are reference bunches
  G4bool isReference;
  // rotation
  G4RotationMatrix* RotY90() const;
  G4RotationMatrix* RotYM90() const;
  G4RotationMatrix* RotX90() const;
  G4RotationMatrix* RotXM90() const;
  G4RotationMatrix* RotYM90X90() const;
  G4RotationMatrix* RotYM90XM90() const;
  G4double GetLWCalWidth();
  G4double GetLWCalOffset();
  G4String GetPipeMaterialName();
  G4String GetVacuumMaterial();
  G4String GetSoilMaterialName();
  G4String GetTunnelMaterialName();
  G4String GetTunnelCavityMaterialName();
  G4int    GetTurnsTaken();
  void     IncrementTurnNumber();
  void     ResetTurnNumber();
  G4int    GetTurnsToTake();
  void     SetTurnsToTake(G4int TurnsToTake);

protected:
  BDSGlobalConstants(struct Options&);

private:
  static BDSGlobalConstants* _instance;

  G4UniformMagField* zeroMagField;
  G4double itsElossHistoBinWidth;
  G4double itsElossHistoTransBinWidth;
  G4double itsDefaultRangeCut;
  G4double itsFFact;
  // initial bunch parameters
  G4String itsParticleName;
  G4ParticleDefinition* itsBeamParticleDefinition;
  G4double itsBeamTotalEnergy;
  G4double itsBeamMomentum, itsBeamKineticEnergy;
  G4double itsLPBFraction;
  G4double itsVacuumPressure;
  G4double itsPlanckScatterFe;
  G4double itsGammaToMuFe;
  G4double itsAnnihiToMuFe;
  G4double itsEeToHadronsFe;
  G4bool   itsSampleDistRandomly;
  G4bool   itsGeometryBias;
  G4bool   itsUseEMLPB;
  G4bool   itsUseHadLPB;
  G4double itsMinimumEpsilonStep;
  G4double itsMaximumEpsilonStep;
  G4double itsMaxTime;
  G4double itsDeltaOneStep;
  G4double itsComponentBoxSize;
  G4double itsMagnetPoleSize;
  G4double itsMagnetPoleRadius;
  G4bool   itsBuildTunnel;
  G4bool   itsBuildTunnelFloor;
  G4double itsTunnelRadius;
  G4double itsTunnelThickness;
  G4double itsTunnelSoilThickness;
  G4double itsTunnelFloorOffset;
  G4double itsTunnelOffsetX;
  G4double itsTunnelOffsetY;
  G4bool   itsShowTunnel;
  //Booleans determining which types of components are sensitive
  G4bool   itsSensitiveComponents;
  G4bool   itsSensitiveBeamPipe;
  G4bool   itsSensitiveBLMs;
  //Beam loss monitor geometry
  G4double itsBlmRad;
  G4double itsBlmLength;
  G4double itsBeampipeRadius; 
  G4double itsBeampipeThickness; 
  G4double itsSamplerDiameter;
  G4double itsSamplerLength;
  G4double itsDeltaIntersection;
  G4double itsDeltaChord;
  G4double itsChordStepMinimum;
  G4double itsThresholdCutCharged;
  G4double itsThresholdCutPhotons;
  G4double itsProdCutPhotons;
  G4double itsProdCutPhotonsP;
  G4double itsProdCutPhotonsA;
  G4double itsProdCutElectrons;
  G4double itsProdCutElectronsP;
  G4double itsProdCutElectronsA;
  G4double itsProdCutPositrons;
  G4double itsProdCutPositronsP;
  G4double itsProdCutPositronsA;
  G4String itsBDSIMHOME;
  G4String itsPhysListName;
  G4bool   itsSynchRadOn;
  G4bool   itsDecayOn;
  G4bool   itsSynchRescale;
  G4bool   itsSynchTrackPhotons;
  G4double itsSynchLowX;
  G4double itsSynchLowGamE;
  G4int    itsSynchMeanFreeFactor;
  G4int    itsSynchPhotonMultiplicity;
  // test map container for laserwire parameters - Steve
  std::map<const G4String, G4double, strCmp> lwWavelength;
  std::map<const G4String, G4ThreeVector, strCmp> lwDirection;
  G4double itsLaserwireWavelength;
  G4ThreeVector itsLaserwireDir;
  G4bool   itsLaserwireTrackPhotons;
  G4bool   itsLaserwireTrackElectrons;
  G4bool   itsTurnOnCerenkov;
  G4bool   doTwiss;
  G4bool   itsDoPlanckScattering;
  G4bool   itsCheckOverlaps;
  G4bool   itsStoreMuonTrajectories;
  G4double itsTrajCutGTZ;
  G4double itsTrajCutLTR;
  G4bool   itsStoreTrajectory;
  G4bool   itsStoreNeutronTrajectories;
  G4bool   itsIncludeIronMagFields;
  G4double itsLengthSafety;
  G4long   itsRandomSeed;
  G4int    itsNumberToGenerate;
  G4int    itsNumberOfEventsPerNtuple;
  G4int    itsEventNumberOffset;
  G4FieldManager* itsZeroFieldManager;
  // rotation
  void InitRotationMatrices();
  G4RotationMatrix* _RotY90;
  G4RotationMatrix* _RotYM90;
  G4RotationMatrix* _RotX90;
  G4RotationMatrix* _RotXM90;
  G4RotationMatrix* _RotYM90X90;
  G4RotationMatrix* _RotYM90XM90;
  G4double itsLWCalWidth;
  G4double itsLWCalOffset;
  G4String itsPipeMaterial;              //beampipe material
  G4String itsVacMaterial;               //vacuum inside beampipe
  G4String itsTunnelMaterialName;        //tunnel material
  G4String itsTunnelCavityMaterialName;  //tunnel cavity material
  G4String itsSoilMaterialName;          //material around tunnel
  // G4bool   itsSynchPrimaryGen;
  // G4double itsSynchPrimaryAngle;
  // G4double itsSynchPrimaryLength;
  G4bool   isWaitingForDump;
  G4bool   isDumping;
  G4bool   isReading;
  G4bool   isReadFromStack;
  G4String itsFifo; // fifo for BDSIM-placet
  G4AffineTransform itsDumpTransform; //transform of frame from start to current dump element
  G4String itsRefVolume;
  G4int    itsRefCopyNo;
  G4AffineTransform itsRefTransform;
<<<<<<< HEAD
  G4int    itsTurnsTaken;
  G4int    itsTurnsToTake;
=======
  /// beamline length
  G4double itsZMax;
>>>>>>> e787611d
};

inline G4double BDSGlobalConstants::GetElossHistoBinWidth()
{return itsElossHistoBinWidth;}

inline G4double BDSGlobalConstants::GetElossHistoTransBinWidth()
{return itsElossHistoTransBinWidth;}

inline G4double BDSGlobalConstants::GetDefaultRangeCut()
{return itsDefaultRangeCut;}

inline G4double BDSGlobalConstants::GetFFact()
{return itsFFact;}

inline G4double BDSGlobalConstants::GetMinimumEpsilonStep()
{return itsMinimumEpsilonStep;}

inline G4double BDSGlobalConstants::GetMaximumEpsilonStep()
{return itsMaximumEpsilonStep;}

inline G4double BDSGlobalConstants::GetMaxTime()
{return itsMaxTime;}

inline G4double BDSGlobalConstants::GetDeltaOneStep()
{return itsDeltaOneStep;}

inline G4double BDSGlobalConstants::GetBeamKineticEnergy()
{return itsBeamKineticEnergy;}

inline void BDSGlobalConstants::SetBeamKineticEnergy(G4double val)
{itsBeamKineticEnergy = val;}

inline G4double BDSGlobalConstants::GetLPBFraction()
{return itsLPBFraction;}

inline void BDSGlobalConstants::SetLPBFraction(G4double val)
{if(val>1.0)
    {itsLPBFraction = 1.0;}
  else if(val<0.0)
    {itsLPBFraction = 0.0;}
  else 
    {itsLPBFraction = val;}
}

inline G4double BDSGlobalConstants::GetBeamTotalEnergy()
{return itsBeamTotalEnergy;}

inline void BDSGlobalConstants::SetBeamTotalEnergy(G4double val)
{itsBeamTotalEnergy = val;}

inline G4double BDSGlobalConstants::GetBeamMomentum()
{return itsBeamMomentum;}

inline void BDSGlobalConstants::SetBeamMomentum(G4double val)
{itsBeamMomentum = val;}

inline G4ParticleDefinition* BDSGlobalConstants::GetParticleDefinition()
{return itsBeamParticleDefinition;}

inline G4String BDSGlobalConstants::GetParticleName()
{return itsParticleName;}

inline void BDSGlobalConstants::SetParticleDefinition(G4ParticleDefinition* aBeamParticleDefinition)
{itsBeamParticleDefinition = aBeamParticleDefinition;}

inline void BDSGlobalConstants::SetParticleName(G4String aParticleName)
{itsParticleName = aParticleName;}

inline G4double BDSGlobalConstants::GetVacuumPressure()
{return itsVacuumPressure;}

inline G4double BDSGlobalConstants::GetPlanckScatterFe()
{return itsPlanckScatterFe;}

inline G4double BDSGlobalConstants::GetGammaToMuFe()
{return itsGammaToMuFe;}

inline G4double BDSGlobalConstants::GetAnnihiToMuFe()
{return itsAnnihiToMuFe;}

inline G4double BDSGlobalConstants::GetEeToHadronsFe()
{return itsEeToHadronsFe;}

inline G4bool BDSGlobalConstants::GetSampleDistRandomly(){
  return itsSampleDistRandomly;}

inline G4bool BDSGlobalConstants::GetUseEMLPB(){
  return itsUseEMLPB;}

inline G4bool BDSGlobalConstants::GetUseHadLPB(){
  return itsUseHadLPB;}

//Booleans determining which types of components are sensitive
inline  G4bool BDSGlobalConstants::GetSensitiveComponents()
{return itsSensitiveComponents;}

inline  G4bool BDSGlobalConstants::GetSensitiveBeamPipe()
{return itsSensitiveBeamPipe;}

inline  G4bool BDSGlobalConstants::GetSensitiveBLMs()
{return itsSensitiveBLMs;}

inline G4double BDSGlobalConstants::GetComponentBoxSize()
{return itsComponentBoxSize;}

inline G4double BDSGlobalConstants::GetMagnetPoleSize()
{return itsMagnetPoleSize;}

inline G4double BDSGlobalConstants::GetMagnetPoleRadius()
{return itsMagnetPoleRadius;}

inline G4bool BDSGlobalConstants::GetBuildTunnel()
{return itsBuildTunnel;}

inline G4bool BDSGlobalConstants::GetBuildTunnelFloor()
{return itsBuildTunnelFloor;}

inline G4double BDSGlobalConstants::GetTunnelRadius()
{return itsTunnelRadius;}

inline void BDSGlobalConstants::SetTunnelRadius(G4double radius)
{itsTunnelRadius=radius;}

inline G4double BDSGlobalConstants::GetTunnelThickness()
{return itsTunnelThickness;}

inline G4double BDSGlobalConstants::GetTunnelSoilThickness()
{return itsTunnelSoilThickness;}

inline G4double BDSGlobalConstants::GetTunnelFloorOffset()
{return itsTunnelFloorOffset;}

inline G4double BDSGlobalConstants::GetTunnelOffsetX()
{return itsTunnelOffsetX;}

inline G4double BDSGlobalConstants::GetTunnelOffsetY()
{return itsTunnelOffsetY;}

inline G4bool BDSGlobalConstants::GetShowTunnel()
{return itsShowTunnel;}

inline G4bool BDSGlobalConstants::GetGeometryBias()
{return itsGeometryBias;}

//Beam loss monitors
inline G4double BDSGlobalConstants::GetBlmRad()
{return itsBlmRad;}

inline G4double BDSGlobalConstants::GetBlmLength()
{return itsBlmLength;}

inline G4double BDSGlobalConstants::GetBeampipeRadius() 
{return itsBeampipeRadius;}

inline G4double BDSGlobalConstants::GetBeampipeThickness() 
{return itsBeampipeThickness;}

inline G4double BDSGlobalConstants::GetSamplerDiameter() 
{return itsSamplerDiameter;}

inline G4double BDSGlobalConstants::GetSamplerLength() 
{return itsSamplerLength;}

inline G4double BDSGlobalConstants::GetDeltaChord() 
{return itsDeltaChord;}

inline G4double BDSGlobalConstants::GetDeltaIntersection() 
{return itsDeltaIntersection;}

inline G4double BDSGlobalConstants::GetChordStepMinimum() 
{return itsChordStepMinimum;}

inline G4double BDSGlobalConstants::GetThresholdCutCharged() 
{return itsThresholdCutCharged;}

inline G4double BDSGlobalConstants::GetThresholdCutPhotons() 
{return itsThresholdCutPhotons;}

inline G4double BDSGlobalConstants::GetProdCutPhotons() 
{return itsProdCutPhotons;}

inline G4double BDSGlobalConstants::GetProdCutPhotonsP() 
{return itsProdCutPhotonsP;}

inline G4double BDSGlobalConstants::GetProdCutPhotonsA() 
{return itsProdCutPhotonsA;}

inline G4double BDSGlobalConstants::GetProdCutElectrons() 
{return itsProdCutElectrons;}

inline G4double BDSGlobalConstants::GetProdCutElectronsP() 
{return itsProdCutElectronsP;}

inline G4double BDSGlobalConstants::GetProdCutElectronsA() 
{return itsProdCutElectronsA;}

inline G4double BDSGlobalConstants::GetProdCutPositrons() 
{return itsProdCutPositrons;}

inline G4double BDSGlobalConstants::GetProdCutPositronsP() 
{return itsProdCutPositronsP;}

inline G4double BDSGlobalConstants::GetProdCutPositronsA() 
{return itsProdCutPositronsA;}

inline G4String BDSGlobalConstants::GetBDSIMHOME()
{return itsBDSIMHOME;}

inline G4String BDSGlobalConstants::GetPhysListName()
{return itsPhysListName;}

inline void BDSGlobalConstants::SetPhysListName(G4String val)
{itsPhysListName = val;}

inline G4bool BDSGlobalConstants::GetSynchRadOn()
{return itsSynchRadOn;}

inline G4bool BDSGlobalConstants::GetDecayOn()
{return itsDecayOn;}

inline G4bool BDSGlobalConstants::GetSynchRescale()
{return itsSynchRescale;}

inline void BDSGlobalConstants::SetSynchRescale(G4bool srRescale)
{itsSynchRescale = srRescale;}

inline G4bool BDSGlobalConstants::GetSynchTrackPhotons()
{return itsSynchTrackPhotons ;}

inline void BDSGlobalConstants::SetSynchTrackPhotons(G4bool srTrackPhotons)
{itsSynchTrackPhotons=srTrackPhotons ;}

inline G4double BDSGlobalConstants::GetSynchLowX()
{return itsSynchLowX ;}

inline G4double BDSGlobalConstants::GetSynchLowGamE()
{return itsSynchLowGamE ;}

inline G4int BDSGlobalConstants::GetSynchPhotonMultiplicity()
{return itsSynchPhotonMultiplicity ;}

inline G4int BDSGlobalConstants::GetSynchMeanFreeFactor()
{return itsSynchMeanFreeFactor ;}

inline G4double BDSGlobalConstants::GetLaserwireWavelength()
{return itsLaserwireWavelength ;}

inline G4ThreeVector BDSGlobalConstants::GetLaserwireDir()
{return itsLaserwireDir ;}

inline G4bool BDSGlobalConstants::GetLaserwireTrackPhotons()
{return itsLaserwireTrackPhotons ;}

inline G4bool BDSGlobalConstants::GetLaserwireTrackElectrons()
{return itsLaserwireTrackElectrons ;}

inline G4double BDSGlobalConstants::GetLengthSafety()
{return itsLengthSafety;}

inline G4bool BDSGlobalConstants::GetTurnOnCerenkov()
{return itsTurnOnCerenkov;}

inline G4bool BDSGlobalConstants::GetIncludeIronMagFields()
{return itsIncludeIronMagFields;}

inline G4bool BDSGlobalConstants::GetStoreMuonTrajectories()
{return itsStoreMuonTrajectories;}

inline G4double BDSGlobalConstants::GetTrajCutGTZ()
{return itsTrajCutGTZ;}

inline G4double BDSGlobalConstants::GetTrajCutLTR()
{return itsTrajCutLTR;}

inline G4bool BDSGlobalConstants::GetStoreNeutronTrajectories()
{return itsStoreNeutronTrajectories;}

inline G4bool BDSGlobalConstants::GetStoreTrajectory()
{return itsStoreTrajectory;}

inline G4bool BDSGlobalConstants::GetStopTracks()
{return stopTracks;}

inline void BDSGlobalConstants::SetStopTracks(G4bool val)
{stopTracks = val;}

inline G4long BDSGlobalConstants::GetRandomSeed()
{return itsRandomSeed;}

inline G4int BDSGlobalConstants::GetNumberToGenerate()
{return itsNumberToGenerate;}

inline G4int BDSGlobalConstants::GetNumberOfEventsPerNtuple()
{return itsNumberOfEventsPerNtuple;}

inline G4int BDSGlobalConstants::GetEventNumberOffset()
{return itsEventNumberOffset;}

inline G4FieldManager* BDSGlobalConstants::GetZeroFieldManager()
{return itsZeroFieldManager;}

inline  G4double BDSGlobalConstants::GetLWCalWidth()
{return itsLWCalWidth;}

inline  G4double BDSGlobalConstants::GetLWCalOffset()
{return itsLWCalOffset;}

inline G4String BDSGlobalConstants::GetPipeMaterialName()
{return itsPipeMaterial;}

inline G4String BDSGlobalConstants::GetVacuumMaterial()
{return itsVacMaterial;}

inline G4String BDSGlobalConstants::GetSoilMaterialName()
{return itsSoilMaterialName;}

inline G4String BDSGlobalConstants::GetTunnelMaterialName()
{return itsTunnelMaterialName;}

inline G4String BDSGlobalConstants::GetTunnelCavityMaterialName()
{return itsTunnelCavityMaterialName;}

inline G4bool BDSGlobalConstants::DoTwiss() 
{return doTwiss;}

inline void BDSGlobalConstants::SetDoTwiss(G4bool val) 
{doTwiss = val;}

inline G4bool BDSGlobalConstants::GetDoPlanckScattering() 
{return itsDoPlanckScattering;}

inline G4bool BDSGlobalConstants::GetCheckOverlaps() 
{return itsCheckOverlaps;}

//for map of laserwire wavelengths
inline G4double BDSGlobalConstants::GetLaserwireWavelength(G4String aName)
{return lwWavelength[aName];}

//for map of laserwire wavelengths
inline G4ThreeVector BDSGlobalConstants::GetLaserwireDir(G4String aName)
{return lwDirection[aName];}

inline void BDSGlobalConstants::SetLaserwireWavelength(G4String aName, G4double aWavelength)
{lwWavelength[aName]=aWavelength;}

inline void BDSGlobalConstants::SetLaserwireDir(G4String aName, G4ThreeVector aDirection)
{lwDirection[aName]=aDirection;}

inline void BDSGlobalConstants::setWaitingForDump(G4bool flag)
{isWaitingForDump = flag;} // waiting before all tracks arrive at a dump element

inline G4bool BDSGlobalConstants::getWaitingForDump() 
{return isWaitingForDump;}

inline void BDSGlobalConstants::setDumping(G4bool flag) 
{isDumping = flag;} // all tracks are pending - for stacking manager 

inline G4bool BDSGlobalConstants::getDumping()
{return isDumping;}

inline void BDSGlobalConstants::setReading(G4bool flag)
{isReading = flag;}

inline G4bool BDSGlobalConstants::getReading()
{return isReading;}

inline void BDSGlobalConstants::setReadFromStack(G4bool flag)
{isReadFromStack = flag;}

inline G4bool BDSGlobalConstants::getReadFromStack()
{return isReadFromStack;}

inline G4String BDSGlobalConstants::GetFifo()
{return itsFifo;}

inline G4AffineTransform BDSGlobalConstants::GetDumpTransform()
{return itsDumpTransform;}

inline void BDSGlobalConstants::SetDumpTransform(G4AffineTransform tf)
{itsDumpTransform=tf;}

inline G4String BDSGlobalConstants::GetRefVolume()
{return itsRefVolume;}

inline G4int BDSGlobalConstants::GetRefCopyNo()
{return itsRefCopyNo;}

inline const G4AffineTransform* BDSGlobalConstants::GetRefTransform()
{return &itsRefTransform;}

inline void BDSGlobalConstants::SetRefTransform(G4AffineTransform& aTransform)
{itsRefTransform=aTransform;}

<<<<<<< HEAD
inline G4int BDSGlobalConstants::GetTurnsTaken()
{return itsTurnsTaken;}

inline void  BDSGlobalConstants::IncrementTurnNumber()
{itsTurnsTaken += 1;}

inline void  BDSGlobalConstants::ResetTurnNumber()
{itsTurnsTaken = 1;}

inline G4int BDSGlobalConstants::GetTurnsToTake()
{return itsTurnsToTake;}

inline void  BDSGlobalConstants::SetTurnsToTake(G4int TurnsToTake)
{itsTurnsToTake = TurnsToTake;}

// UNUSED INLINE FUNCTIONS

//inline G4double BDSGlobalConstants::GetSigmaT()
//{return itsSigmaT;}

//inline G4double BDSGlobalConstants::GetWorldSizeZ() 
//{return itsWorldSizeZ;}

//inline void BDSGlobalConstants::SetWorldSizeZ(G4double WorldSizeZ) 
//{itsWorldSizeZ=WorldSizeZ;}

//inline void BDSGlobalConstants::SetVerticalComponentOffset(G4double VerticalComponentOffset)
//{itsVerticalComponentOffset=VerticalComponentOffset;}

//inline void BDSGlobalConstants::SetHorizontalComponentOffset(G4double HorizontalComponentOffset)
//{itsHorizontalComponentOffset=HorizontalComponentOffset;}

//inline void BDSGlobalConstants::AddVerticalComponentOffset(G4double VerticalComponentOffset)
//{itsVerticalComponentOffset+=VerticalComponentOffset;}

//inline void BDSGlobalConstants::AddHorizontalComponentOffset(G4double HorizontalComponentOffset)
//{itsHorizontalComponentOffset+=HorizontalComponentOffset;}

//inline G4double BDSGlobalConstants::GetVerticalComponentOffset()
//{return itsVerticalComponentOffset;}

//inline G4double BDSGlobalConstants::GetHorizontalComponentOffset()
//{return itsHorizontalComponentOffset;}

//inline  G4String BDSGlobalConstants::GetLWCalMaterial()
//{return itsLWCalMaterial;}

//inline G4bool BDSGlobalConstants::GetReadBunchFile()
//{return itsReadBunchFile;}

//inline G4bool BDSGlobalConstants::GetExtractBunchFile()
//{return itsExtractBunchFile;}

//inline G4bool BDSGlobalConstants::GetWriteBunchFile()
//{return itsWriteBunchFile ;}

//inline G4bool BDSGlobalConstants::GetUseSynchPrimaryGen()
//{return itsSynchPrimaryGen;}

//inline G4double BDSGlobalConstants::GetSynchPrimaryAngle()
//{return itsSynchPrimaryAngle;}

//inline G4double BDSGlobalConstants::GetSynchPrimaryLength()
//{return itsSynchPrimaryLength;}

//inline  G4double BDSGlobalConstants::GetHorizontalBeamlineOffset()
//{return itsHorizontalBeamlineOffset;}

//inline  G4double BDSGlobalConstants::GetVerticalBeamlineOffset()
//{return itsVerticalBeamlineOffset;}
=======
inline G4double BDSGlobalConstants::GetZMax() {return itsZMax;}
inline void BDSGlobalConstants::SetZMax(G4double zm){itsZMax=zm;}
>>>>>>> e787611d

#endif
<|MERGE_RESOLUTION|>--- conflicted
+++ resolved
@@ -29,6 +29,13 @@
   G4bool operator()( const G4String s1, const G4String s2 ) const {
     return strcmp(s1,s2) < 0;}
 };
+
+/*
+struct trackSort : public binary_function<G4Track*, G4Track*, G4bool>{
+  G4bool operator()(G4Track* a, G4Track* b){
+  return a->GetPosition().z() < b->GetPosition().z();}
+};
+*/
 
 class BDSGlobalConstants 
 {
@@ -45,18 +52,24 @@
   G4double GetMaximumEpsilonStep();
   G4double GetMaxTime();
   G4double GetDeltaOneStep();
+
   G4String StringFromInt(G4int anInt);
   G4String StringFromDigit(G4int anInt);
+
   G4ParticleDefinition* GetParticleDefinition();
   void     SetParticleDefinition(G4ParticleDefinition* aBeamParticleDefinition);
   G4String GetParticleName();
   void     SetParticleName(G4String aParticleName);
+
   G4double GetLPBFraction();
   void     SetLPBFraction(G4double val);
+
   G4double GetElossHistoBinWidth();
   G4double GetElossHistoTransBinWidth(); //The transverse (x,y) bin width
   G4double GetDefaultRangeCut();
+
   G4double GetFFact();
+
   G4double GetBeamKineticEnergy();
   void     SetBeamKineticEnergy(G4double val);
   G4double GetBeamTotalEnergy();
@@ -65,6 +78,7 @@
   void     SetBeamMomentum(G4double val);
   G4double GetVacuumPressure();
   G4double GetPlanckScatterFe();
+
   G4double GetGammaToMuFe();
   G4double GetAnnihiToMuFe();
   G4double GetEeToHadronsFe();
@@ -79,6 +93,7 @@
   G4double GetComponentBoxSize();
   G4double GetMagnetPoleSize();
   G4double GetMagnetPoleRadius();
+
   G4bool   GetBuildTunnel(); 
   G4bool   GetBuildTunnelFloor(); 
   G4bool   GetShowTunnel(); 
@@ -89,18 +104,24 @@
   G4double GetTunnelFloorOffset(); 
   G4double GetTunnelOffsetX(); 
   G4double GetTunnelOffsetY(); 
+
   // Beam loss monitors
   G4double GetBlmRad();
   G4double GetBlmLength();
+
   G4double GetBeampipeRadius(); 
   G4double GetBeampipeThickness(); 
+
   G4double GetSamplerDiameter();
   G4double GetSamplerLength();
+
   G4double GetDeltaIntersection();
   G4double GetDeltaChord();
   G4double GetChordStepMinimum();
+
   G4double GetThresholdCutCharged();
   G4double GetThresholdCutPhotons();
+
   G4double GetProdCutPhotons();
   G4double GetProdCutPhotonsP();
   G4double GetProdCutPhotonsA();
@@ -110,9 +131,12 @@
   G4double GetProdCutPositrons();
   G4double GetProdCutPositronsP();
   G4double GetProdCutPositronsA();
+
   // Environment variables
   G4String GetBDSIMHOME();
+
   // Physical processes etc.
+
   G4String GetPhysListName();
   void     SetPhysListName(G4String val);
   G4bool   GetSynchRadOn();
@@ -127,6 +151,7 @@
   G4int    GetSynchMeanFreeFactor();
   G4double GetLaserwireWavelength();
   G4ThreeVector GetLaserwireDir();
+
   // Use map to generate multiple laserwires with independent wavelength 
   // and direction
   G4double GetLaserwireWavelength(G4String aName); 
@@ -145,15 +170,18 @@
   G4bool   GetStopTracks();
   void     SetStopTracks(G4bool);
   G4bool stopTracks; // kill tracks after interactions
+
   G4double GetLengthSafety();
   G4long   GetRandomSeed();
   G4int    GetNumberToGenerate();
   G4int    GetNumberOfEventsPerNtuple();
   G4int    GetEventNumberOffset();
   G4FieldManager* GetZeroFieldManager();
+
   // G4bool   GetUseSynchPrimaryGen();
   // G4double GetSynchPrimaryAngle();
   // G4double GetSynchPrimaryLength();
+
   // AI : for placet synchronization
   void     setWaitingForDump(G4bool flag);
   G4bool   getWaitingForDump();
@@ -164,22 +192,23 @@
   void     setReadFromStack(G4bool flag);
   G4bool   getReadFromStack();
   G4String GetFifo();
+
   G4AffineTransform GetDumpTransform();
   void              SetDumpTransform(G4AffineTransform tf);
+
   G4String GetRefVolume();
   G4int    GetRefCopyNo();
+
   const G4AffineTransform* GetRefTransform();
   void                     SetRefTransform(G4AffineTransform& aTransform);
-<<<<<<< HEAD
-=======
 
   G4double GetZMax();
   void SetZMax(G4double);
 
->>>>>>> e787611d
   // SPM : temp filestream for placet to read and write
   //  std::ofstream fileDump;
   // ifstream fileRead; replaced with FILE* fifo in code for consistency with Placet. SPM
+
   std::deque<BDSParticle> holdingQueue;
   std::deque<BDSParticle> outputQueue;
   std::deque<BDSParticle> transformedQueue;
@@ -187,37 +216,21 @@
   std::deque<G4double*> referenceQueue;
   /// particles are reference bunches
   G4bool isReference;
-  // rotation
-  G4RotationMatrix* RotY90() const;
-  G4RotationMatrix* RotYM90() const;
-  G4RotationMatrix* RotX90() const;
-  G4RotationMatrix* RotXM90() const;
-  G4RotationMatrix* RotYM90X90() const;
-  G4RotationMatrix* RotYM90XM90() const;
-  G4double GetLWCalWidth();
-  G4double GetLWCalOffset();
-  G4String GetPipeMaterialName();
-  G4String GetVacuumMaterial();
-  G4String GetSoilMaterialName();
-  G4String GetTunnelMaterialName();
-  G4String GetTunnelCavityMaterialName();
-  G4int    GetTurnsTaken();
-  void     IncrementTurnNumber();
-  void     ResetTurnNumber();
-  G4int    GetTurnsToTake();
-  void     SetTurnsToTake(G4int TurnsToTake);
 
 protected:
   BDSGlobalConstants(struct Options&);
 
+
 private:
   static BDSGlobalConstants* _instance;
 
   G4UniformMagField* zeroMagField;
+
   G4double itsElossHistoBinWidth;
   G4double itsElossHistoTransBinWidth;
   G4double itsDefaultRangeCut;
   G4double itsFFact;
+
   // initial bunch parameters
   G4String itsParticleName;
   G4ParticleDefinition* itsBeamParticleDefinition;
@@ -309,12 +322,31 @@
   G4FieldManager* itsZeroFieldManager;
   // rotation
   void InitRotationMatrices();
+
   G4RotationMatrix* _RotY90;
   G4RotationMatrix* _RotYM90;
   G4RotationMatrix* _RotX90;
   G4RotationMatrix* _RotXM90;
   G4RotationMatrix* _RotYM90X90;
   G4RotationMatrix* _RotYM90XM90;
+
+public:
+  G4RotationMatrix* RotY90() const;
+  G4RotationMatrix* RotYM90() const;
+  G4RotationMatrix* RotX90() const;
+  G4RotationMatrix* RotXM90() const;
+  G4RotationMatrix* RotYM90X90() const;
+  G4RotationMatrix* RotYM90XM90() const;
+
+  G4double GetLWCalWidth();
+  G4double GetLWCalOffset();
+  G4String GetPipeMaterialName();
+  G4String GetVacuumMaterial();
+  G4String GetSoilMaterialName();
+  G4String GetTunnelMaterialName();
+  G4String GetTunnelCavityMaterialName();
+
+private:
   G4double itsLWCalWidth;
   G4double itsLWCalOffset;
   G4String itsPipeMaterial;              //beampipe material
@@ -334,13 +366,8 @@
   G4String itsRefVolume;
   G4int    itsRefCopyNo;
   G4AffineTransform itsRefTransform;
-<<<<<<< HEAD
   G4int    itsTurnsTaken;
   G4int    itsTurnsToTake;
-=======
-  /// beamline length
-  G4double itsZMax;
->>>>>>> e787611d
 };
 
 inline G4double BDSGlobalConstants::GetElossHistoBinWidth()
@@ -486,12 +513,21 @@
 {return itsGeometryBias;}
 
 //Beam loss monitors
+
 inline G4double BDSGlobalConstants::GetBlmRad()
 {return itsBlmRad;}
 
 inline G4double BDSGlobalConstants::GetBlmLength()
 {return itsBlmLength;}
 
+
+// inline  G4double BDSGlobalConstants::GetHorizontalBeamlineOffset()
+// {return itsHorizontalBeamlineOffset;}
+// inline  G4double BDSGlobalConstants::GetVerticalBeamlineOffset()
+// {return itsVerticalBeamlineOffset;}
+
+
+
 inline G4double BDSGlobalConstants::GetBeampipeRadius() 
 {return itsBeampipeRadius;}
 
@@ -546,6 +582,27 @@
 inline G4double BDSGlobalConstants::GetProdCutPositronsA() 
 {return itsProdCutPositronsA;}
 
+
+//inline G4double BDSGlobalConstants::GetWorldSizeZ() 
+//{return itsWorldSizeZ;}
+//inline void BDSGlobalConstants::SetWorldSizeZ(G4double WorldSizeZ) 
+//{itsWorldSizeZ=WorldSizeZ;}
+
+// inline void BDSGlobalConstants::SetVerticalComponentOffset(G4double VerticalComponentOffset)
+// {itsVerticalComponentOffset=VerticalComponentOffset;}
+// inline void BDSGlobalConstants::SetHorizontalComponentOffset(G4double HorizontalComponentOffset)
+// {itsHorizontalComponentOffset=HorizontalComponentOffset;}
+
+// inline void BDSGlobalConstants::AddVerticalComponentOffset(G4double VerticalComponentOffset)
+// {itsVerticalComponentOffset+=VerticalComponentOffset;}
+// inline void BDSGlobalConstants::AddHorizontalComponentOffset(G4double HorizontalComponentOffset)
+// {itsHorizontalComponentOffset+=HorizontalComponentOffset;}
+
+// inline G4double BDSGlobalConstants::GetVerticalComponentOffset()
+// {return itsVerticalComponentOffset;}
+// inline G4double BDSGlobalConstants::GetHorizontalComponentOffset()
+// {return itsHorizontalComponentOffset;}
+
 inline G4String BDSGlobalConstants::GetBDSIMHOME()
 {return itsBDSIMHOME;}
 
@@ -597,6 +654,15 @@
 inline G4bool BDSGlobalConstants::GetLaserwireTrackElectrons()
 {return itsLaserwireTrackElectrons ;}
 
+// inline G4bool BDSGlobalConstants::GetReadBunchFile()
+// {return itsReadBunchFile;}
+
+// inline G4bool BDSGlobalConstants::GetExtractBunchFile()
+// {return itsExtractBunchFile;}
+
+// inline G4bool BDSGlobalConstants::GetWriteBunchFile()
+// {return itsWriteBunchFile ;}
+
 inline G4double BDSGlobalConstants::GetLengthSafety()
 {return itsLengthSafety;}
 
@@ -606,6 +672,7 @@
 inline G4bool BDSGlobalConstants::GetIncludeIronMagFields()
 {return itsIncludeIronMagFields;}
 
+
 inline G4bool BDSGlobalConstants::GetStoreMuonTrajectories()
 {return itsStoreMuonTrajectories;}
 
@@ -642,12 +709,16 @@
 inline G4FieldManager* BDSGlobalConstants::GetZeroFieldManager()
 {return itsZeroFieldManager;}
 
+
 inline  G4double BDSGlobalConstants::GetLWCalWidth()
 {return itsLWCalWidth;}
 
 inline  G4double BDSGlobalConstants::GetLWCalOffset()
 {return itsLWCalOffset;}
 
+//inline  G4String BDSGlobalConstants::GetLWCalMaterial()
+//{return itsLWCalMaterial;}
+
 inline G4String BDSGlobalConstants::GetPipeMaterialName()
 {return itsPipeMaterial;}
 
@@ -662,6 +733,13 @@
 
 inline G4String BDSGlobalConstants::GetTunnelCavityMaterialName()
 {return itsTunnelCavityMaterialName;}
+
+// inline G4bool BDSGlobalConstants::GetUseSynchPrimaryGen()
+// {return itsSynchPrimaryGen;}
+// inline G4double BDSGlobalConstants::GetSynchPrimaryAngle()
+// {return itsSynchPrimaryAngle;}
+// inline G4double BDSGlobalConstants::GetSynchPrimaryLength()
+// {return itsSynchPrimaryLength;}
 
 inline G4bool BDSGlobalConstants::DoTwiss() 
 {return doTwiss;}
@@ -734,7 +812,6 @@
 inline void BDSGlobalConstants::SetRefTransform(G4AffineTransform& aTransform)
 {itsRefTransform=aTransform;}
 
-<<<<<<< HEAD
 inline G4int BDSGlobalConstants::GetTurnsTaken()
 {return itsTurnsTaken;}
 
@@ -805,9 +882,5 @@
 
 //inline  G4double BDSGlobalConstants::GetVerticalBeamlineOffset()
 //{return itsVerticalBeamlineOffset;}
-=======
-inline G4double BDSGlobalConstants::GetZMax() {return itsZMax;}
-inline void BDSGlobalConstants::SetZMax(G4double zm){itsZMax=zm;}
->>>>>>> e787611d
 
 #endif
