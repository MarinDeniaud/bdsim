/** BDSIM, v0.4

Last modified 30.10.2007 by Steve Malton

**/

//==============================================================

#ifndef BDSGlobalConstants_h
#define BDSGlobalConstants_h 

#include <fstream>
#include <string>
<<<<<<< HEAD
#include <list>
#include <set>
=======
#include <set>
//#include <list>
>>>>>>> 15bd5d51
#include <deque>

#include "G4ParticleTable.hh"
#include "G4ParticleDefinition.hh"
#include "G4UniformMagField.hh"
#include "G4ThreeVector.hh"
#include "globals.hh"
#include "G4FieldManager.hh"
#include "G4String.hh"
#include "G4AffineTransform.hh"
//#include "G4Track.hh"

#include "parser/gmad.h"

struct strCmp {
  G4bool operator()( const G4String s1, const G4String s2 ) {
    return  strcmp(s1,s2) < 0;}
};

struct tmpParticle {
  G4double E;
  G4double x;
  G4double y;
  G4double z;
  G4double t;
  G4double xp;
  G4double yp;
  G4double zp;
  G4double weight;
  G4int trackID;
  G4int parentID;
};

/*
struct trackSort : public binary_function<G4Track*, G4Track*, G4bool>{
  G4bool operator()(G4Track* a, G4Track* b){
  return a->GetPosition().z() < b->GetPosition().z();}
};
*/

class BDSGlobalConstants 
{
public:
 
  static BDSGlobalConstants* Instance();
  ~BDSGlobalConstants();
  
  G4bool GetDoPlanckScattering();

  G4bool GetCheckOverlaps();

 
  G4double GetPI();

  G4bool GetDoPlanckScattering();

  G4bool GetCheckOverlaps();

  G4bool DoTwiss();
  void   SetDoTwiss(G4bool val); 



  G4double GetMinimumEpsilonStep();
  G4double GetMaximumEpsilonStep();
  G4double GetMaxTime();
  G4double GetDeltaOneStep();

  void SetLogFile(std::ofstream & os);
  void StripHeader(std::istream& is);

  G4String StringFromInt(G4int anInt);
  G4String StringFromDigit(G4int anInt);

  G4ParticleDefinition* GetParticleDefinition();
  void SetParticleDefinition(G4ParticleDefinition* aBeamParticleDefinition);

  G4String GetParticleName();
<<<<<<< HEAD
  void SetParticleName(G4String aParticleName);

  G4double GetLPBFraction();
  void SetLPBFraction(G4double val);
=======
  void     SetParticleName(G4String aParticleName);

  G4double GetLPBFraction();
  void     SetLPBFraction(G4double val);
>>>>>>> 15bd5d51

  G4double GetElossHistoBinWidth();
  G4double GetElossHistoTransBinWidth(); //The transverse (x,y) bin width
  G4double GetDefaultRangeCut();

  G4double GetFFact();

  G4double GetBeamKineticEnergy();
  void     SetBeamKineticEnergy(G4double val);

  G4double GetBeamTotalEnergy();
  void     SetBeamTotalEnergy(G4double val);

  G4double GetBeamMomentum();
  void     SetBeamMomentum(G4double val);
  
  G4double GetVacuumPressure();
  G4double GetPlanckScatterFe();

  G4double GetGammaToMuFe();
  G4double GetAnnihiToMuFe();
  G4double GetEeToHadronsFe();

  G4bool GetSampleDistRandomly();
  G4bool GetGeometryBias();
  G4bool GetUseEMLPB();
  G4bool GetUseHadLPB();

<<<<<<< HEAD
//Booleans determining which types of components are sensitive
=======
  // Booleans determining which types of components are sensitive
>>>>>>> 15bd5d51
  G4bool GetSensitiveComponents();
  G4bool GetSensitiveBeamPipe();
  G4bool GetSensitiveBLMs();
 
<<<<<<< HEAD
  void SetTotalS(G4double TotalS);
=======
  void     SetTotalS(G4double TotalS);
>>>>>>> 15bd5d51
  G4double GetTotalS();  

  G4double GetComponentBoxSize();
  G4double GetMagnetPoleSize();
  G4double GetMagnetPoleRadius();

  G4bool   GetBuildTunnel(); 
  G4bool   GetBuildTunnelFloor(); 
  G4bool   GetShowTunnel(); 
  G4double GetTunnelRadius(); 
<<<<<<< HEAD
  void SetTunnelRadius(G4double rad); 
=======
  void     SetTunnelRadius(G4double radius); 
>>>>>>> 15bd5d51
  G4double GetTunnelThickness(); 
  G4double GetTunnelSoilThickness(); 
  G4double GetTunnelFloorOffset(); 
  G4double GetTunnelOffsetX(); 
  G4double GetTunnelOffsetY(); 

<<<<<<< HEAD
  //Beam loss monitors
=======
  // Beam loss monitors
>>>>>>> 15bd5d51
  G4double GetBlmRad();
  G4double GetBlmLength();

  G4double GetBeampipeRadius(); 
  G4double GetBeampipeThickness(); 

  G4double GetSamplerDiameter();
<<<<<<< HEAD
  G4double GetSamplerLength();
=======
>>>>>>> 15bd5d51

  G4double GetDeltaIntersection();
  G4double GetDeltaChord();
  G4double GetChordStepMinimum();

  G4double GetThresholdCutCharged();
  G4double GetThresholdCutPhotons();

  G4double GetProdCutPhotons();
  G4double GetProdCutPhotonsP();
  G4double GetProdCutElectrons();
  G4double GetProdCutElectronsP();
  G4double GetProdCutPositrons();
  G4double GetProdCutPositronsP();

<<<<<<< HEAD
  //Environment variables
=======
  // Environment variables
>>>>>>> 15bd5d51
  G4String GetBDSIMHOME();

  // Physical processes etc.

  G4String GetPhysListName();
  void SetPhysListName(G4String val);

  G4bool GetSynchRadOn();
  G4bool GetDecayOn();
  G4bool GetSynchRescale();
  void SetSynchRescale(G4bool srRescale);
  G4bool GetSynchTrackPhotons();
  void SetSynchTrackPhotons(G4bool srTrackPhotons);
  G4double GetSynchLowX();
  G4double GetSynchLowGamE();
  G4int GetSynchPhotonMultiplicity();
  G4int GetSynchMeanFreeFactor();

  G4double GetLaserwireWavelength();
  G4ThreeVector GetLaserwireDir();

  // Use map to generate multiple laserwires with independent wavelength 
  // and direction
  G4double      GetLaserwireWavelength(G4String aName); 
  G4ThreeVector GetLaserwireDir(G4String aName); 
  void          SetLaserwireWavelength(G4String aName, G4double aWavelength);
  void          SetLaserwireDir(G4String aName, G4ThreeVector aDirection);

  G4bool GetLaserwireTrackPhotons();
  G4bool GetLaserwireTrackElectrons();

  G4bool GetTurnOnCerenkov();
<<<<<<< HEAD

  G4bool GetStoreMuonTrajectories();
  G4double GetTrajCutGTZ();
  G4double GetTrajCutLTR();

=======

  G4bool   GetStoreMuonTrajectories();
  G4double GetTrajCutGTZ();
  G4double GetTrajCutLTR();

>>>>>>> 15bd5d51
  G4bool GetStoreNeutronTrajectories();
  G4bool GetStoreTrajectory();

  G4bool GetIncludeIronMagFields();

  G4bool GetStopTracks();
  void SetStopTracks(G4bool);
  G4bool stopTracks; // kill tracks after interactions

  G4double GetLengthSafety();

<<<<<<< HEAD
  ofstream GetEventOutput();
=======
  std::ofstream GetEventOutput();
>>>>>>> 15bd5d51

  G4long GetRandomSeed();
  G4bool GetUseBatch();
  G4int GetNumberToGenerate();

  G4int GetNumberOfEventsPerNtuple();

  G4int GetEventNumberOffset();

  // Internally transmitted variables:

  G4FieldManager* GetZeroFieldManager();

<<<<<<< HEAD
  G4bool GetUseSynchPrimaryGen();
=======
  G4bool   GetUseSynchPrimaryGen();
>>>>>>> 15bd5d51
  G4double GetSynchPrimaryAngle();
  G4double GetSynchPrimaryLength();

  // AI : for placet synchronization
  void   setWaitingForDump(G4bool flag);
  G4bool getWaitingForDump();

  void   setDumping(G4bool flag);
  G4bool getDumping();

  void   setReading(G4bool flag);
  G4bool getReading();

  void   setReadFromStack(G4bool flag);
  G4bool getReadFromStack();

  G4String GetFifo();
  void    SetFifo(G4String fileName);

  G4AffineTransform GetDumpTransform();
  void              SetDumpTransform(G4AffineTransform tf);

  G4String GetRefVolume();
  G4int    GetRefCopyNo();

  const G4AffineTransform* GetRefTransform();
  void                     SetRefTransform(G4AffineTransform& aTransform);

  G4String GetRefVolume();
  G4int GetRefCopyNo();

  const G4AffineTransform* GetRefTransform();
  void SetRefTransform(G4AffineTransform& aTransform);

  // SPM : temp filestream for placet to read and write
  std::ofstream fileDump;
  // ifstream fileRead; replaced with FILE* fifo in code for consistency with Placet. SPM

  std::deque<tmpParticle> holdingQueue;
  std::deque<tmpParticle> outputQueue;
  std::deque<tmpParticle> transformedQueue;
  std::deque<G4double*> referenceQueue;
  G4bool isReference;

protected:
<<<<<<< HEAD

=======
>>>>>>> 15bd5d51
  BDSGlobalConstants(struct Options&);


private:
  static BDSGlobalConstants* _instance;

  G4UniformMagField* zeroMagField;

  G4double itsElossHistoBinWidth;
  G4double itsElossHistoTransBinWidth;
  G4double itsDefaultRangeCut;
  G4double itsFFact;
<<<<<<< HEAD
  //PI
  G4double PI;
  // Data Members for Class Attributes
  ifstream ifs;
  ostream* log;
=======
  // Data Members for Class Attributes
  std::ifstream ifs;
  std::ostream* log;
>>>>>>> 15bd5d51
  // initial bunch parameters
  G4String itsParticleName;
  G4ParticleDefinition* itsBeamParticleDefinition;
  G4double itsBeamTotalEnergy;
  G4double itsBeamMomentum, itsBeamKineticEnergy;
  G4double itsLPBFraction;
  G4double itsVacuumPressure;
  G4double itsPlanckScatterFe;
  G4double itsGammaToMuFe;
  G4double itsAnnihiToMuFe;
  G4double itsEeToHadronsFe;
  G4bool itsSampleDistRandomly;
  G4bool itsGeometryBias;
  G4bool itsUseEMLPB;
  G4bool itsUseHadLPB;
  G4double itsMinimumEpsilonStep;
  G4double itsMaximumEpsilonStep;
  G4double itsMaxTime;
  G4double itsDeltaOneStep;
  G4double itsComponentBoxSize;
  G4double itsMagnetPoleSize;
  G4double itsMagnetPoleRadius;
  G4bool   itsBuildTunnel;
  G4bool   itsBuildTunnelFloor;
  G4double itsTunnelRadius;
  G4double itsTunnelThickness;
  G4double itsTunnelSoilThickness;
  G4double itsTunnelFloorOffset;
  G4double itsTunnelOffsetX;
  G4double itsTunnelOffsetY;
  G4bool itsShowTunnel;
  //Booleans determining which types of components are sensitive
  G4bool itsSensitiveComponents;
  G4bool itsSensitiveBeamPipe;
  G4bool itsSensitiveBLMs;
  //Beam loss monitor geometry
  G4double itsBlmRad;
  G4double itsBlmLength;
  G4double itsBeampipeRadius; 
  G4double itsBeampipeThickness; 
  G4double itsTotalS;
  G4double itsSamplerDiameter;
<<<<<<< HEAD
  G4double itsSamplerLength;
=======
>>>>>>> 15bd5d51
  G4double itsDeltaIntersection;
  G4double itsDeltaChord;
  G4double itsChordStepMinimum;
  G4double itsThresholdCutCharged;
  G4double itsThresholdCutPhotons;
  G4double itsProdCutPhotons;
  G4double itsProdCutPhotonsP;
  G4double itsProdCutElectrons;
  G4double itsProdCutElectronsP;
  G4double itsProdCutPositrons;
  G4double itsProdCutPositronsP;
  G4String itsBDSIMHOME;
  G4String itsPhysListName;
  G4bool itsSynchRadOn;
  G4bool itsDecayOn;
  G4bool itsSynchRescale;
  G4bool itsSynchTrackPhotons;
  G4double itsSynchLowX;
  G4double itsSynchLowGamE;
  G4int itsSynchMeanFreeFactor;
  G4int itsSynchPhotonMultiplicity;
  // test map container for laserwire parameters - Steve
  std::map<const G4String, G4double, strCmp> lwWavelength;
  std::map<const G4String, G4ThreeVector, strCmp> lwDirection;
  G4double itsLaserwireWavelength;
  G4ThreeVector itsLaserwireDir;
  G4bool itsLaserwireTrackPhotons;
  G4bool itsLaserwireTrackElectrons;
  G4bool itsTurnOnCerenkov;
  G4bool doTwiss;
  G4bool itsDoPlanckScattering;
  G4bool itsCheckOverlaps;
  G4bool itsStoreMuonTrajectories;
  G4double itsTrajCutGTZ;
  G4double itsTrajCutLTR;
  G4bool itsStoreTrajectory;
  G4bool itsStoreNeutronTrajectories;
  G4bool itsIncludeIronMagFields;
  G4double itsLengthSafety;
  G4bool itsUseBatch;
  G4long itsRandomSeed;
  G4int itsNumberToGenerate;
  G4int itsNumberOfEventsPerNtuple;
  G4int itsEventNumberOffset;
  G4FieldManager* itsZeroFieldManager;

public:
  G4double GetLWCalWidth();
  G4double GetLWCalOffset();
  G4String GetPipeMaterialName();
  G4String GetVacuumMaterial();
  G4String GetSoilMaterialName();
  G4String GetTunnelMaterialName();
  G4String GetTunnelCavityMaterialName();

private:
  G4double itsLWCalWidth;
  G4double itsLWCalOffset;
  G4String itsPipeMaterial; //beampipe material
  G4String itsVacMaterial;  //vacuum inside beampipe
  G4String itsTunnelMaterialName;  //tunnel material
  G4String itsTunnelCavityMaterialName;  //tunnel cavity material
  G4String itsSoilMaterialName;  //material around tunnel
  G4bool itsSynchPrimaryGen;
  G4double itsSynchPrimaryAngle;
  G4double itsSynchPrimaryLength;
  G4bool isWaitingForDump;
  G4bool isDumping;
  G4bool isReading;
  G4bool isReadFromStack;
  G4String itsFifo; // fifo for BDSIM-placet
  G4AffineTransform itsDumpTransform; //transform of frame from start to current dump element
  G4String itsRefVolume;
  G4int itsRefCopyNo;
  G4AffineTransform itsRefTransform;
};

inline G4double BDSGlobalConstants::GetElossHistoBinWidth(){
  return itsElossHistoBinWidth;
}

inline G4double BDSGlobalConstants::GetElossHistoTransBinWidth(){
  return itsElossHistoTransBinWidth;
}

inline G4double BDSGlobalConstants::GetDefaultRangeCut(){
  return itsDefaultRangeCut;
}

inline G4double BDSGlobalConstants::GetFFact(){
  return itsFFact;
}

<<<<<<< HEAD
inline G4double BDSGlobalConstants::GetPI()
{
  return PI;
}

=======
>>>>>>> 15bd5d51
inline G4double BDSGlobalConstants::GetMinimumEpsilonStep()
{
  return itsMinimumEpsilonStep;
}

inline G4double BDSGlobalConstants::GetMaximumEpsilonStep()
{
  return itsMaximumEpsilonStep;
}

inline G4double BDSGlobalConstants::GetMaxTime()
{
  return itsMaxTime;
}

inline G4double BDSGlobalConstants::GetDeltaOneStep()
{
  return itsDeltaOneStep;
}

inline void BDSGlobalConstants::SetLogFile(std::ofstream & os)
{
  log=&os;
}


inline G4double BDSGlobalConstants::GetBeamKineticEnergy()
{
  return itsBeamKineticEnergy;
}

inline void BDSGlobalConstants::SetBeamKineticEnergy(G4double val)
{
  itsBeamKineticEnergy = val;
}

inline G4double BDSGlobalConstants::GetLPBFraction()
{
  return itsLPBFraction;
}

inline void BDSGlobalConstants::SetLPBFraction(G4double val)
{
  if(val>1.0){
    itsLPBFraction = 1.0;
  }
  else if(val<0.0){
    itsLPBFraction = 0.0;
  }
  else {
    itsLPBFraction = val;
  }
}

inline G4double BDSGlobalConstants::GetBeamTotalEnergy()
{
  return itsBeamTotalEnergy;
}

inline void BDSGlobalConstants::SetBeamTotalEnergy(G4double val)
{
  itsBeamTotalEnergy = val;
}


inline G4double BDSGlobalConstants::GetBeamMomentum()
{
  return itsBeamMomentum;
}

inline void BDSGlobalConstants::SetBeamMomentum(G4double val)
{
  itsBeamMomentum = val;
}


inline G4ParticleDefinition* BDSGlobalConstants::GetParticleDefinition()
{
  return itsBeamParticleDefinition;
}

inline G4String BDSGlobalConstants::GetParticleName()
{
  return itsParticleName;
}

inline void BDSGlobalConstants::SetParticleDefinition(G4ParticleDefinition* aBeamParticleDefinition)
{
  itsBeamParticleDefinition = aBeamParticleDefinition;
}

inline void BDSGlobalConstants::SetParticleName(G4String aParticleName)
{
  itsParticleName = aParticleName;
}

//inline G4double BDSGlobalConstants::GetSigmaT()
//{
//  return itsSigmaT;
//}

inline G4double BDSGlobalConstants::GetVacuumPressure()
{return itsVacuumPressure;}

inline G4double BDSGlobalConstants::GetPlanckScatterFe()
{return itsPlanckScatterFe;}

inline G4double BDSGlobalConstants::GetGammaToMuFe()
{return itsGammaToMuFe;}

inline G4double BDSGlobalConstants::GetAnnihiToMuFe()
{return itsAnnihiToMuFe;}

inline G4double BDSGlobalConstants::GetEeToHadronsFe()
{return itsEeToHadronsFe;}

inline G4bool BDSGlobalConstants::GetSampleDistRandomly(){
  return itsSampleDistRandomly;}

inline G4bool BDSGlobalConstants::GetUseEMLPB(){
  return itsUseEMLPB;}

inline G4bool BDSGlobalConstants::GetUseHadLPB(){
  return itsUseHadLPB;}

//Booleans determining which types of components are sensitive
inline  G4bool BDSGlobalConstants::GetSensitiveComponents()
{return itsSensitiveComponents;}
inline  G4bool BDSGlobalConstants::GetSensitiveBeamPipe()
{return itsSensitiveBeamPipe;}
inline  G4bool BDSGlobalConstants::GetSensitiveBLMs()
{return itsSensitiveBLMs;}

inline G4double BDSGlobalConstants::GetComponentBoxSize()
{return itsComponentBoxSize;}

inline G4double BDSGlobalConstants::GetMagnetPoleSize()
{return itsMagnetPoleSize;}

inline G4double BDSGlobalConstants::GetMagnetPoleRadius()
{return itsMagnetPoleRadius;}

inline G4bool BDSGlobalConstants::GetBuildTunnel()
{return itsBuildTunnel;}

inline G4bool BDSGlobalConstants::GetBuildTunnelFloor()
{return itsBuildTunnelFloor;}

inline G4double BDSGlobalConstants::GetTunnelRadius()
{return itsTunnelRadius;}

<<<<<<< HEAD
inline void BDSGlobalConstants::SetTunnelRadius(G4double rad)
{itsTunnelRadius=rad;}
=======
inline void BDSGlobalConstants::SetTunnelRadius(G4double radius)
{itsTunnelRadius=radius;}
>>>>>>> 15bd5d51

inline G4double BDSGlobalConstants::GetTunnelThickness()
{return itsTunnelThickness;}

inline G4double BDSGlobalConstants::GetTunnelSoilThickness()
{return itsTunnelSoilThickness;}

inline G4double BDSGlobalConstants::GetTunnelFloorOffset()
{return itsTunnelFloorOffset;}

inline G4double BDSGlobalConstants::GetTunnelOffsetX()
{return itsTunnelOffsetX;}

inline G4double BDSGlobalConstants::GetTunnelOffsetY()
{return itsTunnelOffsetY;}

inline G4bool BDSGlobalConstants::GetShowTunnel()
{return itsShowTunnel;}

inline G4bool BDSGlobalConstants::GetGeometryBias()
{return itsGeometryBias;}

//Beam loss monitors

inline G4double BDSGlobalConstants::GetBlmRad()
{return itsBlmRad;}

inline G4double BDSGlobalConstants::GetBlmLength()
{return itsBlmLength;}


// inline  G4double BDSGlobalConstants::GetHorizontalBeamlineOffset()
// {return itsHorizontalBeamlineOffset;}
// inline  G4double BDSGlobalConstants::GetVerticalBeamlineOffset()
// {return itsVerticalBeamlineOffset;}



inline G4double BDSGlobalConstants::GetBeampipeRadius() 
{return itsBeampipeRadius;}

inline G4double BDSGlobalConstants::GetBeampipeThickness() 
{return itsBeampipeThickness;}

inline G4double BDSGlobalConstants::GetSamplerDiameter() 
{return itsSamplerDiameter;}

<<<<<<< HEAD
inline G4double BDSGlobalConstants::GetSamplerLength() 
{return itsSamplerLength;}

=======
>>>>>>> 15bd5d51
inline G4double BDSGlobalConstants::GetDeltaChord() 
{return itsDeltaChord;}

inline G4double BDSGlobalConstants::GetDeltaIntersection() 
{return itsDeltaIntersection;}

inline G4double BDSGlobalConstants::GetChordStepMinimum() 
{return itsChordStepMinimum;}

inline G4double BDSGlobalConstants::GetThresholdCutCharged() 
{return itsThresholdCutCharged;}
inline G4double BDSGlobalConstants::GetThresholdCutPhotons() 
{return itsThresholdCutPhotons;}

inline G4double BDSGlobalConstants::GetProdCutPhotons() 
{return itsProdCutPhotons;}
inline G4double BDSGlobalConstants::GetProdCutPhotonsP() 
{return itsProdCutPhotonsP;}
inline G4double BDSGlobalConstants::GetProdCutElectrons() 
{return itsProdCutElectrons;}
inline G4double BDSGlobalConstants::GetProdCutElectronsP() 
{return itsProdCutElectronsP;}
inline G4double BDSGlobalConstants::GetProdCutPositrons() 
{return itsProdCutPositrons;}
inline G4double BDSGlobalConstants::GetProdCutPositronsP() 
{return itsProdCutPositronsP;}


//inline G4double BDSGlobalConstants::GetWorldSizeZ() 
//{return itsWorldSizeZ;}
//inline void BDSGlobalConstants::SetWorldSizeZ(G4double WorldSizeZ) 
//{itsWorldSizeZ=WorldSizeZ;}

inline G4double BDSGlobalConstants::GetTotalS() 
{return itsTotalS;}
inline void BDSGlobalConstants::SetTotalS(G4double TotalS) 
{itsTotalS=TotalS;}

// inline void BDSGlobalConstants::SetVerticalComponentOffset(G4double VerticalComponentOffset)
// {itsVerticalComponentOffset=VerticalComponentOffset;}
// inline void BDSGlobalConstants::SetHorizontalComponentOffset(G4double HorizontalComponentOffset)
// {itsHorizontalComponentOffset=HorizontalComponentOffset;}

// inline void BDSGlobalConstants::AddVerticalComponentOffset(G4double VerticalComponentOffset)
// {itsVerticalComponentOffset+=VerticalComponentOffset;}
// inline void BDSGlobalConstants::AddHorizontalComponentOffset(G4double HorizontalComponentOffset)
// {itsHorizontalComponentOffset+=HorizontalComponentOffset;}

// inline G4double BDSGlobalConstants::GetVerticalComponentOffset()
// {return itsVerticalComponentOffset;}
// inline G4double BDSGlobalConstants::GetHorizontalComponentOffset()
// {return itsHorizontalComponentOffset;}

inline G4String BDSGlobalConstants::GetBDSIMHOME()
{
  return itsBDSIMHOME;
}

inline G4String BDSGlobalConstants::GetPhysListName()
{
  return itsPhysListName;
}

inline void BDSGlobalConstants::SetPhysListName(G4String val)
{
  itsPhysListName = val;
}

inline G4bool BDSGlobalConstants::GetSynchRadOn()
{return itsSynchRadOn;}

inline G4bool BDSGlobalConstants::GetDecayOn()
{return itsDecayOn;}

inline G4bool BDSGlobalConstants::GetSynchRescale()
{return itsSynchRescale;}

inline void BDSGlobalConstants::SetSynchRescale(G4bool srRescale)
{itsSynchRescale = srRescale;}

inline G4bool BDSGlobalConstants::GetSynchTrackPhotons()
{return itsSynchTrackPhotons ;}

inline void BDSGlobalConstants::SetSynchTrackPhotons(G4bool srTrackPhotons)
{itsSynchTrackPhotons=srTrackPhotons ;}

inline G4double BDSGlobalConstants::GetSynchLowX()
{return itsSynchLowX ;}

inline G4double BDSGlobalConstants::GetSynchLowGamE()
{return itsSynchLowGamE ;}

inline G4int BDSGlobalConstants::GetSynchPhotonMultiplicity()
{return itsSynchPhotonMultiplicity ;}

inline G4int BDSGlobalConstants::GetSynchMeanFreeFactor()
{return itsSynchMeanFreeFactor ;}

inline G4double BDSGlobalConstants::GetLaserwireWavelength()
{return itsLaserwireWavelength ;}

inline G4ThreeVector BDSGlobalConstants::GetLaserwireDir()
{return itsLaserwireDir ;}

inline G4bool BDSGlobalConstants::GetLaserwireTrackPhotons()
{return itsLaserwireTrackPhotons ;}

inline G4bool BDSGlobalConstants::GetLaserwireTrackElectrons()
{return itsLaserwireTrackElectrons ;}

// inline G4bool BDSGlobalConstants::GetReadBunchFile()
// {return itsReadBunchFile;}

// inline G4bool BDSGlobalConstants::GetExtractBunchFile()
// {return itsExtractBunchFile;}

// inline G4bool BDSGlobalConstants::GetWriteBunchFile()
// {return itsWriteBunchFile ;}

inline G4double BDSGlobalConstants::GetLengthSafety()
{return itsLengthSafety;}

inline G4bool BDSGlobalConstants::GetTurnOnCerenkov()
{return itsTurnOnCerenkov;}

inline G4bool BDSGlobalConstants::GetIncludeIronMagFields()
{return itsIncludeIronMagFields;}


inline G4bool BDSGlobalConstants::GetStoreMuonTrajectories()
{return itsStoreMuonTrajectories;}

inline G4double BDSGlobalConstants::GetTrajCutGTZ(){ return itsTrajCutGTZ; }
inline G4double BDSGlobalConstants::GetTrajCutLTR(){ return itsTrajCutLTR; }

inline G4bool BDSGlobalConstants::GetStoreNeutronTrajectories()
{return itsStoreNeutronTrajectories;}

inline G4bool BDSGlobalConstants::GetStoreTrajectory()
{return itsStoreTrajectory;}

inline G4bool BDSGlobalConstants::GetStopTracks()
{ return stopTracks; }

inline void BDSGlobalConstants::SetStopTracks(G4bool val)
{ stopTracks = val; }

inline G4long BDSGlobalConstants::GetRandomSeed()
{return itsRandomSeed;}
inline  G4bool BDSGlobalConstants::GetUseBatch()
{return itsUseBatch;}
inline G4int BDSGlobalConstants::GetNumberToGenerate()
{return itsNumberToGenerate;}

inline G4int BDSGlobalConstants::GetNumberOfEventsPerNtuple()
{return itsNumberOfEventsPerNtuple;}

inline G4int BDSGlobalConstants::GetEventNumberOffset()
{return itsEventNumberOffset;}

inline G4FieldManager* BDSGlobalConstants::GetZeroFieldManager()
{return itsZeroFieldManager;}


inline  G4double BDSGlobalConstants::GetLWCalWidth()
{return itsLWCalWidth;}

inline  G4double BDSGlobalConstants::GetLWCalOffset()
{return itsLWCalOffset;}

//inline  G4String BDSGlobalConstants::GetLWCalMaterial()
//{return itsLWCalMaterial;}

inline G4String BDSGlobalConstants::GetPipeMaterialName()
{return itsPipeMaterial;}

inline G4String BDSGlobalConstants::GetVacuumMaterial()
{return itsVacMaterial;}

inline G4String BDSGlobalConstants::GetSoilMaterialName()
{return itsSoilMaterialName;}

inline G4String BDSGlobalConstants::GetTunnelMaterialName()
{return itsTunnelMaterialName;}

inline G4String BDSGlobalConstants::GetTunnelCavityMaterialName()
{return itsTunnelCavityMaterialName;}

inline G4bool BDSGlobalConstants::GetUseSynchPrimaryGen()
{return itsSynchPrimaryGen;}
inline G4double BDSGlobalConstants::GetSynchPrimaryAngle()
{return itsSynchPrimaryAngle;}
inline G4double BDSGlobalConstants::GetSynchPrimaryLength()
{return itsSynchPrimaryLength;}

inline G4bool BDSGlobalConstants::DoTwiss() 
{return doTwiss;}

inline void BDSGlobalConstants::SetDoTwiss(G4bool val) 
{doTwiss = val;}

inline G4bool BDSGlobalConstants::GetDoPlanckScattering() 
{return itsDoPlanckScattering;}

inline G4bool BDSGlobalConstants::GetCheckOverlaps() 
{return itsCheckOverlaps;}

//for map of laserwire wavelengths
inline G4double BDSGlobalConstants::GetLaserwireWavelength(G4String aName)
{return lwWavelength[aName];}

//for map of laserwire wavelengths
inline G4ThreeVector BDSGlobalConstants::GetLaserwireDir(G4String aName)
{return lwDirection[aName];}

inline void BDSGlobalConstants::SetLaserwireWavelength(G4String aName, G4double aWavelength)
{lwWavelength[aName]=aWavelength;}

inline void BDSGlobalConstants::SetLaserwireDir(G4String aName, G4ThreeVector aDirection)
{lwDirection[aName]=aDirection;}

inline void BDSGlobalConstants::setWaitingForDump(G4bool flag) { isWaitingForDump = flag; } // waiting before all tracks arrive at a dump element
inline G4bool BDSGlobalConstants::getWaitingForDump() { return isWaitingForDump; }

inline void BDSGlobalConstants::setDumping(G4bool flag) { isDumping = flag; } // all tracks are pending - for stacking manager 
inline G4bool BDSGlobalConstants::getDumping() { return isDumping; }

inline void BDSGlobalConstants::setReading(G4bool flag) { isReading = flag; }
inline G4bool BDSGlobalConstants::getReading() { return isReading; }

inline void BDSGlobalConstants::setReadFromStack(G4bool flag) { isReadFromStack = flag; }
inline G4bool BDSGlobalConstants::getReadFromStack() { return isReadFromStack; }

inline G4String BDSGlobalConstants::GetFifo() {return itsFifo;}
inline void BDSGlobalConstants::SetFifo(G4String aFileName) {itsFifo = aFileName;}

inline G4AffineTransform BDSGlobalConstants::GetDumpTransform() {return itsDumpTransform;}
inline void BDSGlobalConstants::SetDumpTransform(G4AffineTransform tf)
{itsDumpTransform=tf;}

inline G4String BDSGlobalConstants::GetRefVolume() { return itsRefVolume; }
inline G4int BDSGlobalConstants::GetRefCopyNo() { return itsRefCopyNo; }

inline const G4AffineTransform* BDSGlobalConstants::GetRefTransform() { return &itsRefTransform; }
inline void BDSGlobalConstants::SetRefTransform(G4AffineTransform& aTransform)
{itsRefTransform=aTransform;}

#endif
<|MERGE_RESOLUTION|>--- conflicted
+++ resolved
@@ -11,13 +11,8 @@
 
 #include <fstream>
 #include <string>
-<<<<<<< HEAD
-#include <list>
-#include <set>
-=======
 #include <set>
 //#include <list>
->>>>>>> 15bd5d51
 #include <deque>
 
 #include "G4ParticleTable.hh"
@@ -65,9 +60,6 @@
   static BDSGlobalConstants* Instance();
   ~BDSGlobalConstants();
   
-  G4bool GetDoPlanckScattering();
-
-  G4bool GetCheckOverlaps();
 
  
   G4double GetPI();
@@ -78,7 +70,6 @@
 
   G4bool DoTwiss();
   void   SetDoTwiss(G4bool val); 
-
 
 
   G4double GetMinimumEpsilonStep();
@@ -96,17 +87,10 @@
   void SetParticleDefinition(G4ParticleDefinition* aBeamParticleDefinition);
 
   G4String GetParticleName();
-<<<<<<< HEAD
-  void SetParticleName(G4String aParticleName);
-
-  G4double GetLPBFraction();
-  void SetLPBFraction(G4double val);
-=======
   void     SetParticleName(G4String aParticleName);
 
   G4double GetLPBFraction();
   void     SetLPBFraction(G4double val);
->>>>>>> 15bd5d51
 
   G4double GetElossHistoBinWidth();
   G4double GetElossHistoTransBinWidth(); //The transverse (x,y) bin width
@@ -115,13 +99,13 @@
   G4double GetFFact();
 
   G4double GetBeamKineticEnergy();
-  void     SetBeamKineticEnergy(G4double val);
+  void SetBeamKineticEnergy(G4double val);
 
   G4double GetBeamTotalEnergy();
-  void     SetBeamTotalEnergy(G4double val);
+  void SetBeamTotalEnergy(G4double val);
 
   G4double GetBeamMomentum();
-  void     SetBeamMomentum(G4double val);
+  void SetBeamMomentum(G4double val);
   
   G4double GetVacuumPressure();
   G4double GetPlanckScatterFe();
@@ -135,20 +119,12 @@
   G4bool GetUseEMLPB();
   G4bool GetUseHadLPB();
 
-<<<<<<< HEAD
-//Booleans determining which types of components are sensitive
-=======
   // Booleans determining which types of components are sensitive
->>>>>>> 15bd5d51
   G4bool GetSensitiveComponents();
   G4bool GetSensitiveBeamPipe();
   G4bool GetSensitiveBLMs();
  
-<<<<<<< HEAD
-  void SetTotalS(G4double TotalS);
-=======
   void     SetTotalS(G4double TotalS);
->>>>>>> 15bd5d51
   G4double GetTotalS();  
 
   G4double GetComponentBoxSize();
@@ -159,22 +135,14 @@
   G4bool   GetBuildTunnelFloor(); 
   G4bool   GetShowTunnel(); 
   G4double GetTunnelRadius(); 
-<<<<<<< HEAD
-  void SetTunnelRadius(G4double rad); 
-=======
   void     SetTunnelRadius(G4double radius); 
->>>>>>> 15bd5d51
   G4double GetTunnelThickness(); 
   G4double GetTunnelSoilThickness(); 
   G4double GetTunnelFloorOffset(); 
   G4double GetTunnelOffsetX(); 
   G4double GetTunnelOffsetY(); 
 
-<<<<<<< HEAD
-  //Beam loss monitors
-=======
   // Beam loss monitors
->>>>>>> 15bd5d51
   G4double GetBlmRad();
   G4double GetBlmLength();
 
@@ -182,10 +150,7 @@
   G4double GetBeampipeThickness(); 
 
   G4double GetSamplerDiameter();
-<<<<<<< HEAD
   G4double GetSamplerLength();
-=======
->>>>>>> 15bd5d51
 
   G4double GetDeltaIntersection();
   G4double GetDeltaChord();
@@ -201,11 +166,7 @@
   G4double GetProdCutPositrons();
   G4double GetProdCutPositronsP();
 
-<<<<<<< HEAD
-  //Environment variables
-=======
   // Environment variables
->>>>>>> 15bd5d51
   G4String GetBDSIMHOME();
 
   // Physical processes etc.
@@ -238,19 +199,11 @@
   G4bool GetLaserwireTrackElectrons();
 
   G4bool GetTurnOnCerenkov();
-<<<<<<< HEAD
-
-  G4bool GetStoreMuonTrajectories();
-  G4double GetTrajCutGTZ();
-  G4double GetTrajCutLTR();
-
-=======
 
   G4bool   GetStoreMuonTrajectories();
   G4double GetTrajCutGTZ();
   G4double GetTrajCutLTR();
 
->>>>>>> 15bd5d51
   G4bool GetStoreNeutronTrajectories();
   G4bool GetStoreTrajectory();
 
@@ -262,11 +215,7 @@
 
   G4double GetLengthSafety();
 
-<<<<<<< HEAD
-  ofstream GetEventOutput();
-=======
   std::ofstream GetEventOutput();
->>>>>>> 15bd5d51
 
   G4long GetRandomSeed();
   G4bool GetUseBatch();
@@ -276,15 +225,11 @@
 
   G4int GetEventNumberOffset();
 
-  // Internally transmitted variables:
+
 
   G4FieldManager* GetZeroFieldManager();
 
-<<<<<<< HEAD
-  G4bool GetUseSynchPrimaryGen();
-=======
   G4bool   GetUseSynchPrimaryGen();
->>>>>>> 15bd5d51
   G4double GetSynchPrimaryAngle();
   G4double GetSynchPrimaryLength();
 
@@ -312,12 +257,6 @@
 
   const G4AffineTransform* GetRefTransform();
   void                     SetRefTransform(G4AffineTransform& aTransform);
-
-  G4String GetRefVolume();
-  G4int GetRefCopyNo();
-
-  const G4AffineTransform* GetRefTransform();
-  void SetRefTransform(G4AffineTransform& aTransform);
 
   // SPM : temp filestream for placet to read and write
   std::ofstream fileDump;
@@ -330,10 +269,6 @@
   G4bool isReference;
 
 protected:
-<<<<<<< HEAD
-
-=======
->>>>>>> 15bd5d51
   BDSGlobalConstants(struct Options&);
 
 
@@ -346,17 +281,11 @@
   G4double itsElossHistoTransBinWidth;
   G4double itsDefaultRangeCut;
   G4double itsFFact;
-<<<<<<< HEAD
   //PI
   G4double PI;
   // Data Members for Class Attributes
-  ifstream ifs;
-  ostream* log;
-=======
-  // Data Members for Class Attributes
   std::ifstream ifs;
   std::ostream* log;
->>>>>>> 15bd5d51
   // initial bunch parameters
   G4String itsParticleName;
   G4ParticleDefinition* itsBeamParticleDefinition;
@@ -399,10 +328,7 @@
   G4double itsBeampipeThickness; 
   G4double itsTotalS;
   G4double itsSamplerDiameter;
-<<<<<<< HEAD
   G4double itsSamplerLength;
-=======
->>>>>>> 15bd5d51
   G4double itsDeltaIntersection;
   G4double itsDeltaChord;
   G4double itsChordStepMinimum;
@@ -496,14 +422,11 @@
   return itsFFact;
 }
 
-<<<<<<< HEAD
 inline G4double BDSGlobalConstants::GetPI()
 {
   return PI;
 }
 
-=======
->>>>>>> 15bd5d51
 inline G4double BDSGlobalConstants::GetMinimumEpsilonStep()
 {
   return itsMinimumEpsilonStep;
@@ -655,13 +578,8 @@
 inline G4double BDSGlobalConstants::GetTunnelRadius()
 {return itsTunnelRadius;}
 
-<<<<<<< HEAD
-inline void BDSGlobalConstants::SetTunnelRadius(G4double rad)
-{itsTunnelRadius=rad;}
-=======
 inline void BDSGlobalConstants::SetTunnelRadius(G4double radius)
 {itsTunnelRadius=radius;}
->>>>>>> 15bd5d51
 
 inline G4double BDSGlobalConstants::GetTunnelThickness()
 {return itsTunnelThickness;}
@@ -709,12 +627,9 @@
 inline G4double BDSGlobalConstants::GetSamplerDiameter() 
 {return itsSamplerDiameter;}
 
-<<<<<<< HEAD
 inline G4double BDSGlobalConstants::GetSamplerLength() 
 {return itsSamplerLength;}
 
-=======
->>>>>>> 15bd5d51
 inline G4double BDSGlobalConstants::GetDeltaChord() 
 {return itsDeltaChord;}
 
