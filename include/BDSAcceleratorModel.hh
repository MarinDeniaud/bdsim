--- conflicted
+++ resolved
@@ -24,11 +24,7 @@
  * version.  These can be contained here and this class can
  * be extended as required.
  * 
-<<<<<<< HEAD
  * @author Laurie Nevay
-=======
- * @author
->>>>>>> 8e3a6a16
  */
 
 class BDSAcceleratorModel
@@ -94,36 +90,20 @@
   /// Register any physical volumes that should be managed - typically from world placement
   inline void               RegisterPhysicalVolume(std::vector<G4VPhysicalVolume*> physicalVolumes);
 
-<<<<<<< HEAD
-  /// Register all field objects
-  inline void               RegisterFields(std::vector<BDSFieldObjects*>& fieldsIn);
-
-=======
   /// Register the beam line of end pieces.
   inline void               RegisterEndPieceBeamline(BDSBeamline* beamlineIn);
 
   /// Access the beam line of end pieces.
   inline BDSBeamline*       GetEndPieceBeamline() const {return endPieceBeamline;}
   
->>>>>>> 8e3a6a16
+  /// Register all field objects
+  inline void               RegisterFields(std::vector<BDSFieldObjects*>& fieldsIn);
+
 private:
   BDSAcceleratorModel(); ///< default constructor is private as singleton
 
   static BDSAcceleratorModel* _instance;
 
-<<<<<<< HEAD
-  G4VPhysicalVolume* worldPV;              ///< Physical volume of the mass world
-  G4VPhysicalVolume* readOutWorldPV;       ///< Physical volume for read out geometry
-  G4LogicalVolume*   readOutWorldLV;       ///< Logical volume for read out geometry
-  G4VPhysicalVolume* tunnelReadOutWorldPV; ///< Physical volume for tunnel read out geometry
-  G4LogicalVolume*   tunnelReadOutWorldLV; ///< Logical volume for tunnel read out geometry
-
-  BDSBeamline*       flatBeamline;      ///< Flat beam line
-  BDSBeamline*       supportsBeamline;  ///< Element supports beam line
-  BDSBeamline*       tunnelBeamline;    ///< Tunnel segments beam line
-
-  std::vector<BDSFieldObjects*> fields; ///< All field objects.
-=======
   G4VPhysicalVolume* worldPV;              ///< Physical volume of the mass world.
   G4VPhysicalVolume* readOutWorldPV;       ///< Physical volume for read out geometry.
   G4LogicalVolume*   readOutWorldLV;       ///< Logical volume for read out geometry.
@@ -134,7 +114,8 @@
   BDSBeamline*       supportsBeamline; ///< Element supports beam line.
   BDSBeamline*       tunnelBeamline;   ///< Tunnel segments beam line.
   BDSBeamline*       endPieceBeamline; ///< End Pieces beam line.
->>>>>>> 8e3a6a16
+
+  std::vector<BDSFieldObjects*> fields; ///< All field objects.
 };
 
 inline void BDSAcceleratorModel::RegisterWorldPV(G4VPhysicalVolume* worldIn)
@@ -185,12 +166,10 @@
 inline BDSBeamline* BDSAcceleratorModel::GetTunnelBeamline()
 {return tunnelBeamline;}
 
-<<<<<<< HEAD
+inline void BDSAcceleratorModel::RegisterEndPieceBeamline(BDSBeamline* beamlineIn)
+{endPieceBeamline = beamlineIn;}
+
 inline void BDSAcceleratorModel::RegisterFields(std::vector<BDSFieldObjects*>& fieldsIn)
 {fields = fieldsIn;}
-=======
-inline void BDSAcceleratorModel::RegisterEndPieceBeamline(BDSBeamline* beamlineIn)
-{endPieceBeamline = beamlineIn;}
->>>>>>> 8e3a6a16
 
 #endif