--- conflicted
+++ resolved
@@ -22,13 +22,9 @@
 class BDSAwakeSpectrometer :public BDSAcceleratorComponent
 {
 public:
-<<<<<<< HEAD
-  BDSAwakeSpectrometer(G4String aName, G4double magnetOffsetX, G4double length, G4String bmapFile, G4double BField, G4double poleStartZ, G4String material, G4double thickness, G4double screenPSize,G4double windowScreenGap, G4double angle, G4double windowThickness, G4String windowMaterial, G4double screenEnd, G4String spec, G4double screenWidth);
-=======
-  BDSAwakeSpectrometer(G4String aName, G4double length, G4String bmapFile, G4double BField, G4double poleStartZ, G4String material, G4double thickness, 
+  BDSAwakeSpectrometer(G4String aName, G4double magnetOffsetX,  G4double length, G4String bmapFile, G4double BField, G4double poleStartZ, G4String material, G4double thickness, 
 		       G4double screenPSize, G4double windowScreenGap, G4double angle, G4double windowThickness, G4String windowMaterial, G4double mountThickness, 
 		       G4String mountMaterial, G4double screenEnd, G4String spec, G4double screenWidth);
->>>>>>> a7c1fcec
   virtual ~BDSAwakeSpectrometer();
 
 protected:
