--- conflicted
+++ resolved
@@ -58,16 +58,14 @@
   /// for coordinate lookup.
   static G4double thinElementLength;
 
-<<<<<<< HEAD
   /// Cache of the fraction of the momentum outside which don't use a matrix
   /// as it's just not feasible.
   static G4double nominalMatrixRelativeMomCut;
-=======
+
   /// This static variable is updated by BDSFieldManager that marks each
   /// track as primary or not here. This variable is used throughout our
   /// integrators for magnetic fields which inherit this class.
   static G4bool currentTrackIsPrimary;
->>>>>>> 876996c2
 
 protected:
   /// Convert final local position and direction to global frame. Allow
