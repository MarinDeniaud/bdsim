#ifndef BDSOUTPUTVECTOR_H
#define BDSOUTPUTVECTOR_H 

#include "BDSOutputBase.hh"

#include "globals.hh" // geant4 types / globals

#include <ctime>
#include <string>
#include <vector>

<<<<<<< HEAD
/**
 * @brief Output that holds multiple outputs.
 *
=======
class BDSHistogram1D;
class BDSOutputROOTEventInfo;
class BDSTrajectory;
class BDSTrajectoryPoint;

/**
 * @brief Class that holds multiple outputs.
 * 
>>>>>>> d6aed73d
 * @author Jochem Snuverink
 */

class BDSOutputVector: public BDSOutputBase
{
public: 
  BDSOutputVector();
  virtual ~BDSOutputVector();

  /// add output type
  void Add(BDSOutputBase*);

  /// write sampler hit collection
  virtual void WriteHits(BDSSamplerHitsCollection*);
  /// make energy loss histo
  virtual void WriteEnergyLoss(BDSEnergyCounterHitsCollection*);
  /// make primary loss histo
  virtual void WritePrimaryLoss(BDSTrajectoryPoint* ploss);
  /// make primary hits histo - where primaries impact
  virtual void WritePrimaryHit(BDSTrajectoryPoint* phits);
  /// write tunnel hits
  virtual void WriteTunnelHits(BDSTunnelHitsCollection*);
  /// write a trajectory 
  virtual void WriteTrajectory(std::vector<BDSTrajectory*> &TrajVec);
  /// write primary hit
  virtual void WritePrimary(G4double E,
			    G4double x0,
			    G4double y0,
			    G4double z0,
			    G4double xp,
			    G4double yp,
			    G4double zp,
			    G4double t,
			    G4double weight,
			    G4int    PDGType, 
			    G4int    nEvent, 
			    G4int    TurnsTaken);

  /// write a histogram
  virtual void WriteHistogram(BDSHistogram1D* histogramIn);
  /// write event info
  virtual void WriteEventInfo(const time_t&  startTime,
			      const time_t&  stopTime,
			      const G4float& duration,
                              const std::string& seedStateAtStart);
  virtual void WriteEventInfo(const BDSOutputROOTEventInfo* info);
  /// Fill event
  virtual void FillEvent() {};
  virtual void Initialise(); ///< open the file
  /// Write to file
  virtual void Write(const time_t&  startTime,
		     const time_t&  stopTime,
		     const G4float& duration,
		     const std::string& seedStateAtStart);
  virtual void Close();      ///< close the file

private:
  /// Vector of output instances.
  std::vector<BDSOutputBase*> output;
};

#endif<|MERGE_RESOLUTION|>--- conflicted
+++ resolved
@@ -9,11 +9,6 @@
 #include <string>
 #include <vector>
 
-<<<<<<< HEAD
-/**
- * @brief Output that holds multiple outputs.
- *
-=======
 class BDSHistogram1D;
 class BDSOutputROOTEventInfo;
 class BDSTrajectory;
@@ -22,7 +17,6 @@
 /**
  * @brief Class that holds multiple outputs.
  * 
->>>>>>> d6aed73d
  * @author Jochem Snuverink
  */
 
