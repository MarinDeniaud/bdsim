--- conflicted
+++ resolved
@@ -110,7 +110,6 @@
   BDSAcceleratorComponent* CreateLaser();
   BDSAcceleratorComponent* CreateScreen();
   BDSAcceleratorComponent* CreateTransform3D();
-<<<<<<< HEAD
 #ifdef USE_AWAKE
   BDSAcceleratorComponent* CreateAwakeScreen();
   BDSAcceleratorComponent* CreateAwakeSpectrometer();
@@ -122,9 +121,6 @@
                 BDSMagnetType magType,
                 BDSMagnetStrength* st);
 
-=======
-    
->>>>>>> 53e3af04
   /// Creates line of components for sbend
   BDSLine* CreateSBendLine(GMAD::Element*     element,
 			   G4int              nSbends,
