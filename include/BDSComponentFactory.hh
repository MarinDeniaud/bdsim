#ifndef BDSCOMPONENTFACTORY_H
#define BDSCOMPONENTFACTORY_H

#include "BDSFieldInfo.hh"

#include "globals.hh"
<<<<<<< HEAD
#include "G4ThreeVector.hh"
#include "CLHEP/Units/SystemOfUnits.h"
=======
#include "CLHEP/Units/PhysicalConstants.h"
>>>>>>> 9a09438e

#include <map>
#include <vector>

namespace GMAD {
  struct Element;
}
class BDSAcceleratorComponent;
class BDSBeamPipe;
class BDSBeamPipeInfo;
class BDSCavityInfo;
class BDSIntegratorSet;
class BDSLine;
<<<<<<< HEAD
class BDSMagnetOuterInfo;
class BDSMagnetStrength;
=======
>>>>>>> 9a09438e
class BDSTiltOffset;

struct BDSMagnetOuterInfo;

/**
 * @brief Factory to produce all types of BDSAcceleratorComponents.
 * 
 * Creates from a parser Element the appropriate
 * object (that inherits BDSAcceleratorComponent) and returns it. Will return
 * nullptr if invalid type or nothing to be constructed for that particular type.
 * Basic calculations on field strength and angle as well as basic parameter validity
 * (zero length) are done here.
 * 
 */

class BDSComponentFactory
{
public:
  BDSComponentFactory();
  ~BDSComponentFactory();

  /// Create component from parser Element
  /// Pointers to next and previous Element for lookup
  BDSAcceleratorComponent* CreateComponent(GMAD::Element* elementIn,
                           std::vector<GMAD::Element*> prevElementIn,
                           std::vector<GMAD::Element*> nextElementIn);
  
  /// Public creation method for ring logic
  BDSAcceleratorComponent* CreateTerminator();

  /// Public creation method for ring logic
  BDSAcceleratorComponent* CreateTeleporter(const G4ThreeVector teleporterDetla);

  /// Create the tilt and offset information object by inspecting the parser element
  BDSTiltOffset*           CreateTiltOffset(GMAD::Element const* element) const;

protected:
    /// length safety from global constants
    G4double lengthSafety;
    /// charge from global constants
    G4double charge;
    /// rigidity in T*m for beam particles
    G4double brho;
    /// don't split sbends into multiple segments
    G4bool notSplit;
    /// include thin fringe field element(s) in dipoles
    G4bool includeFringe;
    /// length of a thin element
    G4double thinElementLength;

    ///@{ Utility function to prepare model info
    BDSMagnetOuterInfo* PrepareMagnetOuterInfo(GMAD::Element const* element) const;
    BDSMagnetOuterInfo* PrepareMagnetOuterInfo(GMAD::Element const* element,
                                               const G4double angleIn,
                                               const G4double angleOut) const;
    G4double            PrepareOuterDiameter  (GMAD::Element const* element) const;
    BDSBeamPipeInfo*    PrepareBeamPipeInfo   (GMAD::Element const* element,
                                               const G4double angleIn  = 0,
                                               const G4double angleOut = 0) const;

    /// Utility function to check if the combination of outer diameter, angle and length
    /// will result in overlapping entrance and exit faces and therefore whether to abort.
    void CheckBendLengthAngleWidthCombo(G4double chordLength,
                                        G4double angle,
                                        G4double outerDiameter,
                                        G4String name = "not given");

    /// Check whether the pole face rotation angles are too big for practical construction.
    void PoleFaceRotationsNotTooLarge(GMAD::Element* element,
                                        G4double maxAngle=0.5*CLHEP::halfpi);


private:
  
  BDSAcceleratorComponent* CreateDrift(G4double angleIn, G4double angleOut);
  BDSAcceleratorComponent* CreateRF();
  BDSAcceleratorComponent* CreateSBend();
  BDSAcceleratorComponent* CreateRBend(G4double angleIn, G4double angleOut);
  BDSAcceleratorComponent* CreateKicker(G4bool isVertical);
  BDSAcceleratorComponent* CreateQuad();
  BDSAcceleratorComponent* CreateSextupole();
  BDSAcceleratorComponent* CreateOctupole();
  BDSAcceleratorComponent* CreateDecapole();
  BDSAcceleratorComponent* CreateMultipole();
  BDSAcceleratorComponent* CreateThinMultipole(G4double angleIn);
  BDSAcceleratorComponent* CreateElement();
  BDSAcceleratorComponent* CreateSolenoid();
  BDSAcceleratorComponent* CreateRectangularCollimator();
  BDSAcceleratorComponent* CreateEllipticalCollimator();
  BDSAcceleratorComponent* CreateMuSpoiler();
  BDSAcceleratorComponent* CreateDegrader();
  BDSAcceleratorComponent* CreateLaser();
  BDSAcceleratorComponent* CreateScreen();
  BDSAcceleratorComponent* CreateAwakeScreen();
  BDSAcceleratorComponent* CreateTransform3D();
    
  /// Creates line of components for sbend
  BDSLine* CreateSBendLine(GMAD::Element*     element,
			   G4int              nSbends,
			   BDSMagnetStrength* st);

  /// Test the component length is sufficient for practical construction.
  G4bool HasSufficientMinimumLength(GMAD::Element* element);

  BDSCavityInfo*      PrepareCavityModelInfo(GMAD::Element const* element) const;
  ///@}
  
  /// Utility function to calculate the number of segments an sbend should be split into.
  /// Based on aperture error tolerance - default is 1mm.
  G4int CalculateNSBendSegments(GMAD::Element const* element,
				const G4double aperturePrecision = 1.0) const;

  /// Prepare all RF cavity models in the component factory. Kept here and copies delivered.
  /// This class deletes them upon destruction.
  void PrepareCavityModels();

  G4String PrepareColour(GMAD::Element const* element, const G4String fallback) const;

  
 /// element for storing instead of passing around
  GMAD::Element* element = nullptr;

  // vector of previous and next elements
  std::vector<GMAD::Element*> prevElements;// = nullptr;
  std::vector<GMAD::Element*> nextElements;// = nullptr;

  /// element access to previous and next element (can be nullptr)
  GMAD::Element* prevElement = nullptr;
  GMAD::Element* nextElement = nullptr;
  
  /// Map of cavity model info instances by name
  std::map<G4String, BDSCavityInfo*> cavityInfos;

  /// Local copy of reference to integrator set to use.
  const BDSIntegratorSet* integratorSet;
};
#endif<|MERGE_RESOLUTION|>--- conflicted
+++ resolved
@@ -4,12 +4,8 @@
 #include "BDSFieldInfo.hh"
 
 #include "globals.hh"
-<<<<<<< HEAD
 #include "G4ThreeVector.hh"
-#include "CLHEP/Units/SystemOfUnits.h"
-=======
 #include "CLHEP/Units/PhysicalConstants.h"
->>>>>>> 9a09438e
 
 #include <map>
 #include <vector>
@@ -23,14 +19,9 @@
 class BDSCavityInfo;
 class BDSIntegratorSet;
 class BDSLine;
-<<<<<<< HEAD
 class BDSMagnetOuterInfo;
 class BDSMagnetStrength;
-=======
->>>>>>> 9a09438e
 class BDSTiltOffset;
-
-struct BDSMagnetOuterInfo;
 
 /**
  * @brief Factory to produce all types of BDSAcceleratorComponents.
