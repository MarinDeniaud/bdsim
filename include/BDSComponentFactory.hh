--- conflicted
+++ resolved
@@ -88,16 +88,10 @@
   G4bool HasSufficientMinimumLength(GMAD::Element* element);
   
   ///@{ Utility function to prepare model info
-<<<<<<< HEAD
   BDSMagnetOuterInfo* PrepareMagnetOuterInfo(GMAD::Element* element);
   G4double            PrepareOuterDiameter(GMAD::Element* element);
   BDSBeamPipeInfo*    PrepareBeamPipeInfo(GMAD::Element* element);
-=======
-  BDSMagnetOuterInfo* PrepareMagnetOuterInfo(GMAD::Element& element);
-  G4double            PrepareOuterDiameter(GMAD::Element& element);
-  BDSBeamPipeInfo*    PrepareBeamPipeInfo(GMAD::Element& element);
-  BDSCavityInfo*      PrepareCavityModelInfo(const GMAD::Element& element);
->>>>>>> ace4dd7d
+  BDSCavityInfo*      PrepareCavityModelInfo(const GMAD::Element* element);
   ///@}
 
   /// Utility function to check if the combination of outer diameter, angle and length
