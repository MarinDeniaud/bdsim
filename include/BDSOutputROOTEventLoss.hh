--- conflicted
+++ resolved
@@ -10,13 +10,8 @@
 
 #include <vector>
 
-<<<<<<< HEAD
-class BDSOutputROOTEventLoss: public TObject
-{
-=======
 class BDSOutputROOTEventLoss {
 
->>>>>>> 2b82c284
 protected: 
   int                       n = 0;
   std::vector<float>        energy;
@@ -32,16 +27,11 @@
 public:
   BDSOutputROOTEventLoss();
   virtual ~BDSOutputROOTEventLoss();
-<<<<<<< HEAD
-  void Fill();
-  void Flush();
-=======
 #ifndef __MAKECINT__
   void Fill(BDSEnergyCounterHit *hit);
   void Fill(BDSTunnelHit *hit);
 #endif
   virtual void Flush();
->>>>>>> 2b82c284
 
   ClassDef(BDSOutputROOTEventLoss,1);
 };
