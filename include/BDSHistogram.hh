#ifndef BDSHISTOGRAM_H
#define BDSHISTOGRAM_H

#include "globals.hh"       // geant4 globals / types
#include <vector>
#include <utility>
#include <ostream>

#include "BDSBin.hh"

/**
 * @brief a 1D histogram class
 * 
<<<<<<< HEAD
 * @author Laurie Nevay
 */
=======
 * @author Laurie Nevay 
*/

class BDSHistogram1D;

typedef BDSHistogram1D BDSHistogram;
>>>>>>> 6064e688

class BDSHistogram1D
{
private:
  /// Typedefs up first so we can declare public iterators.
  typedef std::vector<BDSBin> BinVector;

   /// Vector of Bin objects - the data.
  BinVector bins;
  
public:
  /// constructor for equidistant bins
  BDSHistogram1D(G4double xmin,
		 G4double xmax,
		 G4int    nbins,
		 G4String nameIn="histogram",
		 G4String titleIn="histogram",
		 G4String xlabelIn="",
		 G4String ylabelIn="");
  /// constructor for user-defined bin widths
  BDSHistogram1D(std::vector<G4double> binEdges,
		 G4String name="histogram",
		 G4String titleIn="histogram",
		 G4String xlabelIn="",
		 G4String ylabelIn="");
  ~BDSHistogram1D(){;}

  /// Empty the contents of the histogram bins.
  void Empty();
  
  /// Create entry at point x in histogram with weight.
  void Fill(G4double x, G4double weight=1.0);
  
  /// Fill over a range, weights get equally distributed over bin lengths
  void Fill(std::pair<G4double,G4double> range, G4double weight=1.0);

  /// Get all bins
  const std::vector<BDSBin>& GetBins() const {return bins;}

  /// Get the value from all bins.
  std::vector<G4double> GetBinValues() const;

  /// Get the centre of each bin paired with its value.
  std::vector<std::pair<G4double, G4double> > GetBinXMeansAndTotals() const;

  /// Get a vector of the lower edges of each bin.
  std::vector<G4double> GetBinLowerEdges() const;

  /// print value of all bins to cout
  void PrintBins() const;

  /// Access the underflow and overflow bins.
  std::pair<BDSBin,BDSBin> GetUnderOverFlowBins() const;

  /// Acesss the values of the underflow and overflow bins
  std::pair<G4double,G4double> GetUnderOverFlowBinValues() const;

  /// @{Property accessor
  inline const BDSBin& GetUnderflowBin() const {return underflow;}
  inline const BDSBin& GetOverflowBin()  const {return overflow;}
  inline const BDSBin& GetFirstBin()     const {return bins.front();}
  inline const BDSBin& GetLastBin()      const {return bins.back();}
  inline G4String GetName()     const {return name;}
  inline G4String GetTitle()    const {return title;}
  inline G4String GetXLabel()   const {return xlabel;}
  inline G4String GetYLabel()   const {return ylabel;}
  inline size_t   GetNBins()    const {return bins.size();}
  inline G4int    GetNEntries() const {return entries;}
  /// @}

  ///@{ iterator mechanics
  typedef BinVector::iterator       iterator;
  typedef BinVector::const_iterator const_iterator;
  iterator       begin()       {return bins.begin();}
  iterator       end()         {return bins.end();}
  const_iterator begin() const {return bins.begin();}
  const_iterator end()   const {return bins.end();}
  G4bool         empty() const {return bins.empty();}
  ///@}
  
  /// output stream
  friend std::ostream& operator<< (std::ostream &out, BDSHistogram1D const &hist);
  
private:
  BDSHistogram1D();
  /// Returns bin number in vector for value x
  /// smaller than 0 means underflow, larger or equal than nbins means overflow
  /// only accurate if equidistantBins = true, otherwise indication
  G4int GetBinNumber(G4double value)const;
  /// Get Bin corresponding to value
  BDSBin& GetBin(G4double value);
  /// Get Bin corresponding to binnumber
  BDSBin& GetBin(G4int binNumber);
  
  /// overflow bin
  BDSBin overflow;
  
  /// underflow bin
  BDSBin underflow;
  
  G4String name;
  G4String title;
  G4String xlabel;
  G4String ylabel;
  
  /// number of entries  
  G4int    entries;
  
  /// equidistant binning
  G4bool   equidistantBins;

  /// helper variables for cpu speedup
  G4double xmin;
  G4double xmax;
  G4double nbins;
  G4double binwidth;

  /// A cache of lower bin edges in the case of uneven bins for fast searching
  std::vector<G4double> lowerBinEdges;
};

#endif<|MERGE_RESOLUTION|>--- conflicted
+++ resolved
@@ -11,17 +11,12 @@
 /**
  * @brief a 1D histogram class
  * 
-<<<<<<< HEAD
  * @author Laurie Nevay
  */
-=======
- * @author Laurie Nevay 
-*/
 
 class BDSHistogram1D;
 
 typedef BDSHistogram1D BDSHistogram;
->>>>>>> 6064e688
 
 class BDSHistogram1D
 {
