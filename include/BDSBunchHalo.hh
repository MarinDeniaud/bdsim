--- conflicted
+++ resolved
@@ -33,9 +33,6 @@
   G4double envelopeXp; 
   G4double envelopeYp; 
 
-<<<<<<< HEAD
-  CLHEP::RandFlat* FlatGen;
-=======
   G4double envelopeEmitX;
   G4double envelopeEmitY;
 
@@ -50,7 +47,6 @@
   G4double envelopeCollMaxYp;
 
   CLHEP::RandFlat  *FlatGen;
->>>>>>> d0dcfcad
 
   G4double weightParameter;
   std::string weightFunction;
