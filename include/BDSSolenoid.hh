--- conflicted
+++ resolved
@@ -16,11 +16,7 @@
   BDSSolenoid(G4String           name,
 	      G4double           length,
 	      G4double           bField,
-<<<<<<< HEAD
-	      BDSBeamPipeInfo    beamPipeInfo,
-=======
 	      BDSBeamPipeInfo*   beamPipeInfo,
->>>>>>> bfd6661b
 	      BDSMagnetOuterInfo magnetOuterInfo);
   ~BDSSolenoid(){;};
 
