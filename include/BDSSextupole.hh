--- conflicted
+++ resolved
@@ -22,11 +22,7 @@
   BDSSextupole(G4String           name,
 	       G4double           length,
 	       G4double           bDblPrime,
-<<<<<<< HEAD
-	       BDSBeamPipeInfo    beamPipeInfo,
-=======
 	       BDSBeamPipeInfo*   beamPipeInfo,
->>>>>>> bfd6661b
 	       BDSMagnetOuterInfo magnetOuterInfo);
   ~BDSSextupole(){;};
 
