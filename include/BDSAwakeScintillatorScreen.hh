--- conflicted
+++ resolved
@@ -19,16 +19,7 @@
 class BDSAwakeScintillatorScreen :public BDSAcceleratorComponent
 {
 public:
-<<<<<<< HEAD
-  BDSAwakeScintillatorScreen(G4String aName,
-			     G4String material,
-			     G4double thickness,
-			     G4double angle,
-			     G4double windowThickness,
-			     G4String windowMaterial);
-=======
   BDSAwakeScintillatorScreen(G4String aName, G4String material, G4double thickness, G4double angle, G4double windowThickness, G4double windowScreenGap, G4String windowMaterial);
->>>>>>> 0c9da90a
   virtual ~BDSAwakeScintillatorScreen();
 
 protected:
@@ -44,10 +35,7 @@
   void BuildVacuumChamber2();
   virtual void SetVisAttributes();
   void ComputeDimensions();
-<<<<<<< HEAD
   virtual void BuildContainerLogicalVolume();
-=======
->>>>>>> 0c9da90a
   void BuildCameraScoringPlane();
   void BuildScreenScoringPlane();
   void BuildAwakeScintillatorMaterial();
