--- conflicted
+++ resolved
@@ -3,12 +3,6 @@
 
 #include "BDSTunnelType.hh"
 #include "globals.hh"         // geant4 types / globals
-<<<<<<< HEAD
-#include "G4Material.hh"
-=======
-#include "CLHEP/Units/SystemOfUnits.h"
-#include "BDSTunnelType.hh"
->>>>>>> bfd6661b
 
 class G4Material;
 
