--- conflicted
+++ resolved
@@ -5,11 +5,8 @@
 #include "G4Track.hh"
 #include "G4Allocator.hh"
 
-<<<<<<< HEAD
-=======
 #include <ostream>
 
->>>>>>> 9ae080ed
 class BDSTrajectoryPoint: public G4TrajectoryPoint
 {
 public:
