--- conflicted
+++ resolved
@@ -15,14 +15,6 @@
 // flag initiated in BDSEventAction
 extern G4bool FireLaserCompton;
 
-<<<<<<< HEAD
-class BDSLaserCompton: public G4VDiscreteProcess
-{ 
-public:  
-  BDSLaserCompton(const G4String& processName = "eLaser");
-  
-  virtual ~BDSLaserCompton();
-=======
 /**
  * @brief Laser compton scattering process to achieve a laserwire.
  * 
@@ -44,7 +36,6 @@
   BDSLaserCompton(const G4String& processName = "eLaser");
   
   virtual  ~BDSLaserCompton();
->>>>>>> 28f89b4f
 
   /// Overridden from G4VProcess - whether applicable to a particular particle.
   virtual G4bool IsApplicable(const G4ParticleDefinition&);
