--- conflicted
+++ resolved
@@ -13,11 +13,7 @@
 
 struct integratorsettype_def
 {
-<<<<<<< HEAD
-  enum type {bdsim, bdsimnew, geant4exact, geant4rk4};
-=======
   enum type {geant4, bdsimone, bdsimtwo};
->>>>>>> ea1d233c
 };
 
 typedef BDSTypeSafeEnum<integratorsettype_def, int> BDSIntegratorSetType;
