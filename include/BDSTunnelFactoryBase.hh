--- conflicted
+++ resolved
@@ -7,17 +7,13 @@
 
 #include <vector>
 
-<<<<<<< HEAD
-class BDSTunnelInfo;
-=======
 class G4UserLimits;
 class G4Material;
 class G4VisAttributes;
 class G4VSolid;
 
 class BDSGeometryComponent;
-struct BDSTunnelInfo;
->>>>>>> 072700d8
+class BDSTunnelInfo;
 
 /**
  * @brief Abstract base class for tunnel factory classes
