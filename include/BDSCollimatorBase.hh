--- conflicted
+++ resolved
@@ -25,14 +25,9 @@
 		    G4double xOutApertureIn     = 0,
 		    G4double yOutApertureIn     = 0,
 		    G4String collimatorMaterial = "copper",
-<<<<<<< HEAD
-		    G4String vacuumMaterial     = "vacuum");
-  virtual ~BDSCollimatorBase();
-=======
 		    G4String vacuumMaterial     = "vacuum",
 		    G4String colourIn           = "collimator");
-  ~BDSCollimatorBase();
->>>>>>> d0dcfcad
+  virtual ~BDSCollimatorBase();
 
 protected:
   virtual void Build();
