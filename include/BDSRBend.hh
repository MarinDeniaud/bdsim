--- conflicted
+++ resolved
@@ -32,7 +32,6 @@
   /// Override method from BDSAcceleratorComponent to detail construction process.
   virtual void Build();
 
-<<<<<<< HEAD
   /// Override method so we can build several bits of beam pipe
   virtual void BuildBeampipe();
 
@@ -53,12 +52,6 @@
   /// temporary function while old constructor still exists - used to avoid duplicating
   /// code in the mean time
   void CalculateLengths(G4double aLength);
-=======
-  /// Required by BDSMagnet. We change the magnetic field length to just the length of the
-  /// straight section in the rbend here.
-  virtual void BuildBPFieldAndStepper();
-
->>>>>>> 63b1a8c0
 };
 
 #endif