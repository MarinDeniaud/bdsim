--- conflicted
+++ resolved
@@ -7,10 +7,6 @@
 
 #include <string>
 #include <utility>
-<<<<<<< HEAD
-
-=======
->>>>>>> 63b1a8c0
 
 /**
  * @brief Various utility functions that have no specific place - 
@@ -79,18 +75,11 @@
 
   /// Check if the geant4 environmental variables necessary for a run are set
   G4bool Geant4EnvironmentIsSet();
-<<<<<<< HEAD
-
-  /// Split a format and file path string around the ":" character. This format
-  /// is used for geometry and field maps
-  std::pair<G4String, G4String> SplitOnColon(G4String formatAndPath);
-=======
     
   ///@{ Get parameter value from the specification ('spec') string
   G4double GetParameterValue      (const G4String spec, const G4String name);
   G4String GetParameterValueString(const G4String spec, const G4String name);
   ///@}
->>>>>>> 63b1a8c0
 }
 
 
