# Use the latest 2.1 version of CircleCI pipeline process engine.
# See: https://circleci.com/docs/2.0/configuration-reference
version: 2.1

# Define a job to be invoked later in a workflow.
# See: https://circleci.com/docs/2.0/configuration-reference/#jobs
jobs:

  build-bdsim:
    # Specify the execution environment. You can specify an image from Dockerhub or use one of our Convenience Images from CircleCI's Developer Hub.
    # See: https://circleci.com/docs/2.0/configuration-reference/#docker-machine-macos-windows-executor
    docker:
      - image: sboogert/bdsim-cl7-env:latest
        auth:
          username: mydockerhub-user  # can specify string literal values
          password: $DOCKERHUB_PASSWORD  # or project environment variable reference

    # Add steps to the job
    # See: https://circleci.com/docs/2.0/configuration-reference/#steps
<<<<<<< HEAD
=======

>>>>>>> 0a943860
    steps:
      - run:
          name: "Checkout BDSIM"
          command: "git clone https://bitbucket.org/jairhul/bdsim.git &&\
                    cd bdsim &&\
                    git checkout develop"

      - run:
          name: "Build BDSIM"
          command: "mkdir bdsim-build && \
                    mkdir bdsim-install && \
                    cd bdsim-build && \
                    source scl_source enable devtoolset-7 && \
                    cmake -DCMAKE_INSTALL_PREFIX=../bdsim-install ../bdsim/ -DUSE_HEPMC3=ON && make -j6 && \
                    make install && cd ../ && \
                    cp -r bdsim/examples bdsim-examples && \
                    echo 'source /usr/local/bin/bdsim.sh' >> ~/.bashrc"
      - run:
          name: "Package BDSIM"
          command: "tar zcf bdsim.tgz bdsim-install"

      - run:
          no_output_timeout: 30m
          shell: /bin/bash
          name: "Test BDSIM"
          command: |
            source /usr/local/bin/geant4.sh
            cd bdsim-build
            ctest --verbose -j2 -LE LONG --output-junit ./ctest_output.xml

      - store_test_results:
          path: ./bdsim-build/ctest_output.xml

      - store_artifacts:
          path: ./bdsim.tgz
          destination: bdsim.tgz


# Invoke jobs via workflows
# See: https://circleci.com/docs/2.0/configuration-reference/#workflows
workflows:
  build-bdsim-workflow:
    jobs:
      - build-bdsim<|MERGE_RESOLUTION|>--- conflicted
+++ resolved
@@ -17,10 +17,7 @@
 
     # Add steps to the job
     # See: https://circleci.com/docs/2.0/configuration-reference/#steps
-<<<<<<< HEAD
-=======
 
->>>>>>> 0a943860
     steps:
       - run:
           name: "Checkout BDSIM"
